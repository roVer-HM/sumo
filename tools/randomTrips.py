#!/usr/bin/env python
# Eclipse SUMO, Simulation of Urban MObility; see https://eclipse.dev/sumo
# Copyright (C) 2010-2024 German Aerospace Center (DLR) and others.
# This program and the accompanying materials are made available under the
# terms of the Eclipse Public License 2.0 which is available at
# https://www.eclipse.org/legal/epl-2.0/
# This Source Code may also be made available under the following Secondary
# Licenses when the conditions for such availability set forth in the Eclipse
# Public License 2.0 are satisfied: GNU General Public License, version 2
# or later which is available at
# https://www.gnu.org/licenses/old-licenses/gpl-2.0-standalone.html
# SPDX-License-Identifier: EPL-2.0 OR GPL-2.0-or-later

# @file    randomTrips.py
# @author  Daniel Krajzewicz
# @author  Jakob Erdmann
# @author  Michael Behrisch
# @date    2010-03-06


from __future__ import print_function
from __future__ import absolute_import
import os
import sys
import random
import bisect
import subprocess
from collections import defaultdict
import math

if 'SUMO_HOME' in os.environ:
    sys.path.append(os.path.join(os.environ['SUMO_HOME'], 'tools'))
import sumolib  # noqa
from sumolib.miscutils import euclidean, parseTime, intIfPossible  # noqa
from sumolib.geomhelper import naviDegree, minAngleDegreeDiff  # noqa
from sumolib.net.lane import is_vehicle_class  # noqa

DUAROUTER = sumolib.checkBinary('duarouter')

SOURCE_SUFFIX = ".src.xml"
DEST_SUFFIX = ".dst.xml"
VIA_SUFFIX = ".via.xml"

MAXIMIZE_FACTOR = "max"


def get_options(args=None):
    op = sumolib.options.ArgumentParser(description="Generate trips between random locations",
                                        allowed_programs=['duarouter'])
    # input
    op.add_argument("-n", "--net-file", category="input", dest="netfile", required=True, type=op.net_file,
                    help="define the net file (mandatory)")
    op.add_argument("-a", "--additional-files", category="input", dest="additional", type=op.additional_file,
                    help="define additional files to be loaded by the router")
    op.add_argument("--weights-prefix", category="input", dest="weightsprefix", type=op.file,
                    help="loads probabilities for being source, destination and via-edge from the files named " +
                    "'prefix'.src.xml, 'prefix'.dst.xml and 'prefix'.via.xml")
    # output
    op.add_argument("-o", "--output-trip-file", category="output", dest="tripfile", type=op.route_file,
                    default="trips.trips.xml",
                    help="define the output trip filename")
    op.add_argument("-r", "--route-file", category="output", dest="routefile", type=op.route_file,
                    help="generates route file with duarouter")
    op.add_argument("--vtype-output", category="output", dest="vtypeout", type=op.file,
                    help="Store generated vehicle types in a separate file")
    op.add_argument("--weights-output-prefix", category="output", dest="weights_outprefix", type=op.file,
                    help="generates weights files for visualisation")
    # persons
    op.add_argument("--pedestrians", category="persons", action="store_true", default=False,
                    help="create a person file with pedestrian trips instead of vehicle trips")
    op.add_argument("--personrides", category="persons",
                    help="create a person file with rides using STR as lines attribute")
    op.add_argument("--persontrips", category="persons", action="store_true", default=False,
                    help="create a person file with person trips instead of vehicle trips")
    op.add_argument("--persontrip.transfer.car-walk", category="persons", dest="carWalkMode",
                    help="Where are mode changes from car to walking allowed " +
                    "(possible values: 'ptStops', 'allJunctions' and combinations)")
    op.add_argument("--persontrip.walkfactor", category="persons", dest="walkfactor", metavar="FLOAT", type=float,
                    help="Use FLOAT as a factor on pedestrian maximum speed during intermodal routing")
    op.add_argument("--persontrip.walk-opposite-factor", category="persons", dest="walkoppositefactor",
                    metavar="FLOAT", type=float,
                    help="Use FLOAT as a factor on pedestrian maximum speed against vehicle traffic direction")
    op.add_argument("--from-stops", category="persons", dest="fromStops",
                    help="Create trips that start at stopping places of the indicated type(s). i.e. 'busStop'")
    op.add_argument("--to-stops", category="persons", dest="toStops",
                    help="Create trips that end at stopping places of the indicated type(s). i.e. 'busStop'")
    # attributes
    op.add_argument("--prefix", category="attributes", dest="tripprefix", default="",
                    help="prefix for the trip ids")
    op.add_argument("-t", "--trip-attributes", category="attributes", dest="tripattrs", default="",
                    help="additional trip attributes. When generating pedestrians, attributes for " +
                    "'person' and 'walk' are supported.")
    op.add_argument("--fringe-start-attributes", category="attributes", dest="fringeattrs", default="",
                    help="additional trip attributes when starting on a fringe.")
    op.add_argument("--vehicle-class",
                    help="The vehicle class assigned to the generated trips (adds a standard vType definition " +
                    "to the output file).")
    op.add_argument("--random-departpos", category="attributes", dest="randomDepartPos", action="store_true",
                    default=False, help="Randomly choose a position on the starting edge of the trip")
    op.add_argument("--random-arrivalpos", category="attributes", dest="randomArrivalPos", action="store_true",
                    default=False, help="Randomly choose a position on the ending edge of the trip")
    op.add_argument("--junction-taz", category="attributes", dest="junctionTaz", action="store_true", default=False,
                    help="Write trips with fromJunction and toJunction")
    # weights
    op.add_argument("-l", "--length", category="weights", action="store_true", default=False,
                    help="weight edge probability by length")
    op.add_argument("-L", "--lanes", category="weights", action="store_true", default=False,
                    help="weight edge probability by number of lanes")
    op.add_argument("--edge-param", category="weights", dest="edgeParam",
                    help="use the given edge parameter as factor for edge")
    op.add_argument("--speed-exponent", category="weights", dest="speed_exponent", metavar="FLOAT", type=float,
                    default=0.0, help="weight edge probability by speed^'FLOAT' (default 0)")
    op.add_argument("--fringe-speed-exponent", category="weights", dest="fringe_speed_exponent", metavar="FLOAT",
                    help="weight fringe edge probability by speed^'FLOAT' (default: speed exponent)")
    op.add_argument("--angle", category="weights", dest="angle", default=90.0, type=float,
                    help="weight edge probability by angle [0-360] relative to the network center")
    op.add_argument("--angle-factor", category="weights", dest="angle_weight", default=1.0, type=float,
                    help="maximum weight factor for angle")
    op.add_argument("--random-factor", category="weights", dest="randomFactor", default=1.0, type=float,
                    help="edge weights are dynamically disturbed by a random factor drawn uniformly from [1,FLOAT]")
    op.add_argument("--fringe-factor", category="weights", dest="fringe_factor", default="1.0",
                    help="multiply weight of fringe edges by 'FLOAT' (default 1)" +
                    " or set value 'max' to force all traffic to start/end at the fringe.")
    op.add_argument("--fringe-threshold", category="weights", dest="fringe_threshold", default=0.0, type=float,
                    help="only consider edges with speed above 'FLOAT' as fringe edges (default 0)")
    op.add_argument("--allow-fringe", category="weights", dest="allow_fringe", action="store_true", default=False,
                    help="Allow departing on edges that leave the network and arriving on edges " +
                    "that enter the network (via turnarounds or as 1-edge trips")
    op.add_argument("--allow-fringe.min-length", category="weights", dest="allow_fringe_min_length", type=float,
                    help="Allow departing on edges that leave the network and arriving on edges " +
                    "that enter the network, if they have at least the given length")
    op.add_argument("--fringe-junctions", category="weights", action="store_true", dest="fringeJunctions",
                    default=False, help="Determine fringe edges based on junction attribute 'fringe'")
    op.add_argument("--vclass", "--edge-permission", category="weights", default="passenger",
                    help="only from and to edges which permit the given vehicle class")
    op.add_argument("--via-edge-types", category="weights", dest="viaEdgeTypes",
                    help="Set list of edge types that cannot be used for departure or arrival " +
                    "(unless being on the fringe)")
    op.add_argument("--allow-roundabouts", category="weights", dest="allowRoundabouts", action="store_true",
                    default=False, help="Permit trips that start or end inside a roundabout")
    # processing
    op.add_argument("-s", "--seed", default=42, type=int,
                    help="random seed")
    op.add_argument("--random", action="store_true", default=False,
                    help="use a random seed to initialize the random number generator")
    op.add_argument("--min-distance", dest="min_distance", metavar="FLOAT", default=0.0,
                    type=float, help="require start and end edges for each trip to be at least 'FLOAT' m apart")
    op.add_argument("--min-distance.fringe", dest="min_dist_fringe", metavar="FLOAT", type=float,
                    help="require start and end edges for each fringe to fringe trip to be at least 'FLOAT' m apart")
    op.add_argument("--max-distance", dest="max_distance", metavar="FLOAT", type=float,
                    help="require start and end edges for each trip to be at most 'FLOAT' m " +
                    "apart (default 0 which disables any checks)")
    op.add_argument("-i", "--intermediate", default=0, type=int,
                    help="generates the given number of intermediate way points")
    op.add_argument("--jtrrouter", action="store_true", default=False,
                    help="Create flows without destination as input for jtrrouter")
    op.add_argument("--maxtries", default=100, type=int,
                    help="number of attemps for finding a trip which meets the distance constraints")
    op.add_argument("--remove-loops", dest="remove_loops", action="store_true", default=False,
                    help="Remove loops at route start and end")
    op.add_argument("--random-routing-factor", dest="randomRoutingFactor", default=1, type=float,
                    help="Edge weights for routing are dynamically disturbed "
                    "by a random factor drawn uniformly from [1,FLOAT)")
    op.add_argument("--validate", default=False, action="store_true",
                    help="Whether to produce trip output that is already checked for connectivity")
    op.add_argument("-v", "--verbose", action="store_true", default=False,
                    help="tell me what you are doing")
<<<<<<< HEAD
    op.add_argument("--random-departpos", category="processing", dest="randomDepartPos", action="store_true",
                    default=False, help="Randomly choose a position on the starting edge of the trip")
    op.add_argument("--random-arrivalpos", category="processing", dest="randomArrivalPos", action="store_true",
                    default=False, help="Randomly choose a position on the ending edge of the trip")
    op.add_argument("--bound-box", default=None, required=False, dest="bbox", type=str,
                           help="create trips only in given boundig box " +
                           "xmin,ymin,xmax,ymax (comma separated, no spaces)")

=======
    # flow
    op.add_argument("-b", "--begin", category="flow", default=0, type=op.time,
                    help="begin time")
    op.add_argument("-e", "--end", category="flow", default=3600, type=op.time,
                    help="end time (default 3600)")
>>>>>>> 96efa4d3
    group = op.add_mutually_exclusive_group()
    group.add_argument("-p", "--period", nargs="+", metavar="FLOAT", category="flow",
                       action=sumolib.options.SplitAction,
                       help="Generate vehicles with equidistant departure times and period=FLOAT (default 1.0). " +
                       "If option --binomial is used, the expected arrival rate is set to 1/period.")
    group.add_argument("--insertion-rate", dest="insertionRate", nargs="+", metavar="FLOAT", category="flow",
                       action=sumolib.options.SplitAction,
                       help="How much vehicles arrive in the simulation per hour (alternative to the period option).")
    group.add_argument("--insertion-density", dest="insertionDensity", nargs="+", metavar="FLOAT", category="flow",
                       action=sumolib.options.SplitAction,
                       help="How much vehicles arrive in the simulation per hour per kilometer of road " +
                       "(alternative to the period option).")
    op.add_argument("--flows", category="flow", default=0, type=int,
                    help="generates INT flows that together output vehicles with the specified period")
    op.add_argument("--random-depart", category="flow", action="store_true", dest="randomDepart", default=False,
                    help="Distribute departures randomly between begin and end")
    op.add_argument("--binomial",  category="flow", metavar="N", type=int,
                    help="If this is set, the number of departures per second will be drawn from a binomial " +
                    "distribution with n=N and p=PERIOD/N where PERIOD is the argument given to --period")

    options = op.parse_args(args=args)
    if options.vclass and not is_vehicle_class(options.vclass):
        raise ValueError("The string '%s' doesn't correspond to a legit vehicle class." % options.vclass)

    if options.persontrips or options.personrides:
        options.pedestrians = True

    if options.pedestrians:
        options.vclass = 'pedestrian'
        if options.flows > 0:
            raise ValueError("Person flows are not supported yet.")
    if options.validate and options.routefile is None:
        options.routefile = "routes.rou.xml"

    if options.period is None and options.insertionRate is None and options.insertionDensity is None:
        options.period = [1.]

    options.net = sumolib.net.readNet(options.netfile)
    if options.insertionDensity:
        # Compute length of the network
        length = 0.  # In meters
        for edge in options.net.getEdges():
            if edge.allows(options.vclass):
                length += edge.getLaneNumber() * edge.getLength()
        if length == 0:
            raise ValueError("No valid edges for computing insertion-density")

        options.insertionRate = [density * (length / 1000.0) for density in options.insertionDensity]

    if options.insertionRate:
        options.period = [3600.0 / rate if rate != 0.0 else 0.0 for rate in options.insertionRate]

    if options.period:
        if any([period < 0 for period in options.period]):
            raise ValueError("Period / insertionRate must be non-negative.")
        options.period = list(map(intIfPossible, options.period))
        if options.binomial:
            for p in options.period:
                if p != 0.0 and 1.0 / p / options.binomial >= 1:
                    print("Warning: Option --binomial %s is too low for insertion period %s." % (options.binomial, p)
                          + " Insertions will not be randomized.", file=sys.stderr)

    if options.jtrrouter and options.flows <= 0:
        raise ValueError("Option --jtrrouter must be used with option --flows.")

    if options.vehicle_class:
        if not is_vehicle_class(options.vehicle_class):
            raise ValueError("The string '%s' doesn't correspond to a legit vehicle class." % options.vehicle_class)

        if options.tripprefix:
            options.vtypeID = "%s_%s" % (options.tripprefix, options.vehicle_class)
        else:
            options.vtypeID = options.vehicle_class

        if 'type=' in options.tripattrs:
            raise ValueError("Trip-attribute 'type' cannot be used together with option --vehicle-class.")

    if options.randomDepartPos:
        if 'departPos' in options.tripattrs:
            raise ValueError("Trip-attribute 'departPos' cannot be used together with option --random-departpos.")

    if options.randomArrivalPos:
        if 'arrivalPos' in options.tripattrs:
            raise ValueError("Trip-attribute 'arrivalPos' cannot be used together with option --random-arrivalpos.")

    if options.weightsprefix:
        weight_files = [options.weightsprefix + s for s in (SOURCE_SUFFIX, DEST_SUFFIX, VIA_SUFFIX)]
        if not any([os.path.isfile(w) for w in weight_files]):
            raise ValueError("None of the weight files '%s' exists." % "', '".join(weight_files))

    if options.randomFactor < 1:
        raise ValueError("Option --random-factor requires a value >= 1.")

    if options.fromStops or options.toStops:
        options.edgeFromStops, options.edgeToStops = loadStops(options)

    if options.viaEdgeTypes:
        options.viaEdgeTypes = options.viaEdgeTypes.split(',')
    if options.fringe_speed_exponent is None:
        options.fringe_speed_exponent = options.speed_exponent

    if options.fringe_factor.lower() == MAXIMIZE_FACTOR:
        options.fringe_factor = MAXIMIZE_FACTOR
    else:
        try:
            options.fringe_factor = float(options.fringe_factor)
            if options.fringe_factor < 0:
                raise ValueError("--fringe-factor argument may not be negative.")
        except ValueError:
<<<<<<< HEAD
            print("Error: --fringe-factor argument must be a float or 'max'", file=sys.stderr)
            sys.exit(1)
    if options.bbox is not None:
        _bbox_str = options.bbox.split(",")
        try:
            _bbox = [float(v) for v in _bbox_str]
        except ValueError:
            raise RuntimeError("open bound-box expected comma separated " +
                               "list of floats [xmin,ymin,xmax,ymax] found: "+
                               _bbox_str )
        options.bbox = _bbox
=======
            raise ValueError("--fringe-factor argument must be a float or 'max'.")
>>>>>>> 96efa4d3

    return options


class InvalidGenerator(Exception):
    pass


def loadStops(options):
    edgeFromStops = defaultdict(list)  # edge -> [(stopType1, stopID1), ...]
    edgeToStops = defaultdict(list)  # edge -> [(stopType1, stopID1), ...]
    if options.additional is None:
        print("Error: Option %s requires option --additional-files for loading infrastructure elements" %
              ("--from-stops" if options.fromStops else "--to-stops"), file=sys.stderr)
        sys.exit(1)
    stopTypes = []
    if options.fromStops:
        options.fromStops = options.fromStops.split(',')
        stopTypes += options.fromStops
    else:
        options.fromStops = []
    if options.toStops:
        options.toStops = options.toStops.split(',')
        stopTypes += options.toStops
    else:
        options.toStops = []
    stopTypes = list(set(stopTypes))
    typeCounts = defaultdict(lambda: 0)
    for additional in options.additional.split(','):
        for stop in sumolib.xml.parse(additional, stopTypes):
            edgeID = stop.lane.rsplit('_', 1)[0]
            if stop.name in options.fromStops:
                edgeFromStops[edgeID].append((stop.name, stop.id))
            if stop.name in options.toStops:
                edgeToStops[edgeID].append((stop.name, stop.id))
            typeCounts[stop.name] += 1

    if options.fromStops:
        available = sum([typeCounts[t] for t in options.fromStops])
        if available == 0:
            print("No stops of type%s '%s' were found in additional-files %s" % (
                ('' if len(options.fromStops) == 1 else 's'),
                options.fromStops[0], options.additional), file=sys.stderr)
            sys.exit(1)
    if options.toStops:
        available = sum([typeCounts[t] for t in options.toStops])
        if available == 0:
            print("No stops of type%s '%s' were found in additional-files %s" % (
                ('' if len(options.toStops) == 1 else 's'),
                options.toStops[0], options.additional), file=sys.stderr)
            sys.exit(1)
    return edgeFromStops, edgeToStops


# assigns a weight to each edge using weight_fun and then draws from a discrete
# distribution with these weights


class RandomEdgeGenerator:

    def __init__(self, net, weight_fun):
        self.net = net
        self.weight_fun = weight_fun
        self.cumulative_weights = []
        self.total_weight = 0
        for edge in self.net._edges:
            # print edge.getID(), weight_fun(edge)
            self.total_weight += weight_fun(edge)
            self.cumulative_weights.append(self.total_weight)
        if self.total_weight == 0:
            raise InvalidGenerator()

    def get(self):
        r = random.random() * self.total_weight
        index = bisect.bisect(self.cumulative_weights, r)
        return self.net._edges[index]

    def write_weights(self, fname, interval_id, begin, end):
        # normalize to [0,100]
        normalizer = 100.0 / max(1, max(map(self.weight_fun, self.net._edges)))
        weights = [(self.weight_fun(e) * normalizer, e.getID()) for e in self.net.getEdges()]
        weights.sort(reverse=True)
        with open(fname, 'w+') as f:
            f.write('<edgedata>\n')
            f.write('    <interval id="%s" begin="%s" end="%s">\n' % (
                interval_id, begin, end))
            for weight, edgeID in weights:
                f.write('        <edge id="%s" value="%0.2f"/>\n' %
                        (edgeID, weight))
            f.write('    </interval>\n')
            f.write('</edgedata>\n')


class RandomTripGenerator:

    def __init__(self, source_generator, sink_generator, via_generator, intermediate, pedestrians):
        self.source_generator = source_generator
        self.sink_generator = sink_generator
        self.via_generator = via_generator
        self.intermediate = intermediate
        self.pedestrians = pedestrians

    def get_trip(self, min_distance, max_distance, maxtries=100, junctionTaz=False, min_dist_fringe=None):
        for min_dist in [min_distance, min_dist_fringe]:
            if min_dist is None:
                break
            for _ in range(maxtries):
                source_edge = self.source_generator.get()
                intermediate = [self.via_generator.get() for __ in range(self.intermediate)]
                sink_edge = self.sink_generator.get()
                is_fringe2fringe = source_edge.is_fringe() and sink_edge.is_fringe() and not intermediate
                if min_dist == min_dist_fringe and not is_fringe2fringe:
                    continue
                if self.pedestrians:
                    destCoord = sink_edge.getFromNode().getCoord()
                else:
                    destCoord = sink_edge.getToNode().getCoord()
                coords = ([source_edge.getFromNode().getCoord()] +
                          [e.getFromNode().getCoord() for e in intermediate] +
                          [destCoord])
                distance = sum([euclidean(p, q)
                                for p, q in zip(coords[:-1], coords[1:])])
                if (distance >= min_dist
                        and (not junctionTaz or source_edge.getFromNode() != sink_edge.getToNode())
                        and (max_distance is None or distance < max_distance)):
                    return source_edge, sink_edge, intermediate
        raise Exception("Warning: no trip found after %s tries" % maxtries)


def get_prob_fun(options, fringe_bonus, fringe_forbidden, max_length):
    # fringe_bonus None generates intermediate way points
    randomProbs = defaultdict(lambda: 1)
    if options.randomFactor != 1:
        for edge in options.net.getEdges():
            randomProbs[edge.getID()] = random.uniform(1, options.randomFactor)

    roundabouts = set()
    if not options.allowRoundabouts:
        for roundabout in options.net.getRoundabouts():
            roundabouts.update(roundabout.getEdges())

    stopDict = None
    if options.fromStops and fringe_bonus == "_incoming":
        stopDict = options.edgeFromStops
    elif options.toStops and fringe_bonus == "_outgoing":
        stopDict = options.edgeToStops

    def edge_probability(edge):
        bonus_connections = None if fringe_bonus is None else getattr(edge, fringe_bonus)
        forbidden_connections = None if fringe_forbidden is None else getattr(edge, fringe_forbidden)
<<<<<<< HEAD
        if options.bbox is not None:
            xmin, ymin, xmax, ymax = options.bbox
            e_xmin, e_ymin, e_xmax, e_ymax = edge.getBoundingBox()
            if e_xmin < xmin or e_ymin < ymin or e_ymax > ymax or e_xmax > xmax:
                return 0  # edge outside of given bound not allowed.
        if options.vclass and not edge.allows(options.vclass):
=======
        if options.vclass and not edge.allows(options.vclass) and not stopDict:
>>>>>>> 96efa4d3
            return 0  # not allowed
        if fringe_bonus is None and edge.is_fringe() and not options.pedestrians:
            return 0  # not suitable as intermediate way point
        if (fringe_forbidden is not None and
                edge.is_fringe(forbidden_connections) and
                not options.pedestrians and
                (options.allow_fringe_min_length is None or edge.getLength() < options.allow_fringe_min_length)):
            return 0  # the wrong kind of fringe
        if (fringe_bonus is not None and options.viaEdgeTypes is not None and
                not edge.is_fringe(bonus_connections, checkJunctions=options.fringeJunctions) and
                edge.getType() in options.viaEdgeTypes):
            return 0  # the wrong type of edge (only allows depart and arrival on the fringe)
        if fringe_bonus is not None and edge.getID() in roundabouts:
            return 0  # traffic typically does not start/end inside a roundabout
        prob = randomProbs[edge.getID()]
        if stopDict:
            prob *= len(stopDict[edge.getID()])
        if options.length:
            if (options.fringe_factor != 1.0 and fringe_bonus is not None and
                    edge.is_fringe(bonus_connections, checkJunctions=options.fringeJunctions)):
                # short fringe edges should not suffer a penalty
                prob *= max_length
            else:
                prob *= edge.getLength()
        if options.lanes:
            prob *= edge.getLaneNumber()
        if edge.is_fringe(bonus_connections, checkJunctions=options.fringeJunctions):
            prob *= (edge.getSpeed() ** options.fringe_speed_exponent)
        else:
            prob *= (edge.getSpeed() ** options.speed_exponent)
        if options.fringe_factor != 1.0 and fringe_bonus is not None:
            isFringe = (edge.getSpeed() > options.fringe_threshold and
                        edge.is_fringe(bonus_connections, checkJunctions=options.fringeJunctions))
            if isFringe and options.fringe_factor != MAXIMIZE_FACTOR:
                prob *= options.fringe_factor
            elif not isFringe and options.fringe_factor == MAXIMIZE_FACTOR:
                prob = 0
        if options.edgeParam is not None:
            prob *= float(edge.getParam(options.edgeParam, 1.0))
        if options.angle_weight != 1.0 and fringe_bonus is not None:
            xmin, ymin, xmax, ymax = edge.getBoundingBox()
            ex, ey = ((xmin + xmax) / 2, (ymin + ymax) / 2)
            nx, ny = options.angle_center
            edgeAngle = naviDegree(math.atan2(ey - ny, ex - nx))
            angleDiff = minAngleDegreeDiff(options.angle, edgeAngle)
            # print("e=%s nc=%s ec=%s ea=%s a=%s ad=%s" % (
            #    edge.getID(), options.angle_center, (ex,ey), edgeAngle,
            #    options.angle, angleDiff))
            # relDist = 2 * euclidean((ex, ey), options.angle_center) / max(xmax - xmin, ymax - ymin)
            # prob *= (relDist * (options.angle_weight - 1) + 1)
            if fringe_bonus == "_incoming":
                # source edge
                prob *= (angleDiff * (options.angle_weight - 1) + 1)
            else:
                prob *= ((180 - angleDiff) * (options.angle_weight - 1) + 1)

        return prob
    return edge_probability


class LoadedProps:

    def __init__(self, fname):
        self.weights = defaultdict(lambda: 0)
        for edge in sumolib.output.parse_fast(fname, 'edge', ['id', 'value']):
            self.weights[edge.id] = float(edge.value)

    def __call__(self, edge):
        return self.weights[edge.getID()]


def buildTripGenerator(net, options):
    try:
        max_length = 0
        for edge in net.getEdges():
            if not edge.is_fringe():
                max_length = max(max_length, edge.getLength())
        forbidden_source_fringe = None if options.allow_fringe else "_outgoing"
        forbidden_sink_fringe = None if options.allow_fringe else "_incoming"
        source_generator = RandomEdgeGenerator(
            net, get_prob_fun(options, "_incoming", forbidden_source_fringe, max_length))
        sink_generator = RandomEdgeGenerator(
            net, get_prob_fun(options, "_outgoing", forbidden_sink_fringe, max_length))
        if options.weightsprefix:
            if os.path.isfile(options.weightsprefix + SOURCE_SUFFIX):
                source_generator = RandomEdgeGenerator(
                    net, LoadedProps(options.weightsprefix + SOURCE_SUFFIX))
            if os.path.isfile(options.weightsprefix + DEST_SUFFIX):
                sink_generator = RandomEdgeGenerator(
                    net, LoadedProps(options.weightsprefix + DEST_SUFFIX))
    except InvalidGenerator:
        print("Error: no valid edges for generating source or destination. Try using option --allow-fringe",
              file=sys.stderr)
        return None

    try:
        via_generator = RandomEdgeGenerator(
            net, get_prob_fun(options, None, None, 1))
        if options.weightsprefix and os.path.isfile(options.weightsprefix + VIA_SUFFIX):
            via_generator = RandomEdgeGenerator(
                net, LoadedProps(options.weightsprefix + VIA_SUFFIX))
    except InvalidGenerator:
        if options.intermediate > 0:
            print("Error: no valid edges for generating intermediate points", file=sys.stderr)
            return None
        else:
            via_generator = None

    return RandomTripGenerator(
        source_generator, sink_generator, via_generator, options.intermediate, options.pedestrians)


def is_walk_attribute(attr):
    for cand in ['arrivalPos', 'speed=', 'duration=', 'busStop=']:
        if cand in attr:
            return True
    return False


def is_persontrip_attribute(attr):
    for cand in ['vTypes', 'modes']:
        if cand in attr:
            return True
    return False


def is_person_attribute(attr):
    for cand in ['departPos', 'type']:
        if cand in attr:
            return True
    return False


def is_vehicle_attribute(attr):
    # speedFactor could be used in vType and vehicle but we need it in the vType
    # to allow for the multi-parameter version
    for cand in ['depart', 'arrival', 'line', 'personNumber', 'containerNumber', 'type']:
        if cand in attr:
            return True
    return False


def split_trip_attributes(tripattrs, pedestrians, hasType, verbose):
    # handle attribute values with a space
    # assume that no attribute value includes an '=' sign
    allattrs = []
    for a in tripattrs.split():
        if "=" in a:
            allattrs.append(a)
        else:
            if len(allattrs) == 0:
                print("Warning: invalid trip-attribute '%s'" % a)
            else:
                allattrs[-1] += ' ' + a

    # figure out which of the tripattrs belong to the <person> or <vehicle>,
    # which belong to the <vType> and which belong to the <walk> or <persontrip>
    vehicleattrs = []
    personattrs = []
    vtypeattrs = []
    otherattrs = []
    for a in allattrs:
        if pedestrians:
            if is_walk_attribute(a) or is_persontrip_attribute(a):
                otherattrs.append(a)
            elif is_person_attribute(a):
                personattrs.append(a)
            else:
                vtypeattrs.append(a)
        else:
            if is_vehicle_attribute(a):
                vehicleattrs.append(a)
            else:
                vtypeattrs.append(a)

    if not hasType:
        if pedestrians:
            personattrs += vtypeattrs
        else:
            vehicleattrs += vtypeattrs
        vtypeattrs = []

    return (prependSpace(' '.join(vtypeattrs)),
            prependSpace(' '.join(vehicleattrs)),
            prependSpace(' '.join(personattrs)),
            prependSpace(' '.join(otherattrs)))


def prependSpace(s):
    if len(s) == 0 or s[0] == " ":
        return s
    else:
        return " " + s


def samplePosition(edge):
    return random.uniform(0.0, edge.getLength())


def main(options):
    if all([period == 0 for period in options.period]):
        print("Warning: All intervals are empty.", file=sys.stderr)
        return False

    if not options.random:
        random.seed(options.seed)

    if options.min_distance > options.net.getBBoxDiameter() * (options.intermediate + 1):
        options.intermediate = int(math.ceil(options.min_distance / options.net.getBBoxDiameter())) - 1
        print(("Warning: Using %s intermediate waypoints to achieve a minimum trip length of %s in a network "
               "with diameter %.2f.") % (options.intermediate, options.min_distance, options.net.getBBoxDiameter()),
              file=sys.stderr)

    if options.angle_weight != 1:
        xmin, ymin, xmax, ymax = options.net.getBoundary()
        options.angle_center = (xmin + xmax) / 2, (ymin + ymax) / 2

    trip_generator = buildTripGenerator(options.net, options)
    idx = 0

    vtypeattrs, options.tripattrs, personattrs, otherattrs = split_trip_attributes(
        options.tripattrs, options.pedestrians, options.vehicle_class, options.verbose)

    vias = {}

    time_delta = (parseTime(options.end) - parseTime(options.begin)) / len(options.period)
    times = [parseTime(options.begin) + i * time_delta for i in range(len(options.period) + 1)]
    times = list(map(intIfPossible, times))

    def generate_origin_destination(trip_generator, options):
        source_edge, sink_edge, intermediate = trip_generator.get_trip(
            options.min_distance, options.max_distance, options.maxtries,
            options.junctionTaz, options.min_dist_fringe)
        return source_edge, sink_edge, intermediate

    def generate_attributes(idx, departureTime, arrivalTime, origin, destination, intermediate, options):
        label = "%s%s" % (options.tripprefix, idx)
        combined_attrs = options.tripattrs
        if options.randomDepartPos:
            randomPosition = samplePosition(origin)
            combined_attrs += ' departPos="%.2f"' % randomPosition
        if options.randomArrivalPos:
            randomPosition = samplePosition(destination)
            combined_attrs += ' arrivalPos="%.2f"' % randomPosition
        if options.fringeattrs and origin.is_fringe(
                origin._incoming, checkJunctions=options.fringeJunctions):
            combined_attrs += " " + options.fringeattrs
        if options.junctionTaz:
            attrFrom = ' fromJunction="%s"' % origin.getFromNode().getID()
            attrTo = ' toJunction="%s"' % destination.getToNode().getID()
        else:
            attrFrom = ' from="%s"' % origin.getID()
            attrTo = ' to="%s"' % destination.getID()
        if options.fromStops:
            attrFrom = ' %s="%s"' % random.choice(options.edgeFromStops[origin.getID()])
        if options.toStops:
            attrTo = ' %s="%s"' % random.choice(options.edgeToStops[destination.getID()])
        via = ""
        if intermediate:
            via = ' via="%s" ' % ' '.join(
                [e.getID() for e in intermediate])
            if options.validate:
                vias[label] = via
        return label, combined_attrs, attrFrom, attrTo, via

    def generate_one_person(label, combined_attrs, attrFrom, attrTo, departureTime, intermediate, options):
        fouttrips.write(
            '    <person id="%s" depart="%.2f"%s>\n' % (label, departureTime, personattrs))
        element = "walk"
        attrs = otherattrs
        if options.fromStops:
            fouttrips.write('        <stop%s duration="0"/>\n' % attrFrom)
            attrFrom = ''
        if options.persontrips:
            element = "personTrip"
        elif options.personrides:
            element = "ride"
            attrs = ' lines="%s%s"' % (options.personrides, otherattrs)
        if intermediate:
            fouttrips.write('        <%s%s to="%s"%s/>\n' % (element, attrFrom, intermediate[0].getID(), attrs))
            for edge in intermediate[1:]:
                fouttrips.write('        <%s to="%s"%s/>\n' % (element, edge.getID(), attrs))
            fouttrips.write('        <%s%s%s/>\n' % (element, attrTo, attrs))
        else:
            fouttrips.write('        <%s%s%s%s/>\n' % (element, attrFrom, attrTo, attrs))
        fouttrips.write('    </person>\n')

    def generate_one_flow(label, combined_attrs, departureTime, arrivalTime, period, options, timeIdx):
        if len(options.period) > 1:
            label = label + "#%s" % timeIdx
        if options.binomial:
            for j in range(options.binomial):
                fouttrips.write(('    <flow id="%s#%s" begin="%s" end="%s" probability="%.2f"%s/>\n') % (
                    label, j, departureTime, arrivalTime, 1.0 / period / options.binomial,
                    combined_attrs))
        else:
            fouttrips.write(('    <flow id="%s" begin="%s" end="%s" period="%s"%s/>\n') % (
                label, departureTime, arrivalTime, intIfPossible(period * options.flows), combined_attrs))

    def generate_one_trip(label, combined_attrs, departureTime):
        fouttrips.write('    <trip id="%s" depart="%.2f"%s/>\n' % (
            label, departureTime, combined_attrs))

    def generate_one(idx, departureTime, arrivalTime, period, origin, destination, intermediate, timeIdx=None):
        try:
            label, combined_attrs, attrFrom, attrTo, via = generate_attributes(
                idx, departureTime, arrivalTime, origin, destination, intermediate, options)

            if options.pedestrians:
                generate_one_person(label, combined_attrs, attrFrom, attrTo, departureTime, intermediate, options)
            else:
                if options.jtrrouter:
                    attrTo = ''

                combined_attrs = attrFrom + attrTo + via + combined_attrs

                if options.flows > 0:
                    generate_one_flow(label, combined_attrs, departureTime, arrivalTime, period, options, timeIdx)
                else:
                    generate_one_trip(label, combined_attrs, departureTime)

        except Exception as exc:
            if options.verbose:
                print(exc, file=sys.stderr)

        return idx + 1

    with open(options.tripfile, 'w') as fouttrips:
        sumolib.writeXMLHeader(fouttrips, "$Id$", "routes", options=options)
        if options.vehicle_class:
            vTypeDef = '    <vType id="%s" vClass="%s"%s/>\n' % (
                options.vtypeID, options.vehicle_class, vtypeattrs)
            if options.vtypeout:
                # ensure that trip output does not contain types, file may be
                # overwritten by later call to duarouter
                if options.additional is None:
                    options.additional = options.vtypeout
                else:
                    options.additional = options.additional + "," + options.vtypeout
                with open(options.vtypeout, 'w') as fouttype:
                    sumolib.writeXMLHeader(fouttype, "$Id$", "additional", options=options)
                    fouttype.write(vTypeDef)
                    fouttype.write("</additional>\n")
            else:
                fouttrips.write(vTypeDef)
            options.tripattrs += ' type="%s"' % options.vtypeID
            personattrs += ' type="%s"' % options.vtypeID

        if trip_generator:
            if options.flows == 0:
                for i in range(len(times)-1):
                    time = departureTime = parseTime(times[i])
                    arrivalTime = parseTime(times[i+1])
                    period = options.period[i]
                    if period == 0.0:
                        continue
                    if options.binomial is None:
                        departures = []
                        if options.randomDepart:
                            subsecond = math.fmod(period, 1)
                            while time < arrivalTime:
                                rTime = random.randrange(int(departureTime), int(arrivalTime))
                                time += period
                                if subsecond != 0:
                                    # allow all multiples of subsecond to appear
                                    rSubSecond = math.fmod(
                                        subsecond * random.randrange(int(departureTime), int(arrivalTime)), 1)
                                    rTime = min(arrivalTime, rTime + rSubSecond)
                                departures.append(rTime)
                            departures.sort()
                        else:
                            while departureTime < arrivalTime:
                                departures.append(departureTime)
                                departureTime += period

                        for time in departures:
                            # generate with constant spacing
                            try:
                                origin, destination, intermediate = generate_origin_destination(trip_generator, options)
                                idx = generate_one(idx, time, arrivalTime, period, origin, destination, intermediate)
                            except Exception as exc:
                                print(exc, file=sys.stderr)
                    else:
                        time = departureTime
                        while time < arrivalTime:
                            # draw n times from a Bernoulli distribution
                            # for an average arrival rate of 1 / period
                            prob = 1.0 / period / options.binomial
                            for _ in range(options.binomial):
                                if random.random() < prob:
                                    try:
                                        origin, destination, intermediate = generate_origin_destination(
                                            trip_generator, options)
                                        idx = generate_one(idx, time, arrivalTime, period,
                                                           origin, destination, intermediate)
                                    except Exception as exc:
                                        if options.verbose:
                                            print(exc, file=sys.stderr)
                            time += 1.0
            else:
                try:
                    origins_destinations = [generate_origin_destination(
                        trip_generator, options) for _ in range(options.flows)]
                    for i in range(len(times)-1):
                        for j in range(options.flows):
                            departureTime = times[i]
                            arrivalTime = times[i+1]
                            period = options.period[i]
                            if period == 0.0:
                                continue
                            origin, destination, intermediate = origins_destinations[j]
                            generate_one(j, departureTime, arrivalTime, period, origin, destination, intermediate, i)
                except Exception as exc:
                    if options.verbose:
                        print(exc, file=sys.stderr)

        fouttrips.write("</routes>\n")

    # call duarouter for routes or validated trips
    args = [DUAROUTER, '-n', options.netfile, '-r', options.tripfile, '--ignore-errors',
            '--begin', str(options.begin), '--end', str(options.end),
            '--alternatives-output', 'NUL',
            '--no-step-log']
    if options.additional is not None:
        args += ['--additional-files', options.additional]
    if options.carWalkMode is not None:
        args += ['--persontrip.transfer.car-walk', options.carWalkMode]
    if options.walkfactor is not None:
        args += ['--persontrip.walkfactor', str(options.walkfactor)]
    if options.walkoppositefactor is not None:
        args += ['--persontrip.walk-opposite-factor', str(options.walkoppositefactor)]
    if options.remove_loops:
        args += ['--remove-loops']
    if options.randomRoutingFactor != 1:
        args += ['--weights.random-factor', str(options.randomRoutingFactor)]
    if options.vtypeout is not None:
        args += ['--vtype-output', options.vtypeout]
    if options.junctionTaz:
        args += ['--junction-taz']
    if not options.verbose:
        args += ['--no-warnings']
    else:
        args += ['-v']

    options_to_forward = sumolib.options.get_prefixed_options(options)
    if 'duarouter' in options_to_forward:
        for option in options_to_forward['duarouter']:
            option[0] = '--' + option[0]
            if option[0] not in args:
                args += option
            else:
                raise ValueError("The argument '%s' has already been passed without the duarouter prefix." % option[0])

    if options.routefile:
        args2 = args + ['-o', options.routefile]
        if options.verbose:
            print("calling", " ".join(args2))
            sys.stdout.flush()
        subprocess.call(args2)
        sys.stdout.flush()
        sumolib.xml.insertOptionsHeader(options.routefile, options)

    if options.validate:
        # write to temporary file because the input is read incrementally
        tmpTrips = options.tripfile + ".tmp"
        args2 = args + ['-o', tmpTrips, '--write-trips']
        if options.junctionTaz:
            args2 += ['--write-trips.junctions']
        if options.verbose:
            print("calling", " ".join(args2))
            sys.stdout.flush()
        subprocess.call(args2)
        sys.stdout.flush()
        os.remove(options.tripfile)  # on windows, rename does not overwrite
        os.rename(tmpTrips, options.tripfile)
        sumolib.xml.insertOptionsHeader(options.tripfile, options)

    if trip_generator and options.weights_outprefix:
        idPrefix = ""
        if options.tripprefix:
            idPrefix = options.tripprefix + "."
        trip_generator.source_generator.write_weights(
            options.weights_outprefix + SOURCE_SUFFIX,
            idPrefix + "src", options.begin, options.end)
        trip_generator.sink_generator.write_weights(
            options.weights_outprefix + DEST_SUFFIX,
            idPrefix + "dst", options.begin, options.end)
        if trip_generator.via_generator:
            trip_generator.via_generator.write_weights(
                options.weights_outprefix + VIA_SUFFIX,
                idPrefix + "via", options.begin, options.end)

    # return wether trips could be generated as requested
    return trip_generator is not None


if __name__ == "__main__":
    try:
        if not main(get_options()):
            print("Error: Trips couldn't be generated as requested. "
                  "Try the --verbose option to output more details on the failure.", file=sys.stderr)
            sys.exit(1)
    except ValueError as e:
        print("Error:", e, file=sys.stderr)
        sys.exit(1)<|MERGE_RESOLUTION|>--- conflicted
+++ resolved
@@ -165,22 +165,15 @@
                     help="Whether to produce trip output that is already checked for connectivity")
     op.add_argument("-v", "--verbose", action="store_true", default=False,
                     help="tell me what you are doing")
-<<<<<<< HEAD
-    op.add_argument("--random-departpos", category="processing", dest="randomDepartPos", action="store_true",
-                    default=False, help="Randomly choose a position on the starting edge of the trip")
-    op.add_argument("--random-arrivalpos", category="processing", dest="randomArrivalPos", action="store_true",
-                    default=False, help="Randomly choose a position on the ending edge of the trip")
     op.add_argument("--bound-box", default=None, required=False, dest="bbox", type=str,
                            help="create trips only in given boundig box " +
                            "xmin,ymin,xmax,ymax (comma separated, no spaces)")
 
-=======
     # flow
     op.add_argument("-b", "--begin", category="flow", default=0, type=op.time,
                     help="begin time")
     op.add_argument("-e", "--end", category="flow", default=3600, type=op.time,
                     help="end time (default 3600)")
->>>>>>> 96efa4d3
     group = op.add_mutually_exclusive_group()
     group.add_argument("-p", "--period", nargs="+", metavar="FLOAT", category="flow",
                        action=sumolib.options.SplitAction,
@@ -290,9 +283,8 @@
             if options.fringe_factor < 0:
                 raise ValueError("--fringe-factor argument may not be negative.")
         except ValueError:
-<<<<<<< HEAD
-            print("Error: --fringe-factor argument must be a float or 'max'", file=sys.stderr)
-            sys.exit(1)
+            raise ValueError("--fringe-factor argument must be a float or 'max'.")
+
     if options.bbox is not None:
         _bbox_str = options.bbox.split(",")
         try:
@@ -302,10 +294,7 @@
                                "list of floats [xmin,ymin,xmax,ymax] found: "+
                                _bbox_str )
         options.bbox = _bbox
-=======
-            raise ValueError("--fringe-factor argument must be a float or 'max'.")
->>>>>>> 96efa4d3
-
+            
     return options
 
 
@@ -455,16 +444,12 @@
     def edge_probability(edge):
         bonus_connections = None if fringe_bonus is None else getattr(edge, fringe_bonus)
         forbidden_connections = None if fringe_forbidden is None else getattr(edge, fringe_forbidden)
-<<<<<<< HEAD
         if options.bbox is not None:
             xmin, ymin, xmax, ymax = options.bbox
             e_xmin, e_ymin, e_xmax, e_ymax = edge.getBoundingBox()
             if e_xmin < xmin or e_ymin < ymin or e_ymax > ymax or e_xmax > xmax:
                 return 0  # edge outside of given bound not allowed.
-        if options.vclass and not edge.allows(options.vclass):
-=======
         if options.vclass and not edge.allows(options.vclass) and not stopDict:
->>>>>>> 96efa4d3
             return 0  # not allowed
         if fringe_bonus is None and edge.is_fringe() and not options.pedestrians:
             return 0  # not suitable as intermediate way point
