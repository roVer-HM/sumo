--- conflicted
+++ resolved
@@ -476,16 +476,12 @@
     def edge_probability(edge):
         bonus_connections = None if fringe_bonus is None else getattr(edge, fringe_bonus)
         forbidden_connections = None if fringe_forbidden is None else getattr(edge, fringe_forbidden)
-<<<<<<< HEAD
         if options.bbox is not None:
             xmin, ymin, xmax, ymax = options.bbox
             e_xmin, e_ymin, e_xmax, e_ymax = edge.getBoundingBox()
             if e_xmin < xmin or e_ymin < ymin or e_ymax > ymax or e_xmax > xmax:
                 return 0  # edge outside of given bound not allowed.
-        if options.vclass and not edge.allows(options.vclass) and not stopDict:
-=======
         if options.edge_permission and not edge.allows(options.edge_permission) and not stopDict:
->>>>>>> ad042bb7
             return 0  # not allowed
         if fringe_bonus is None and edge.is_fringe() and not options.pedestrians:
             return 0  # not suitable as intermediate way point
