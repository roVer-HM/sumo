#!/usr/bin/env python
# Eclipse SUMO, Simulation of Urban MObility; see https://eclipse.dev/sumo
# Copyright (C) 2010-2025 German Aerospace Center (DLR) and others.
# This program and the accompanying materials are made available under the
# terms of the Eclipse Public License 2.0 which is available at
# https://www.eclipse.org/legal/epl-2.0/
# This Source Code may also be made available under the following Secondary
# Licenses when the conditions for such availability set forth in the Eclipse
# Public License 2.0 are satisfied: GNU General Public License, version 2
# or later which is available at
# https://www.gnu.org/licenses/old-licenses/gpl-2.0-standalone.html
# SPDX-License-Identifier: EPL-2.0 OR GPL-2.0-or-later

# @file    randomTrips.py
# @author  Daniel Krajzewicz
# @author  Jakob Erdmann
# @author  Michael Behrisch
# @date    2010-03-06


from __future__ import print_function
from __future__ import absolute_import
import os
import sys
import random
import bisect
import subprocess
from collections import defaultdict
import math

if 'SUMO_HOME' in os.environ:
    sys.path.append(os.path.join(os.environ['SUMO_HOME'], 'tools'))
import sumolib  # noqa
from sumolib.miscutils import euclidean, parseTime, intIfPossible  # noqa
from sumolib.geomhelper import naviDegree, minAngleDegreeDiff  # noqa
from sumolib.net.lane import is_vehicle_class  # noqa

DUAROUTER = sumolib.checkBinary('duarouter')
MAROUTER = sumolib.checkBinary('marouter')

SOURCE_SUFFIX = ".src.xml"
DEST_SUFFIX = ".dst.xml"
VIA_SUFFIX = ".via.xml"

MAXIMIZE_FACTOR = "max"


def get_options(args=None):
    op = sumolib.options.ArgumentParser(description="Generate trips between random locations",
                                        allowed_programs=['duarouter', 'marouter'])
    # input
    op.add_argument("-n", "--net-file", category="input", dest="netfile", required=True, type=op.net_file,
                    help="define the net file (mandatory)")
    op.add_argument("-a", "--additional-files", category="input", dest="additional", type=op.additional_file,
                    help="define additional files to be loaded by the router")
    op.add_argument("--weights-prefix", category="input", dest="weightsprefix", type=op.file,
                    help="loads probabilities for being source, destination and via-edge from the files named " +
                    "'prefix'.src.xml, 'prefix'.dst.xml and 'prefix'.via.xml")
    op.add_argument("--edge-type-file", category="input", dest="typeFactorFile",
                    help="Load a file that defines probability factors for specific edge types (each line with 'TYPE FLOAT')")  # noqa
    # output
    op.add_argument("-o", "--output-trip-file", category="output", dest="tripfile", type=op.route_file,
                    default="trips.trips.xml",
                    help="define the output trip filename")
    op.add_argument("-r", "--route-file", category="output", dest="routefile", type=op.route_file,
                    help="generates route file with duarouter")
    op.add_argument("--vtype-output", category="output", dest="vtypeout", type=op.file,
                    help="Store generated vehicle types in a separate file")
    op.add_argument("--weights-output-prefix", category="output", dest="weights_outprefix", type=op.file,
                    help="generates weights files for visualisation")
    # persons
    op.add_argument("--pedestrians", category="persons", action="store_true", default=False,
                    help="create a person file with pedestrian trips instead of vehicle trips")
    op.add_argument("--personrides", category="persons",
                    help="create a person file with rides using STR as lines attribute")
    op.add_argument("--persontrips", category="persons", action="store_true", default=False,
                    help="create a person file with person trips instead of vehicle trips")
    op.add_argument("--persontrip.transfer.car-walk", category="persons", dest="carWalkMode",
                    help="Where are mode changes from car to walking allowed " +
                    "(possible values: 'ptStops', 'allJunctions' and combinations)")
    op.add_argument("--persontrip.walkfactor", category="persons", dest="walkfactor", metavar="FLOAT", type=float,
                    help="Use FLOAT as a factor on pedestrian maximum speed during intermodal routing")
    op.add_argument("--persontrip.walk-opposite-factor", category="persons", dest="walkoppositefactor",
                    metavar="FLOAT", type=float,
                    help="Use FLOAT as a factor on pedestrian maximum speed against vehicle traffic direction")
    op.add_argument("--from-stops", category="persons", dest="fromStops",
                    help="Create trips that start at stopping places of the indicated type(s). i.e. 'busStop'")
    op.add_argument("--to-stops", category="persons", dest="toStops",
                    help="Create trips that end at stopping places of the indicated type(s). i.e. 'busStop'")
    # attributes
    op.add_argument("--prefix", category="attributes", dest="tripprefix", default="",
                    help="prefix for the trip ids")
    op.add_argument("-t", "--trip-attributes", category="attributes", dest="tripattrs", default="",
                    help="additional trip attributes. When generating pedestrians, attributes for " +
                    "'person' and 'walk' are supported.")
    op.add_argument("--fringe-start-attributes", category="attributes", dest="fringeattrs", default="",
                    help="additional trip attributes when starting on a fringe.")
    op.add_argument("--vehicle-class",
                    help="The vehicle class assigned to the generated trips (adds a standard vType definition " +
                    "to the output file).")
    op.add_argument("--random-departpos", category="attributes", dest="randomDepartPos", action="store_true",
                    default=False, help="Randomly choose a position on the starting edge of the trip")
    op.add_argument("--random-arrivalpos", category="attributes", dest="randomArrivalPos", action="store_true",
                    default=False, help="Randomly choose a position on the ending edge of the trip")
    op.add_argument("--junction-taz", category="attributes", dest="junctionTaz", action="store_true", default=False,
                    help="Write trips with fromJunction and toJunction")
    # weights
    op.add_argument("-l", "--length", category="weights", action="store_true", default=False,
                    help="weight edge probability by length")
    op.add_argument("-L", "--lanes", category="weights", action="store_true", default=False,
                    help="weight edge probability by number of lanes")
    op.add_argument("--edge-param", category="weights", dest="edgeParam",
                    help="use the given edge parameter as factor for edge")
    op.add_argument("--speed-exponent", category="weights", dest="speed_exponent", metavar="FLOAT", type=float,
                    default=0.0, help="weight edge probability by speed^'FLOAT' (default 0)")
    op.add_argument("--fringe-speed-exponent", category="weights", dest="fringe_speed_exponent", metavar="FLOAT",
                    help="weight fringe edge probability by speed^'FLOAT' (default: speed exponent)")
    op.add_argument("--angle", category="weights", dest="angle", default=90.0, type=float,
                    help="weight edge probability by angle [0-360] relative to the network center")
    op.add_argument("--angle-factor", category="weights", dest="angle_weight", default=1.0, type=float,
                    help="maximum weight factor for angle")
    op.add_argument("--random-factor", category="weights", dest="randomFactor", default=1.0, type=float,
                    help="edge weights are dynamically disturbed by a random factor drawn uniformly from [1,FLOAT]")
    op.add_argument("--fringe-factor", category="weights", dest="fringe_factor", default="1.0",
                    help="multiply weight of fringe edges by 'FLOAT' (default 1)" +
                    " or set value 'max' to force all traffic to start/end at the fringe.")
    op.add_argument("--fringe-threshold", category="weights", dest="fringe_threshold", default=0.0, type=float,
                    help="only consider edges with speed above 'FLOAT' as fringe edges (default 0)")
    op.add_argument("--allow-fringe", category="weights", dest="allow_fringe", action="store_true", default=False,
                    help="Allow departing on edges that leave the network and arriving on edges " +
                    "that enter the network (via turnarounds or as 1-edge trips")
    op.add_argument("--allow-fringe.min-length", category="weights", dest="allow_fringe_min_length", type=float,
                    help="Allow departing on edges that leave the network and arriving on edges " +
                    "that enter the network, if they have at least the given length")
    op.add_argument("--fringe-junctions", category="weights", action="store_true", dest="fringeJunctions",
                    default=False, help="Determine fringe edges based on junction attribute 'fringe'")
    op.add_argument("--vclass", "--edge-permission", category="weights", default="passenger",
                    help="only from and to edges which permit the given vehicle class")
    op.add_argument("--via-edge-types", category="weights", dest="viaEdgeTypes",
                    help="Set list of edge types that cannot be used for departure or arrival " +
                    "(unless being on the fringe)")
    op.add_argument("--allow-roundabouts", category="weights", dest="allowRoundabouts", action="store_true",
                    default=False, help="Permit trips that start or end inside a roundabout")
    # processing
    op.add_argument("-s", "--seed", default=42, type=int,
                    help="random seed")
    op.add_argument("--random", action="store_true", default=False,
                    help="use a random seed to initialize the random number generator")
    op.add_argument("--min-distance", dest="min_distance", metavar="FLOAT", default=0.0,
                    type=float, help="require start and end edges for each trip to be at least 'FLOAT' m apart")
    op.add_argument("--min-distance.fringe", dest="min_dist_fringe", metavar="FLOAT", type=float,
                    help="require start and end edges for each fringe to fringe trip to be at least 'FLOAT' m apart")
    op.add_argument("--max-distance", dest="max_distance", metavar="FLOAT", type=float,
                    help="require start and end edges for each trip to be at most 'FLOAT' m " +
                    "apart (default 0 which disables any checks)")
    op.add_argument("-i", "--intermediate", default=0, type=int,
                    help="generates the given number of intermediate way points")
    op.add_argument("--jtrrouter", action="store_true", default=False,
                    help="Create flows without destination as input for jtrrouter")
    op.add_argument("--maxtries", default=100, type=int,
                    help="number of attemps for finding a trip which meets the distance constraints")
    op.add_argument("--remove-loops", dest="remove_loops", action="store_true", default=False,
                    help="Remove loops at route start and end")
    op.add_argument("--random-routing-factor", dest="randomRoutingFactor", default=1, type=float,
                    help="Edge weights for routing are dynamically disturbed "
                    "by a random factor drawn uniformly from [1,FLOAT)")
    op.add_argument("--marouter", default=False, action="store_true",
                    help="Compute routes with marouter instead of duarouter")
    op.add_argument("--validate", default=False, action="store_true",
                    help="Whether to produce trip output that is already checked for connectivity")
    op.add_argument("-v", "--verbose", action="store_true", default=False,
                    help="tell me what you are doing")
    op.add_argument("--bound-box", default=None, required=False, dest="bbox", type=str,
                           help="create trips only in given boundig box " +
                           "xmin,ymin,xmax,ymax (comma separated, no spaces)")

    # flow
    op.add_argument("-b", "--begin", category="flow", default=0, type=op.time,
                    help="begin time")
    op.add_argument("-e", "--end", category="flow", default=3600, type=op.time,
                    help="end time (default 3600)")
    group = op.add_mutually_exclusive_group()
    group.add_argument("-p", "--period", nargs="+", metavar="FLOAT", category="flow",
                       action=sumolib.options.SplitAction,
                       help="Generate vehicles with equidistant departure times and period=FLOAT (default 1.0). " +
                       "If option --binomial is used, the expected arrival rate is set to 1/period.")
    group.add_argument("--insertion-rate", dest="insertionRate", nargs="+", metavar="FLOAT", category="flow",
                       action=sumolib.options.SplitAction,
                       help="How much vehicles arrive in the simulation per hour (alternative to the period option).")
    group.add_argument("--insertion-density", dest="insertionDensity", nargs="+", metavar="FLOAT", category="flow",
                       action=sumolib.options.SplitAction,
                       help="How much vehicles arrive in the simulation per hour per kilometer of road " +
                       "(alternative to the period option).")
    op.add_argument("--flows", category="flow", default=0, type=int,
                    help="generates INT flows that together output vehicles with the specified period")
    op.add_argument("--poisson", default=False, action="store_true",
                    help="Flows will use poisson distributed departures")
    op.add_argument("--random-depart", category="flow", action="store_true", dest="randomDepart", default=False,
                    help="Distribute departures randomly between begin and end")
    op.add_argument("--binomial",  category="flow", metavar="N", type=int,
                    help="If this is set, the number of departures per second will be drawn from a binomial " +
                    "distribution with n=N and p=PERIOD/N where PERIOD is the argument given to --period")

    options = op.parse_args(args=args)
    if options.vclass and not is_vehicle_class(options.vclass):
        raise ValueError("The string '%s' doesn't correspond to a legit vehicle class." % options.vclass)

    if options.persontrips or options.personrides:
        options.pedestrians = True

    if options.pedestrians:
        options.vclass = 'pedestrian'
    if options.validate and options.routefile is None:
        options.routefile = "routes.rou.xml"

    if options.period is None and options.insertionRate is None and options.insertionDensity is None:
        options.period = [1.]

    options.net = sumolib.net.readNet(options.netfile)
    if options.insertionDensity:
        # Compute length of the network
        length = 0.  # In meters
        for edge in options.net.getEdges():
            if edge.allows(options.vclass):
                length += edge.getLaneNumber() * edge.getLength()
        if length == 0:
            raise ValueError("No valid edges for computing insertion-density")

        options.insertionRate = [density * (length / 1000.0) for density in options.insertionDensity]

    if options.insertionRate:
        options.period = [3600.0 / rate if rate != 0.0 else 0.0 for rate in options.insertionRate]

    if options.period:
        if any([period < 0 for period in options.period]):
            raise ValueError("Period / insertionRate must be non-negative.")
        options.period = list(map(intIfPossible, options.period))
        if options.binomial:
            for p in options.period:
                if p != 0.0 and 1.0 / p / options.binomial >= 1:
                    print("Warning: Option --binomial %s is too low for insertion period %s." % (options.binomial, p)
                          + " Insertions will not be randomized.", file=sys.stderr)

    if options.jtrrouter and options.flows <= 0:
        raise ValueError("Option --jtrrouter must be used with option --flows.")

    if options.vehicle_class:
        if not is_vehicle_class(options.vehicle_class):
            raise ValueError("The string '%s' doesn't correspond to a legit vehicle class." % options.vehicle_class)

        if options.tripprefix:
            options.vtypeID = "%s_%s" % (options.tripprefix, options.vehicle_class)
        else:
            options.vtypeID = options.vehicle_class

        if 'type=' in options.tripattrs:
            raise ValueError("Trip-attribute 'type' cannot be used together with option --vehicle-class.")

    if options.randomDepartPos:
        if 'departPos' in options.tripattrs:
            raise ValueError("Trip-attribute 'departPos' cannot be used together with option --random-departpos.")

    if options.randomArrivalPos:
        if 'arrivalPos' in options.tripattrs:
            raise ValueError("Trip-attribute 'arrivalPos' cannot be used together with option --random-arrivalpos.")

    if options.weightsprefix:
        weight_files = [options.weightsprefix + s for s in (SOURCE_SUFFIX, DEST_SUFFIX, VIA_SUFFIX)]
        if not any([os.path.isfile(w) for w in weight_files]):
            raise ValueError("None of the weight files '%s' exists." % "', '".join(weight_files))

    if options.randomFactor < 1:
        raise ValueError("Option --random-factor requires a value >= 1.")

    if options.fromStops or options.toStops:
        options.edgeFromStops, options.edgeToStops = loadStops(options)

    if options.viaEdgeTypes:
        options.viaEdgeTypes = options.viaEdgeTypes.split(',')
    if options.fringe_speed_exponent is None:
        options.fringe_speed_exponent = options.speed_exponent

    if options.fringe_factor.lower() == MAXIMIZE_FACTOR:
        options.fringe_factor = MAXIMIZE_FACTOR
    else:
        try:
            options.fringe_factor = float(options.fringe_factor)
            if options.fringe_factor < 0:
                raise ValueError("--fringe-factor argument may not be negative.")
        except ValueError:
            raise ValueError("--fringe-factor argument must be a float or 'max'.")

<<<<<<< HEAD
    if options.bbox is not None:
        _bbox_str = options.bbox.split(",")
        try:
            _bbox = [float(v) for v in _bbox_str]
        except ValueError:
            raise RuntimeError("open bound-box expected comma separated " +
                               "list of floats [xmin,ymin,xmax,ymax] found: "+
                               _bbox_str )
        options.bbox = _bbox
            
=======
    options.typeFactors = defaultdict(lambda: 1.0)
    if options.typeFactorFile:
        with open(options.typeFactorFile) as tff:
            for line in tff:
                typeID, factor = line.split()
                options.typeFactors[typeID] = float(factor)

>>>>>>> 0c6c47d6
    return options


class InvalidGenerator(Exception):
    pass


def loadStops(options):
    edgeFromStops = defaultdict(list)  # edge -> [(stopType1, stopID1), ...]
    edgeToStops = defaultdict(list)  # edge -> [(stopType1, stopID1), ...]
    if options.additional is None:
        print("Error: Option %s requires option --additional-files for loading infrastructure elements" %
              ("--from-stops" if options.fromStops else "--to-stops"), file=sys.stderr)
        sys.exit(1)
    stopTypes = []
    if options.fromStops:
        options.fromStops = options.fromStops.split(',')
        stopTypes += options.fromStops
    else:
        options.fromStops = []
    if options.toStops:
        options.toStops = options.toStops.split(',')
        stopTypes += options.toStops
    else:
        options.toStops = []
    stopTypes = list(set(stopTypes))
    typeCounts = defaultdict(lambda: 0)
    for additional in options.additional.split(','):
        for stop in sumolib.xml.parse(additional, stopTypes):
            edgeID = stop.lane.rsplit('_', 1)[0]
            if stop.name in options.fromStops:
                edgeFromStops[edgeID].append((stop.name, stop.id))
            if stop.name in options.toStops:
                edgeToStops[edgeID].append((stop.name, stop.id))
            typeCounts[stop.name] += 1

    if options.fromStops:
        available = sum([typeCounts[t] for t in options.fromStops])
        if available == 0:
            print("No stops of type%s '%s' were found in additional-files %s" % (
                ('' if len(options.fromStops) == 1 else 's'),
                options.fromStops[0], options.additional), file=sys.stderr)
            sys.exit(1)
    if options.toStops:
        available = sum([typeCounts[t] for t in options.toStops])
        if available == 0:
            print("No stops of type%s '%s' were found in additional-files %s" % (
                ('' if len(options.toStops) == 1 else 's'),
                options.toStops[0], options.additional), file=sys.stderr)
            sys.exit(1)
    return edgeFromStops, edgeToStops


# assigns a weight to each edge using weight_fun and then draws from a discrete
# distribution with these weights


class RandomEdgeGenerator:

    def __init__(self, net, weight_fun):
        self.net = net
        self.weight_fun = weight_fun
        self.cumulative_weights = []
        self.total_weight = 0
        for edge in self.net._edges:
            # print edge.getID(), weight_fun(edge)
            self.total_weight += weight_fun(edge)
            self.cumulative_weights.append(self.total_weight)
        if self.total_weight == 0:
            raise InvalidGenerator()

    def get(self):
        r = random.random() * self.total_weight
        index = bisect.bisect(self.cumulative_weights, r)
        return self.net._edges[index]

    def write_weights(self, fname, interval_id, begin, end):
        # normalize to [0,100]
        normalizer = 100.0 / max(1, max(map(self.weight_fun, self.net._edges)))
        weights = [(self.weight_fun(e) * normalizer, e.getID()) for e in self.net.getEdges()]
        weights.sort(reverse=True)
        total = sum([w for w, e in weights])
        with open(fname, 'w+') as f:
            f.write('<edgedata>\n')
            f.write('    <interval id="%s" begin="%s" end="%s" totalWeight="%0.2f">\n' % (
                interval_id, begin, end, total))
            for weight, edgeID in weights:
                f.write('        <edge id="%s" value="%0.2f"/>\n' %
                        (edgeID, weight))
            f.write('    </interval>\n')
            f.write('</edgedata>\n')


class RandomTripGenerator:

    def __init__(self, source_generator, sink_generator, via_generator, intermediate, pedestrians):
        self.source_generator = source_generator
        self.sink_generator = sink_generator
        self.via_generator = via_generator
        self.intermediate = intermediate
        self.pedestrians = pedestrians

    def get_trip(self, min_distance, max_distance, maxtries=100, junctionTaz=False, min_dist_fringe=None):
        for min_dist in [min_distance, min_dist_fringe]:
            if min_dist is None:
                break
            for _ in range(maxtries):
                source_edge = self.source_generator.get()
                intermediate = [self.via_generator.get() for __ in range(self.intermediate)]
                sink_edge = self.sink_generator.get()
                is_fringe2fringe = source_edge.is_fringe() and sink_edge.is_fringe() and not intermediate
                if min_dist == min_dist_fringe and not is_fringe2fringe:
                    continue
                if self.pedestrians:
                    destCoord = sink_edge.getFromNode().getCoord()
                else:
                    destCoord = sink_edge.getToNode().getCoord()
                coords = ([source_edge.getFromNode().getCoord()] +
                          [e.getFromNode().getCoord() for e in intermediate] +
                          [destCoord])
                distance = sum([euclidean(p, q)
                                for p, q in zip(coords[:-1], coords[1:])])
                if (distance >= min_dist
                        and (not junctionTaz or source_edge.getFromNode() != sink_edge.getToNode())
                        and (max_distance is None or distance < max_distance)):
                    return source_edge, sink_edge, intermediate
        raise Exception("Warning: no trip found after %s tries" % maxtries)


def get_prob_fun(options, fringe_bonus, fringe_forbidden, max_length):
    # fringe_bonus None generates intermediate way points
    randomProbs = defaultdict(lambda: 1)
    if options.randomFactor != 1:
        for edge in options.net.getEdges():
            randomProbs[edge.getID()] = random.uniform(1, options.randomFactor)

    roundabouts = set()
    if not options.allowRoundabouts:
        for roundabout in options.net.getRoundabouts():
            roundabouts.update(roundabout.getEdges())

    stopDict = None
    if options.fromStops and fringe_bonus == "_incoming":
        stopDict = options.edgeFromStops
    elif options.toStops and fringe_bonus == "_outgoing":
        stopDict = options.edgeToStops

    def edge_probability(edge):
        bonus_connections = None if fringe_bonus is None else getattr(edge, fringe_bonus)
        forbidden_connections = None if fringe_forbidden is None else getattr(edge, fringe_forbidden)
        if options.bbox is not None:
            xmin, ymin, xmax, ymax = options.bbox
            e_xmin, e_ymin, e_xmax, e_ymax = edge.getBoundingBox()
            if e_xmin < xmin or e_ymin < ymin or e_ymax > ymax or e_xmax > xmax:
                return 0  # edge outside of given bound not allowed.
        if options.vclass and not edge.allows(options.vclass) and not stopDict:
            return 0  # not allowed
        if fringe_bonus is None and edge.is_fringe() and not options.pedestrians:
            return 0  # not suitable as intermediate way point
        if (fringe_forbidden is not None and
                edge.is_fringe(forbidden_connections) and
                not options.pedestrians and
                (options.allow_fringe_min_length is None or edge.getLength() < options.allow_fringe_min_length)):
            return 0  # the wrong kind of fringe
        if (fringe_bonus is not None and options.viaEdgeTypes is not None and
                not edge.is_fringe(bonus_connections, checkJunctions=options.fringeJunctions) and
                edge.getType() in options.viaEdgeTypes):
            return 0  # the wrong type of edge (only allows depart and arrival on the fringe)
        if fringe_bonus is not None and edge.getID() in roundabouts:
            return 0  # traffic typically does not start/end inside a roundabout
        prob = randomProbs[edge.getID()]
        if stopDict:
            prob *= len(stopDict[edge.getID()])
        if options.length:
            if (options.fringe_factor != 1.0 and fringe_bonus is not None and
                    edge.is_fringe(bonus_connections, checkJunctions=options.fringeJunctions)):
                # short fringe edges should not suffer a penalty
                prob *= max_length
            else:
                prob *= edge.getLength()
        if options.lanes:
            prob *= edge.getLaneNumber()
        if edge.is_fringe(bonus_connections, checkJunctions=options.fringeJunctions):
            prob *= (edge.getSpeed() ** options.fringe_speed_exponent)
        else:
            prob *= (edge.getSpeed() ** options.speed_exponent)
        if options.fringe_factor != 1.0 and fringe_bonus is not None:
            isFringe = (edge.getSpeed() > options.fringe_threshold and
                        edge.is_fringe(bonus_connections, checkJunctions=options.fringeJunctions))
            if isFringe and options.fringe_factor != MAXIMIZE_FACTOR:
                prob *= options.fringe_factor
            elif not isFringe and options.fringe_factor == MAXIMIZE_FACTOR:
                prob = 0
        if options.edgeParam is not None:
            prob *= float(edge.getParam(options.edgeParam, 1.0))
        if options.angle_weight != 1.0 and fringe_bonus is not None:
            xmin, ymin, xmax, ymax = edge.getBoundingBox()
            ex, ey = ((xmin + xmax) / 2, (ymin + ymax) / 2)
            nx, ny = options.angle_center
            edgeAngle = naviDegree(math.atan2(ey - ny, ex - nx))
            angleDiff = minAngleDegreeDiff(options.angle, edgeAngle)
            # print("e=%s nc=%s ec=%s ea=%s a=%s ad=%s" % (
            #    edge.getID(), options.angle_center, (ex,ey), edgeAngle,
            #    options.angle, angleDiff))
            # relDist = 2 * euclidean((ex, ey), options.angle_center) / max(xmax - xmin, ymax - ymin)
            # prob *= (relDist * (options.angle_weight - 1) + 1)
            if fringe_bonus == "_incoming":
                # source edge
                prob *= (angleDiff * (options.angle_weight - 1) + 1)
            else:
                prob *= ((180 - angleDiff) * (options.angle_weight - 1) + 1)
        prob *= options.typeFactors[edge.getType()]

        return prob
    return edge_probability


class LoadedProps:

    def __init__(self, fname):
        self.weights = defaultdict(lambda: 0)
        for edge in sumolib.output.parse_fast(fname, 'edge', ['id', 'value']):
            self.weights[edge.id] = float(edge.value)

    def __call__(self, edge):
        return self.weights[edge.getID()]


def buildTripGenerator(net, options):
    try:
        max_length = 0
        for edge in net.getEdges():
            if not edge.is_fringe():
                max_length = max(max_length, edge.getLength())
        forbidden_source_fringe = None if options.allow_fringe else "_outgoing"
        forbidden_sink_fringe = None if options.allow_fringe else "_incoming"
        source_generator = RandomEdgeGenerator(
            net, get_prob_fun(options, "_incoming", forbidden_source_fringe, max_length))
        sink_generator = RandomEdgeGenerator(
            net, get_prob_fun(options, "_outgoing", forbidden_sink_fringe, max_length))
        if options.weightsprefix:
            if os.path.isfile(options.weightsprefix + SOURCE_SUFFIX):
                source_generator = RandomEdgeGenerator(
                    net, LoadedProps(options.weightsprefix + SOURCE_SUFFIX))
            if os.path.isfile(options.weightsprefix + DEST_SUFFIX):
                sink_generator = RandomEdgeGenerator(
                    net, LoadedProps(options.weightsprefix + DEST_SUFFIX))
    except InvalidGenerator:
        print("Error: no valid edges for generating source or destination. Try using option --allow-fringe",
              file=sys.stderr)
        return None

    try:
        via_generator = RandomEdgeGenerator(
            net, get_prob_fun(options, None, None, 1))
        if options.weightsprefix and os.path.isfile(options.weightsprefix + VIA_SUFFIX):
            via_generator = RandomEdgeGenerator(
                net, LoadedProps(options.weightsprefix + VIA_SUFFIX))
    except InvalidGenerator:
        if options.intermediate > 0:
            print("Error: no valid edges for generating intermediate points", file=sys.stderr)
            return None
        else:
            via_generator = None

    return RandomTripGenerator(
        source_generator, sink_generator, via_generator, options.intermediate, options.pedestrians)


def is_walk_attribute(attr):
    for cand in ['arrivalPos', 'speed=', 'duration=', 'busStop=']:
        if cand in attr:
            return True
    return False


def is_persontrip_attribute(attr):
    for cand in ['vTypes', 'modes']:
        if cand in attr:
            return True
    return False


def is_person_attribute(attr):
    for cand in ['departPos', 'type']:
        if cand in attr:
            return True
    return False


def is_vehicle_attribute(attr):
    # speedFactor could be used in vType and vehicle but we need it in the vType
    # to allow for the multi-parameter version
    for cand in ['depart', 'arrival', 'line', 'personNumber', 'containerNumber', 'type']:
        if cand in attr:
            return True
    return False


def split_trip_attributes(tripattrs, pedestrians, hasType, verbose):
    # handle attribute values with a space
    # assume that no attribute value includes an '=' sign
    allattrs = []
    for a in tripattrs.split():
        if "=" in a:
            allattrs.append(a)
        else:
            if len(allattrs) == 0:
                print("Warning: invalid trip-attribute '%s'" % a)
            else:
                allattrs[-1] += ' ' + a

    # figure out which of the tripattrs belong to the <person> or <vehicle>,
    # which belong to the <vType> and which belong to the <walk> or <persontrip>
    vehicleattrs = []
    personattrs = []
    vtypeattrs = []
    otherattrs = []
    for a in allattrs:
        if pedestrians:
            if is_walk_attribute(a) or is_persontrip_attribute(a):
                otherattrs.append(a)
            elif is_person_attribute(a):
                personattrs.append(a)
            else:
                vtypeattrs.append(a)
        else:
            if is_vehicle_attribute(a):
                vehicleattrs.append(a)
            else:
                vtypeattrs.append(a)

    if not hasType:
        if pedestrians:
            personattrs += vtypeattrs
        else:
            vehicleattrs += vtypeattrs
        vtypeattrs = []

    return (prependSpace(' '.join(vtypeattrs)),
            prependSpace(' '.join(vehicleattrs)),
            prependSpace(' '.join(personattrs)),
            prependSpace(' '.join(otherattrs)))


def prependSpace(s):
    if len(s) == 0 or s[0] == " ":
        return s
    else:
        return " " + s


def samplePosition(edge):
    return random.uniform(0.0, edge.getLength())


def main(options):
    if all([period == 0 for period in options.period]):
        print("Warning: All intervals are empty.", file=sys.stderr)
        return False

    if not options.random:
        random.seed(options.seed)

    if options.min_distance > options.net.getBBoxDiameter() * (options.intermediate + 1):
        options.intermediate = int(math.ceil(options.min_distance / options.net.getBBoxDiameter())) - 1
        print(("Warning: Using %s intermediate waypoints to achieve a minimum trip length of %s in a network "
               "with diameter %.2f.") % (options.intermediate, options.min_distance, options.net.getBBoxDiameter()),
              file=sys.stderr)

    if options.angle_weight != 1:
        xmin, ymin, xmax, ymax = options.net.getBoundary()
        options.angle_center = (xmin + xmax) / 2, (ymin + ymax) / 2

    trip_generator = buildTripGenerator(options.net, options)
    idx = 0

    vtypeattrs, options.tripattrs, personattrs, otherattrs = split_trip_attributes(
        options.tripattrs, options.pedestrians, options.vehicle_class, options.verbose)

    vias = {}

    time_delta = (parseTime(options.end) - parseTime(options.begin)) / len(options.period)
    times = [parseTime(options.begin) + i * time_delta for i in range(len(options.period) + 1)]
    times = list(map(intIfPossible, times))

    def generate_origin_destination(trip_generator, options):
        source_edge, sink_edge, intermediate = trip_generator.get_trip(
            options.min_distance, options.max_distance, options.maxtries,
            options.junctionTaz, options.min_dist_fringe)
        return source_edge, sink_edge, intermediate

    def generate_attributes(idx, departureTime, arrivalTime, origin, destination, intermediate, options):
        label = "%s%s" % (options.tripprefix, idx)
        if options.pedestrians:
            combined_attrs = ""
        else:
            combined_attrs = options.tripattrs
        arrivalPos = ""
        if options.randomDepartPos:
            randomPosition = samplePosition(origin)
            combined_attrs += ' departPos="%.2f"' % randomPosition
        if options.randomArrivalPos:
            randomPosition = samplePosition(destination)
            arrivalPos = ' arrivalPos="%.2f"' % randomPosition
            if not options.pedestrians:
                combined_attrs += arrivalPos
        if options.fringeattrs and origin.is_fringe(
                origin._incoming, checkJunctions=options.fringeJunctions):
            combined_attrs += " " + options.fringeattrs
        if options.junctionTaz:
            attrFrom = ' fromJunction="%s"' % origin.getFromNode().getID()
            attrTo = ' toJunction="%s"' % destination.getToNode().getID()
        else:
            attrFrom = ' from="%s"' % origin.getID()
            attrTo = ' to="%s"' % destination.getID()
        if options.fromStops:
            attrFrom = ' %s="%s"' % random.choice(options.edgeFromStops[origin.getID()])
        if options.toStops:
            attrTo = ' %s="%s"' % random.choice(options.edgeToStops[destination.getID()])
        via = ""
        if intermediate:
            via = ' via="%s" ' % ' '.join(
                [e.getID() for e in intermediate])
            if options.validate:
                vias[label] = via
        return label, combined_attrs, attrFrom, attrTo, via, arrivalPos

    def generate_one_plan(combined_attrs, attrFrom, attrTo, arrivalPos, intermediate, options):
        element = "walk"
        attrs = otherattrs + arrivalPos
        if options.fromStops:
            fouttrips.write('        <stop%s duration="0"/>\n' % attrFrom)
            attrFrom = ''
        if options.persontrips:
            element = "personTrip"
        elif options.personrides:
            element = "ride"
            attrs = ' lines="%s%s"' % (options.personrides, otherattrs)
        if intermediate:
            fouttrips.write('        <%s%s to="%s"%s/>\n' % (element, attrFrom, intermediate[0].getID(), attrs))
            for edge in intermediate[1:]:
                fouttrips.write('        <%s to="%s"%s/>\n' % (element, edge.getID(), attrs))
            fouttrips.write('        <%s%s%s/>\n' % (element, attrTo, attrs))
        else:
            fouttrips.write('        <%s%s%s%s/>\n' % (element, attrFrom, attrTo, attrs))

    def generate_one_person(label, combined_attrs, attrFrom, attrTo, arrivalPos, departureTime, intermediate, options):
        fouttrips.write(
            '    <person id="%s" depart="%.2f"%s%s>\n' % (label, departureTime, personattrs, combined_attrs))
        generate_one_plan(combined_attrs, attrFrom, attrTo, arrivalPos, intermediate, options)
        fouttrips.write('    </person>\n')

    def generate_one_flow(label, combined_attrs, departureTime, arrivalTime, period, options, timeIdx):
        if len(options.period) > 1:
            label = label + "#%s" % timeIdx
        if options.binomial:
            for j in range(options.binomial):
                fouttrips.write(('    <flow id="%s#%s" begin="%s" end="%s" probability="%.2f"%s/>\n') % (
                    label, j, departureTime, arrivalTime, 1.0 / period / options.binomial,
                    combined_attrs))
        elif options.poisson:
            fouttrips.write(('    <flow id="%s" begin="%s" end="%s" period="exp(%s)"%s/>\n') % (
                label, departureTime, arrivalTime, 1 / (period * options.flows), combined_attrs))
        else:
            fouttrips.write(('    <flow id="%s" begin="%s" end="%s" period="%s"%s/>\n') % (
                label, departureTime, arrivalTime, intIfPossible(period * options.flows), combined_attrs))

    def generate_one_personflow(label, combined_attrs, attrFrom, attrTo, arrivalPos,
                                departureTime, arrivalTime, period, options, timeIdx):
        if len(options.period) > 1:
            label = label + "#%s" % timeIdx
        if options.binomial:
            for j in range(options.binomial):
                fouttrips.write(('    <personFlow id="%s#%s" begin="%s" end="%s" probability="%.2f"%s>\n') % (
                    label, j, departureTime, arrivalTime, 1.0 / period / options.binomial,
                    combined_attrs))
                generate_one_plan(combined_attrs, attrFrom, attrTo, arrivalPos, intermediate, options)
                fouttrips.write('    </personFlow>\n')
        else:
            if options.poisson:
                fouttrips.write(('    <personFlow id="%s" begin="%s" end="%s" period="exp(%s)"%s>\n') % (
                    label, departureTime, arrivalTime, 1 / (period * options.flows), combined_attrs))
            else:
                fouttrips.write(('    <personFlow id="%s" begin="%s" end="%s" period="%s"%s>\n') % (
                    label, departureTime, arrivalTime, intIfPossible(period * options.flows), combined_attrs))
            generate_one_plan(combined_attrs, attrFrom, attrTo, arrivalPos, intermediate, options)
            fouttrips.write('    </personFlow>\n')

    def generate_one_trip(label, combined_attrs, departureTime):
        fouttrips.write('    <trip id="%s" depart="%.2f"%s/>\n' % (
            label, departureTime, combined_attrs))

    def generate_one(idx, departureTime, arrivalTime, period, origin, destination, intermediate, timeIdx=None):
        try:
            label, combined_attrs, attrFrom, attrTo, via, arrivalPos = generate_attributes(
                idx, departureTime, arrivalTime, origin, destination, intermediate, options)

            if options.pedestrians:
                if options.flows > 0:
                    generate_one_personflow(label, combined_attrs, attrFrom, attrTo, arrivalPos,
                                            departureTime, arrivalTime, period, options, timeIdx)
                else:
                    generate_one_person(label, combined_attrs, attrFrom, attrTo, arrivalPos,
                                        departureTime, intermediate, options)
            else:
                if options.jtrrouter:
                    attrTo = ''

                combined_attrs = attrFrom + attrTo + via + combined_attrs

                if options.flows > 0:
                    generate_one_flow(label, combined_attrs, departureTime, arrivalTime, period, options, timeIdx)
                else:
                    generate_one_trip(label, combined_attrs, departureTime)

        except Exception as exc:
            if options.verbose:
                print(exc, file=sys.stderr)

        return idx + 1

    with open(options.tripfile, 'w') as fouttrips:
        sumolib.writeXMLHeader(fouttrips, "$Id$", "routes", options=options)
        if options.vehicle_class:
            vTypeDef = '    <vType id="%s" vClass="%s"%s/>\n' % (
                options.vtypeID, options.vehicle_class, vtypeattrs)
            if options.vtypeout:
                # ensure that trip output does not contain types, file may be
                # overwritten by later call to duarouter
                if options.additional is None:
                    options.additional = options.vtypeout
                else:
                    options.additional = options.additional + "," + options.vtypeout
                with open(options.vtypeout, 'w') as fouttype:
                    sumolib.writeXMLHeader(fouttype, "$Id$", "additional", options=options)
                    fouttype.write(vTypeDef)
                    fouttype.write("</additional>\n")
            else:
                fouttrips.write(vTypeDef)
            options.tripattrs += ' type="%s"' % options.vtypeID
            personattrs += ' type="%s"' % options.vtypeID

        if trip_generator:
            if options.flows == 0:
                for i in range(len(times)-1):
                    time = departureTime = parseTime(times[i])
                    arrivalTime = parseTime(times[i+1])
                    period = options.period[i]
                    if period == 0.0:
                        continue
                    if options.binomial is None:
                        departures = []
                        if options.randomDepart:
                            subsecond = math.fmod(period, 1)
                            while time < arrivalTime:
                                rTime = random.randrange(int(departureTime), int(arrivalTime))
                                time += period
                                if subsecond != 0:
                                    # allow all multiples of subsecond to appear
                                    rSubSecond = math.fmod(
                                        subsecond * random.randrange(int(departureTime), int(arrivalTime)), 1)
                                    rTime = min(arrivalTime, rTime + rSubSecond)
                                departures.append(rTime)
                            departures.sort()
                        else:
                            while departureTime < arrivalTime:
                                departures.append(departureTime)
                                departureTime += period

                        for time in departures:
                            # generate with constant spacing
                            try:
                                origin, destination, intermediate = generate_origin_destination(trip_generator, options)
                                idx = generate_one(idx, time, arrivalTime, period, origin, destination, intermediate)
                            except Exception as exc:
                                print(exc, file=sys.stderr)
                    else:
                        time = departureTime
                        while time < arrivalTime:
                            # draw n times from a Bernoulli distribution
                            # for an average arrival rate of 1 / period
                            prob = 1.0 / period / options.binomial
                            for _ in range(options.binomial):
                                if random.random() < prob:
                                    try:
                                        origin, destination, intermediate = generate_origin_destination(
                                            trip_generator, options)
                                        idx = generate_one(idx, time, arrivalTime, period,
                                                           origin, destination, intermediate)
                                    except Exception as exc:
                                        if options.verbose:
                                            print(exc, file=sys.stderr)
                            time += 1.0
            else:
                try:
                    origins_destinations = [generate_origin_destination(
                        trip_generator, options) for _ in range(options.flows)]
                    for i in range(len(times)-1):
                        for j in range(options.flows):
                            departureTime = times[i]
                            arrivalTime = times[i+1]
                            period = options.period[i]
                            if period == 0.0:
                                continue
                            origin, destination, intermediate = origins_destinations[j]
                            generate_one(j, departureTime, arrivalTime, period, origin, destination, intermediate, i)
                except Exception as exc:
                    if options.verbose:
                        print(exc, file=sys.stderr)

        fouttrips.write("</routes>\n")

    # call duarouter for routes or validated trips
    args = ['-n', options.netfile, '-r', options.tripfile, '--ignore-errors',
            '--begin', str(options.begin), '--end', str(options.end),
            '--no-step-log']
    if options.additional is not None:
        args += ['--additional-files', options.additional]
    if options.remove_loops:
        args += ['--remove-loops']
    if options.vtypeout is not None:
        args += ['--vtype-output', options.vtypeout]
    if options.junctionTaz:
        args += ['--junction-taz']
    if not options.verbose:
        args += ['--no-warnings']
    else:
        args += ['-v']

    duargs = [DUAROUTER, '--alternatives-output', 'NUL'] + args
    maargs = [MAROUTER] + args

    if options.carWalkMode is not None:
        duargs += ['--persontrip.transfer.car-walk', options.carWalkMode]
    if options.walkfactor is not None:
        duargs += ['--persontrip.walkfactor', str(options.walkfactor)]
    if options.walkoppositefactor is not None:
        duargs += ['--persontrip.walk-opposite-factor', str(options.walkoppositefactor)]
    if options.randomRoutingFactor != 1:
        duargs += ['--weights.random-factor', str(options.randomRoutingFactor)]

    options_to_forward = sumolib.options.get_prefixed_options(options)
    for router, routerargs in [('duarouter', duargs), ('marouter', maargs)]:
        if router in options_to_forward:
            for option in options_to_forward[router]:
                option[0] = '--' + option[0]
                if option[0] not in routerargs:
                    routerargs += option
                else:
                    raise ValueError("The argument '%s' has already been passed without the %s prefix." % (
                                     option[0], router))

    if options.routefile:
        args2 = (maargs if options.marouter else duargs)[:]
        args2 += ['-o', options.routefile]
        if options.verbose:
            print("calling", " ".join(args2))
            sys.stdout.flush()
        subprocess.call(args2)
        sys.stdout.flush()
        sumolib.xml.insertOptionsHeader(options.routefile, options)

    if options.validate:
        # write to temporary file because the input is read incrementally
        tmpTrips = options.tripfile + ".tmp"
        args2 = duargs + ['-o', tmpTrips, '--write-trips']
        if options.junctionTaz:
            args2 += ['--write-trips.junctions']
        if options.verbose:
            print("calling", " ".join(args2))
            sys.stdout.flush()
        subprocess.call(args2)
        sys.stdout.flush()
        os.remove(options.tripfile)  # on windows, rename does not overwrite
        os.rename(tmpTrips, options.tripfile)
        sumolib.xml.insertOptionsHeader(options.tripfile, options)

    if trip_generator and options.weights_outprefix:
        idPrefix = ""
        if options.tripprefix:
            idPrefix = options.tripprefix + "."
        trip_generator.source_generator.write_weights(
            options.weights_outprefix + SOURCE_SUFFIX,
            idPrefix + "src", options.begin, options.end)
        trip_generator.sink_generator.write_weights(
            options.weights_outprefix + DEST_SUFFIX,
            idPrefix + "dst", options.begin, options.end)
        if trip_generator.via_generator:
            trip_generator.via_generator.write_weights(
                options.weights_outprefix + VIA_SUFFIX,
                idPrefix + "via", options.begin, options.end)

    # return wether trips could be generated as requested
    return trip_generator is not None


if __name__ == "__main__":
    try:
        if not main(get_options()):
            print("Error: Trips couldn't be generated as requested. "
                  "Try the --verbose option to output more details on the failure.", file=sys.stderr)
            sys.exit(1)
    except ValueError as e:
        print("Error:", e, file=sys.stderr)
        sys.exit(1)<|MERGE_RESOLUTION|>--- conflicted
+++ resolved
@@ -290,7 +290,6 @@
         except ValueError:
             raise ValueError("--fringe-factor argument must be a float or 'max'.")
 
-<<<<<<< HEAD
     if options.bbox is not None:
         _bbox_str = options.bbox.split(",")
         try:
@@ -301,7 +300,6 @@
                                _bbox_str )
         options.bbox = _bbox
             
-=======
     options.typeFactors = defaultdict(lambda: 1.0)
     if options.typeFactorFile:
         with open(options.typeFactorFile) as tff:
@@ -309,7 +307,6 @@
                 typeID, factor = line.split()
                 options.typeFactors[typeID] = float(factor)
 
->>>>>>> 0c6c47d6
     return options
 
 
