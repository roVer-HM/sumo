/****************************************************************************/
/// @file    SUMOXMLDefinitions.cpp
/// @author  Daniel Krajzewicz
/// @author  Jakob Erdmann
/// @author  Clemens Honomichl
/// @author  Piotr Woznica
/// @author  Michael Behrisch
/// @author  Walter Bamberger
/// @date    Sept 2002
/// @version $Id$
///
// Definitions of elements and attributes known by SUMO
/****************************************************************************/
// SUMO, Simulation of Urban MObility; see http://sumo-sim.org/
// Copyright (C) 2002-2014 DLR (http://www.dlr.de/) and contributors
/****************************************************************************/
//
//   This file is part of SUMO.
//   SUMO is free software: you can redistribute it and/or modify
//   it under the terms of the GNU General Public License as published by
//   the Free Software Foundation, either version 3 of the License, or
//   (at your option) any later version.
//
/****************************************************************************/


// ===========================================================================
// included modules
// ===========================================================================
#ifdef _MSC_VER
#include <windows_config.h>
#else
#include <config.h>
#endif

#include "SUMOXMLDefinitions.h"
#include <utils/common/StringBijection.h>

#ifdef CHECK_MEMORY_LEAKS
#include <foreign/nvwa/debug_new.h>
#endif // CHECK_MEMORY_LEAKS


// ===========================================================================
// definitions
// ===========================================================================

StringBijection<int>::Entry SUMOXMLDefinitions::tags[] = {
    { "net",              SUMO_TAG_NET },
    { "edge",             SUMO_TAG_EDGE },
    { "lane",             SUMO_TAG_LANE },
    { "poi",              SUMO_TAG_POI },
    { "poly",             SUMO_TAG_POLY },
    { "junction",         SUMO_TAG_JUNCTION },
    { "e1Detector",       SUMO_TAG_E1DETECTOR },
    { "inductionLoop",    SUMO_TAG_INDUCTION_LOOP },
    { "e2Detector",       SUMO_TAG_E2DETECTOR },
    { "laneAreaDetector", SUMO_TAG_LANE_AREA_DETECTOR },
    { "e3Detector",       SUMO_TAG_E3DETECTOR },
    { "entryExitDetector", SUMO_TAG_ENTRY_EXIT_DETECTOR },
    { "edgeData",         SUMO_TAG_MEANDATA_EDGE },
    { "laneData",         SUMO_TAG_MEANDATA_LANE },

    { "detEntry",         SUMO_TAG_DET_ENTRY },
    { "detExit",          SUMO_TAG_DET_EXIT },
    { "edgeFollowDetector", SUMO_TAG_EDGEFOLLOWDETECTOR },
    { "instantInductionLoop", SUMO_TAG_INSTANT_INDUCTION_LOOP },
    { "variableSpeedSign", SUMO_TAG_VSS },
    { "calibrator",       SUMO_TAG_CALIBRATOR },
    { "rerouter",         SUMO_TAG_REROUTER },
    { "busStop",          SUMO_TAG_BUS_STOP },
    { "vTypeProbe",       SUMO_TAG_VTYPEPROBE },
    { "routeProbe",       SUMO_TAG_ROUTEPROBE },
    { "routes",           SUMO_TAG_ROUTES },
    { "vehicle",          SUMO_TAG_VEHICLE },
    { "vType",            SUMO_TAG_VTYPE },
    { "route",            SUMO_TAG_ROUTE },
    { "request",          SUMO_TAG_REQUEST },
    { "source",           SUMO_TAG_SOURCE },
    { "taz",              SUMO_TAG_TAZ },
    { "tazSource",        SUMO_TAG_TAZSOURCE },
    { "tazSink",          SUMO_TAG_TAZSINK },
    { "tlLogic",          SUMO_TAG_TLLOGIC },
    { "phase",            SUMO_TAG_PHASE },
    { "trip",             SUMO_TAG_TRIP },
    { "flow",             SUMO_TAG_FLOW },
    { "step",             SUMO_TAG_STEP },
    { "interval",         SUMO_TAG_INTERVAL },
    { "timedEvent",       SUMO_TAG_TIMEDEVENT },
    { "fromEdge",         SUMO_TAG_FROMEDGE },
    { "toEdge",           SUMO_TAG_TOEDGE },
    { "sink",             SUMO_TAG_SINK },
    { "param",	          SUMO_TAG_PARAM },
    { "WAUT",	          SUMO_TAG_WAUT },
    { "wautSwitch",       SUMO_TAG_WAUT_SWITCH },
    { "wautJunction",     SUMO_TAG_WAUT_JUNCTION },
    { "segment",      	  SUMO_TAG_SEGMENT },
    { "delete",        	  SUMO_TAG_DELETE },
    { "stop",        	  SUMO_TAG_STOP },
    { "destProbReroute",  SUMO_TAG_DEST_PROB_REROUTE },
    { "closingReroute",   SUMO_TAG_CLOSING_REROUTE },
    { "routeProbReroute", SUMO_TAG_ROUTE_PROB_REROUTE },
    { "polygonType",      SUMO_TAG_POLYTYPE },
    { "connection",       SUMO_TAG_CONNECTION },
    { "prohibition",      SUMO_TAG_PROHIBITION },
    { "split",            SUMO_TAG_SPLIT },
    { "node",             SUMO_TAG_NODE },
    { "type",             SUMO_TAG_TYPE },
    { "detectorDefinition",  SUMO_TAG_DETECTOR_DEFINITION },
    { "routeDistribution",   SUMO_TAG_ROUTE_DISTRIBUTION },
    { "vTypeDistribution",   SUMO_TAG_VTYPE_DISTRIBUTION },
    { "vaporizer",        SUMO_TAG_VAPORIZER },
    { "roundabout",       SUMO_TAG_ROUNDABOUT },
    { "join",             SUMO_TAG_JOIN },
    { "joinExclude",      SUMO_TAG_JOINEXCLUDE },

    { "way",              SUMO_TAG_WAY },
    { "nd",               SUMO_TAG_ND },
    { "tag",              SUMO_TAG_TAG },
    { "relation",         SUMO_TAG_RELATION },
    { "member",           SUMO_TAG_MEMBER },

    { "viewsettings",     SUMO_TAG_VIEWSETTINGS },
    { "decal",            SUMO_TAG_VIEWSETTINGS_DECAL },
    { "scheme",           SUMO_TAG_VIEWSETTINGS_SCHEME },
    { "opengl",           SUMO_TAG_VIEWSETTINGS_OPENGL },
    { "background",       SUMO_TAG_VIEWSETTINGS_BACKGROUND },
    { "edges",            SUMO_TAG_VIEWSETTINGS_EDGES },
    { "vehicles",         SUMO_TAG_VIEWSETTINGS_VEHICLES },
    { "persons",          SUMO_TAG_VIEWSETTINGS_PERSONS },
    { "junctions",        SUMO_TAG_VIEWSETTINGS_JUNCTIONS },
    { "additionals",      SUMO_TAG_VIEWSETTINGS_ADDITIONALS },
    { "pois",             SUMO_TAG_VIEWSETTINGS_POIS },
    { "polys",            SUMO_TAG_VIEWSETTINGS_POLYS },
    { "legend",           SUMO_TAG_VIEWSETTINGS_LEGEND },
    { "event",            SUMO_TAG_VIEWSETTINGS_EVENT },
    { "jamTime",          SUMO_TAG_VIEWSETTINGS_EVENT_JAM_TIME },
    { "include",          SUMO_TAG_INCLUDE },
    { "xi:include",       SUMO_TAG_INCLUDE },
    { "delay",            SUMO_TAG_DELAY },
    { "viewport",         SUMO_TAG_VIEWPORT },
    { "snapshot",         SUMO_TAG_SNAPSHOT },
    { "breakpoints-file", SUMO_TAG_BREAKPOINTS_FILE },
    { "location",         SUMO_TAG_LOCATION },
    { "colorScheme",      SUMO_TAG_COLORSCHEME },
    { "entry",            SUMO_TAG_ENTRY },

    { "carFollowing-IDM",         SUMO_TAG_CF_IDM },
    { "carFollowing-IDMM",        SUMO_TAG_CF_IDMM },
    { "carFollowing-Krauss",      SUMO_TAG_CF_KRAUSS },
    { "carFollowing-KraussPS",    SUMO_TAG_CF_KRAUSS_PLUS_SLOPE },
    { "carFollowing-KraussOrig1", SUMO_TAG_CF_KRAUSS_ORIG1 },
    { "carFollowing-SmartSK",     SUMO_TAG_CF_SMART_SK },
    { "carFollowing-Daniel1",     SUMO_TAG_CF_DANIEL1 },
    { "carFollowing-PWagner2009", SUMO_TAG_CF_PWAGNER2009 },
    { "carFollowing-BKerner",     SUMO_TAG_CF_BKERNER },
    { "carFollowing-Wiedemann",   SUMO_TAG_CF_WIEDEMANN },

    { "person",           SUMO_TAG_PERSON },
    { "ride",             SUMO_TAG_RIDE },
    { "walk",             SUMO_TAG_WALK },

    { "timestep",         SUMO_TAG_TIMESTEP },
    { "actorConfig",      SUMO_TAG_ACTORCONFIG },
    { "motionState",      SUMO_TAG_MOTIONSTATE },
    
    // ActivityGen statistics file
    { "general",          AGEN_TAG_GENERAL },
    { "street",           AGEN_TAG_STREET },
    { "workHours",        AGEN_TAG_WORKHOURS },
    { "opening",          AGEN_TAG_OPENING },
    { "closing",          AGEN_TAG_CLOSING },
    { "schools",          AGEN_TAG_SCHOOLS },
    { "school",           AGEN_TAG_SCHOOL },
    { "busStation",       AGEN_TAG_BUSSTATION },
    { "busLine",          AGEN_TAG_BUSLINE },
    { "stations",         AGEN_TAG_STATIONS },
    { "revStations",      AGEN_TAG_REV_STATIONS },
    { "station",          AGEN_TAG_STATION },
    { "frequency",        AGEN_TAG_FREQUENCY },
    { "population",       AGEN_TAG_POPULATION },
    { "bracket",          AGEN_TAG_BRACKET },
    { "cityGates",        AGEN_TAG_CITYGATES },
    { "entrance",         AGEN_TAG_ENTRANCE },
    { "parameters",       AGEN_TAG_PARAM },

    { "",                 SUMO_TAG_NOTHING }
};


StringBijection<int>::Entry SUMOXMLDefinitions::attrs[] = {
    { "id",             SUMO_ATTR_ID },
    { "refId",          SUMO_ATTR_REFID },
    { "name",           SUMO_ATTR_NAME },
    { "type",           SUMO_ATTR_TYPE },
    { "priority",       SUMO_ATTR_PRIORITY },
    { "numLanes",       SUMO_ATTR_NUMLANES },
    { "speed",          SUMO_ATTR_SPEED },
    { "oneway",         SUMO_ATTR_ONEWAY },
    { "width",          SUMO_ATTR_WIDTH },
    { "remove",         SUMO_ATTR_REMOVE },

    { "length",         SUMO_ATTR_LENGTH },

    { "x",              SUMO_ATTR_X },
    { "y",              SUMO_ATTR_Y },
    { "z",              SUMO_ATTR_Z },
    { "centerX",        SUMO_ATTR_CENTER_X },
    { "centerY",        SUMO_ATTR_CENTER_Y },
    { "centerZ",        SUMO_ATTR_CENTER_Z },

    { "key",            SUMO_ATTR_KEY },
    { "requestSize",    SUMO_ATTR_REQUESTSIZE },
    { "request",        SUMO_ATTR_REQUEST },
    { "response",       SUMO_ATTR_RESPONSE },
    { "programID",      SUMO_ATTR_PROGRAMID },
    { "offset",         SUMO_ATTR_OFFSET },
    { "endOffset",      SUMO_ATTR_ENDOFFSET },
    { "incLanes",       SUMO_ATTR_INCLANES },
    { "intLanes",       SUMO_ATTR_INTLANES },

    { "weight",         SUMO_ATTR_WEIGHT },
    { "edge",           SUMO_ATTR_EDGE },
    { "edges",          SUMO_ATTR_EDGES },

    { "depart",         SUMO_ATTR_DEPART },
    { "departLane",     SUMO_ATTR_DEPARTLANE },
    { "departPos",      SUMO_ATTR_DEPARTPOS },
    { "departSpeed",    SUMO_ATTR_DEPARTSPEED },
    { "arrivalLane",    SUMO_ATTR_ARRIVALLANE },
    { "arrivalPos",     SUMO_ATTR_ARRIVALPOS },
    { "arrivalSpeed",   SUMO_ATTR_ARRIVALSPEED },
    { "route",          SUMO_ATTR_ROUTE },
    { "maxSpeed",       SUMO_ATTR_MAXSPEED },
    { "accel",          SUMO_ATTR_ACCEL },
    { "decel",          SUMO_ATTR_DECEL },
    { "vClass",         SUMO_ATTR_VCLASS },
    { "repno",          SUMO_ATTR_REPNUMBER },
    { "speedFactor",    SUMO_ATTR_SPEEDFACTOR },
    { "speedDev",       SUMO_ATTR_SPEEDDEV },
    { "laneChangeModel", SUMO_ATTR_LANE_CHANGE_MODEL },
    { "minGap",         SUMO_ATTR_MINGAP },

    { "sigma",          SUMO_ATTR_SIGMA },
    { "tau",            SUMO_ATTR_TAU },
    { "tmp1",           SUMO_ATTR_TMP1 },
    { "tmp2",           SUMO_ATTR_TMP2 },
    { "tmp3",           SUMO_ATTR_TMP3 },
    { "tmp4",           SUMO_ATTR_TMP4 },
    { "tmp5",           SUMO_ATTR_TMP5 },

    { "last",           SUMO_ATTR_LAST },
    { "cost",           SUMO_ATTR_COST },
    { "probability",    SUMO_ATTR_PROB },
    { "probabilities",  SUMO_ATTR_PROBS },
    { "routes",         SUMO_ATTR_ROUTES },
    { "vTypes",         SUMO_ATTR_VTYPES },

    { "lane",           SUMO_ATTR_LANE },
    { "lanes",          SUMO_ATTR_LANES },
    { "from",           SUMO_ATTR_FROM },
    { "to",             SUMO_ATTR_TO },
    { "period",         SUMO_ATTR_PERIOD },
    { "fromTaz",        SUMO_ATTR_FROM_TAZ },
    { "toTaz",          SUMO_ATTR_TO_TAZ },
    { "reroute",        SUMO_ATTR_REROUTE },
    { "personCapacity", SUMO_ATTR_PERSON_CAPACITY },
    { "personNumber",   SUMO_ATTR_PERSON_NUMBER },

    { "function",       SUMO_ATTR_FUNCTION },
    { "pos",            SUMO_ATTR_POSITION },
    { "freq",           SUMO_ATTR_FREQUENCY },
    { "style",          SUMO_ATTR_STYLE },
    { "file",           SUMO_ATTR_FILE },
    { "junction",       SUMO_ATTR_JUNCTION },
    { "number",         SUMO_ATTR_NUMBER },
    { "duration",       SUMO_ATTR_DURATION },
    { "until",          SUMO_ATTR_UNTIL },
    { "routeProbe",     SUMO_ATTR_ROUTEPROBE },

    { "time",           SUMO_ATTR_TIME },
    { "begin",          SUMO_ATTR_BEGIN },
    { "end",            SUMO_ATTR_END },
    { "tl",             SUMO_ATTR_TLID },
    { "tlType",         SUMO_ATTR_TLTYPE },
    { "linkIndex",      SUMO_ATTR_TLLINKINDEX },
    { "shape",          SUMO_ATTR_SHAPE },
    { "spreadType",     SUMO_ATTR_SPREADTYPE },
    { "color",          SUMO_ATTR_COLOR },
    { "dir",            SUMO_ATTR_DIR },
    { "state",          SUMO_ATTR_STATE },
    { "layer",          SUMO_ATTR_LAYER },
    { "fill",           SUMO_ATTR_FILL },
    { "prefix",         SUMO_ATTR_PREFIX },
    { "discard",        SUMO_ATTR_DISCARD },

    { "fromLane",       SUMO_ATTR_FROM_LANE },
    { "toLane",         SUMO_ATTR_TO_LANE },
    { "dest",           SUMO_ATTR_DEST },
    { "source",         SUMO_ATTR_SOURCE },
    { "via",            SUMO_ATTR_VIA },
    { "nodes",          SUMO_ATTR_NODES },

    { "minDur",         SUMO_ATTR_MINDURATION },
    { "maxDur",         SUMO_ATTR_MAXDURATION },
    { "foes",           SUMO_ATTR_FOES },

    { "cont",           SUMO_ATTR_CONT },
    { "timeThreshold",  SUMO_ATTR_HALTING_TIME_THRESHOLD },
    { "speedThreshold", SUMO_ATTR_HALTING_SPEED_THRESHOLD },
    { "jamThreshold",   SUMO_ATTR_JAM_DIST_THRESHOLD },

    { "wautID",         SUMO_ATTR_WAUT_ID },
    { "junctionID",     SUMO_ATTR_JUNCTION_ID },
    { "procedure",      SUMO_ATTR_PROCEDURE },
    { "synchron",       SUMO_ATTR_SYNCHRON },
    { "refTime",        SUMO_ATTR_REF_TIME },
    { "startProg",      SUMO_ATTR_START_PROG },
    { "off",            SUMO_ATTR_OFF },
    { "friendlyPos",    SUMO_ATTR_FRIENDLY_POS },
    { "splitByType",    SUMO_ATTR_SPLIT_VTYPE },
    { "uncontrolled",   SUMO_ATTR_UNCONTROLLED },
    { "pass",           SUMO_ATTR_PASS },
    { "busStop",        SUMO_ATTR_BUS_STOP },
    { "line",           SUMO_ATTR_LINE },
    { "lines",          SUMO_ATTR_LINES },
    { "value",          SUMO_ATTR_VALUE },
    { "prohibitor",     SUMO_ATTR_PROHIBITOR },
    { "prohibited",     SUMO_ATTR_PROHIBITED },
    { "allow",          SUMO_ATTR_ALLOW },
    { "disallow",       SUMO_ATTR_DISALLOW },
    { "prefer",         SUMO_ATTR_PREFER },
    { "controlledInner", SUMO_ATTR_CONTROLLED_INNER },
    { "vehsPerHour",    SUMO_ATTR_VEHSPERHOUR },
    { "output",         SUMO_ATTR_OUTPUT },
    { "height",         SUMO_ATTR_HEIGHT },
    { "guiShape",       SUMO_ATTR_GUISHAPE },
    { "osgFile",        SUMO_ATTR_OSGFILE },
    { "imgFile",        SUMO_ATTR_IMGFILE },
    { "angle",          SUMO_ATTR_ANGLE },
    { "emissionClass",  SUMO_ATTR_EMISSIONCLASS },
    { "impatience",     SUMO_ATTR_IMPATIENCE },
    { "startPos",       SUMO_ATTR_STARTPOS },
    { "endPos",         SUMO_ATTR_ENDPOS },
    { "triggered",      SUMO_ATTR_TRIGGERED },
    { "parking",        SUMO_ATTR_PARKING },
    { "expected",       SUMO_ATTR_EXPECTED },
    { "index",          SUMO_ATTR_INDEX },

    { "entering",       SUMO_ATTR_ENTERING },
    { "excludeEmpty",   SUMO_ATTR_EXCLUDE_EMPTY },
    { "withInternal",   SUMO_ATTR_WITH_INTERNAL },
    { "trackVehicles",  SUMO_ATTR_TRACK_VEHICLES },
    { "maxTraveltime",  SUMO_ATTR_MAX_TRAVELTIME },
    { "minSamples",     SUMO_ATTR_MIN_SAMPLES },

    { "lon",            SUMO_ATTR_LON },
    { "lat",            SUMO_ATTR_LAT },
    { "k",              SUMO_ATTR_K },
    { "v",              SUMO_ATTR_V },
    { "ref",            SUMO_ATTR_REF },
    { "href",           SUMO_ATTR_HREF },
    { "zoom",           SUMO_ATTR_ZOOM },
    { "interpolated",   SUMO_ATTR_INTERPOLATED },
    { "threshold",      SUMO_ATTR_THRESHOLD },

    { "netOffset",      SUMO_ATTR_NET_OFFSET },
    { "convBoundary",   SUMO_ATTR_CONV_BOUNDARY },
    { "origBoundary",   SUMO_ATTR_ORIG_BOUNDARY },
    { "projParameter",  SUMO_ATTR_ORIG_PROJ },

    { "tauLast",        SUMO_ATTR_CF_PWAGNER2009_TAULAST },
    { "apProb",         SUMO_ATTR_CF_PWAGNER2009_APPROB },
    { "delta",          SUMO_ATTR_CF_IDM_DELTA },
    { "stepping",       SUMO_ATTR_CF_IDM_STEPPING },
    { "adaptFactor",    SUMO_ATTR_CF_IDMM_ADAPT_FACTOR },
    { "adaptTime",      SUMO_ATTR_CF_IDMM_ADAPT_TIME },
    { "phi",            SUMO_ATTR_CF_KERNER_PHI },

    { "security",       SUMO_ATTR_CF_WIEDEMANN_SECURITY },
    { "estimation",     SUMO_ATTR_CF_WIEDEMANN_ESTIMATION },

    { "generateWalks",  SUMO_ATTR_GENERATE_WALKS },
    { "actType",        SUMO_ATTR_ACTTYPE },
    { "slope",          SUMO_ATTR_SLOPE },
    { "version",        SUMO_ATTR_VERSION },

<<<<<<< HEAD
    { "actorConfig",    SUMO_ATTR_ACTORCONFIG },
    { "vehicle",        SUMO_ATTR_VEHICLE },
    { "startTime",      SUMO_ATTR_STARTTIME },
    { "vehicleClass",   SUMO_ATTR_VEHICLECLASS },
    { "fuel",           SUMO_ATTR_FUEL },
    { "acceleration",   SUMO_ATTR_ACCELERATION },

=======
>>>>>>> ea5240e0
#ifndef WIN32
    { "commandPosix",   SUMO_ATTR_COMMAND },
#else
    { "commandWindows", SUMO_ATTR_COMMAND },
#endif

    // ActivityGen statistics file
    { "inhabitants",    AGEN_ATTR_INHABITANTS },
    { "households",     AGEN_ATTR_HOUSEHOLDS },
    { "childrenAgeLimit", AGEN_ATTR_CHILDREN },
    { "retirementAgeLimit", AGEN_ATTR_RETIREMENT },
    { "carRate",        AGEN_ATTR_CARS },
    { "unemploymentRate", AGEN_ATTR_UNEMPLOYEMENT },
    { "footDistanceLimit", AGEN_ATTR_MAX_FOOT_DIST },
    { "incomingTraffic", AGEN_ATTR_IN_TRAFFIC },
    { "incoming", AGEN_ATTR_INCOMING },
    { "outgoingTraffic", AGEN_ATTR_OUT_TRAFFIC },
    { "outgoing", AGEN_ATTR_OUTGOING },
    { "population",     AGEN_ATTR_POPULATION },
    { "workPosition",   AGEN_ATTR_OUT_WORKPOSITION },
    { "hour",           AGEN_ATTR_HOUR },
    { "proportion",     AGEN_ATTR_PROP },
    { "capacity",       AGEN_ATTR_CAPACITY },
    { "opening",        AGEN_ATTR_OPENING },
    { "closing",        AGEN_ATTR_CLOSING },
    { "maxTripDuration", AGEN_ATTR_MAX_TRIP_DURATION },
    { "rate",           AGEN_ATTR_RATE },
    { "beginAge",       AGEN_ATTR_BEGINAGE },
    { "endAge",         AGEN_ATTR_ENDAGE },
    { "peopleNbr",      AGEN_ATTR_PEOPLENBR },
    { "carPreference",  AGEN_ATTR_CARPREF },
    { "meanTimePerKmInCity", AGEN_ATTR_CITYSPEED },
    { "freeTimeActivityRate", AGEN_ATTR_FREETIMERATE },
    { "uniformRandomTraffic", AGEN_ATTR_UNI_RAND_TRAFFIC},
    { "departureVariation", AGEN_ATTR_DEP_VARIATION},

    { "modificationStatusNotForPrinting", GNE_ATTR_MODIFICATION_STATUS},
    { "shapeStartNotForPrinting", GNE_ATTR_SHAPE_START},
    { "shapeEndNotForPrinting", GNE_ATTR_SHAPE_END},

    { "",               SUMO_ATTR_NOTHING }
};


StringBijection<SumoXMLNodeType>::Entry SUMOXMLDefinitions::sumoNodeTypeValues[] = {
    {"traffic_light",       NODETYPE_TRAFFIC_LIGHT},
    {"traffic_light_unregulated", NODETYPE_TRAFFIC_LIGHT_NOJUNCTION},
    {"priority",            NODETYPE_PRIORITY},
    {"priority_stop",       NODETYPE_PRIORITY_STOP},
    {"right_before_left",   NODETYPE_RIGHT_BEFORE_LEFT},
    {"allway_stop",         NODETYPE_ALLWAY_STOP},
    {"district",            NODETYPE_DISTRICT},
    {"unregulated",         NODETYPE_NOJUNCTION},
    {"internal",            NODETYPE_INTERNAL},
    {"dead_end",            NODETYPE_DEAD_END},
    {"DEAD_END",            NODETYPE_DEAD_END_DEPRECATED},

    {"unknown",             NODETYPE_UNKNOWN}
};


StringBijection<SumoXMLEdgeFunc>::Entry SUMOXMLDefinitions::sumoEdgeFuncValues[] = {
    {"normal",       EDGEFUNC_NORMAL},
    {"connector",    EDGEFUNC_CONNECTOR},
    {"sink",         EDGEFUNC_SINK},
    {"source",       EDGEFUNC_SOURCE},

    {"internal",     EDGEFUNC_INTERNAL}
};


StringBijection<LaneSpreadFunction>::Entry SUMOXMLDefinitions::laneSpreadFunctionValues[] = {
    {"right",             LANESPREAD_RIGHT}, // default
    {"center",            LANESPREAD_CENTER}
};


StringBijection<LinkState>::Entry SUMOXMLDefinitions::linkStateValues[] = {
    { "G", LINKSTATE_TL_GREEN_MAJOR },
    { "g", LINKSTATE_TL_GREEN_MINOR },
    { "r", LINKSTATE_TL_RED },
    { "Y", LINKSTATE_TL_YELLOW_MAJOR },
    { "y", LINKSTATE_TL_YELLOW_MINOR },
    { "o", LINKSTATE_TL_OFF_BLINKING },
    { "O", LINKSTATE_TL_OFF_NOSIGNAL },
    { "M", LINKSTATE_MAJOR },
    { "m", LINKSTATE_MINOR },
    { "=", LINKSTATE_EQUAL },
    { "s", LINKSTATE_STOP },
    { "w", LINKSTATE_ALLWAY_STOP },
    { "-", LINKSTATE_DEADEND }
};


StringBijection<LinkDirection>::Entry SUMOXMLDefinitions::linkDirectionValues[] = {
    { "s", LINKDIR_STRAIGHT },
    { "t", LINKDIR_TURN },
    { "l", LINKDIR_LEFT },
    { "r", LINKDIR_RIGHT },
    { "L", LINKDIR_PARTLEFT },
    { "R", LINKDIR_PARTRIGHT },
    { "invalid", LINKDIR_NODIR }
};


StringBijection<TrafficLightType>::Entry SUMOXMLDefinitions::trafficLightTypesVales[] = {
    { "static", TLTYPE_STATIC },
    { "actuated", TLTYPE_ACTUATED },
    { "agentbased", TLTYPE_AGENT }
};


StringBijection<LaneChangeModel>::Entry SUMOXMLDefinitions::laneChangeModelValues[] = {
    { "DK2008", LCM_DK2008 },
    { "LC2013", LCM_LC2013 },
    { "JE2013", LCM_JE2013 },
};

StringBijection<int> SUMOXMLDefinitions::Tags(
    SUMOXMLDefinitions::tags, SUMO_TAG_NOTHING);

StringBijection<int> SUMOXMLDefinitions::Attrs(
    SUMOXMLDefinitions::attrs, SUMO_ATTR_NOTHING);

StringBijection<SumoXMLNodeType> SUMOXMLDefinitions::NodeTypes(
    SUMOXMLDefinitions::sumoNodeTypeValues, NODETYPE_UNKNOWN);

StringBijection<SumoXMLEdgeFunc> SUMOXMLDefinitions::EdgeFunctions(
    SUMOXMLDefinitions::sumoEdgeFuncValues, EDGEFUNC_INTERNAL);

StringBijection<LaneSpreadFunction> SUMOXMLDefinitions::LaneSpreadFunctions(
    SUMOXMLDefinitions::laneSpreadFunctionValues, LANESPREAD_CENTER);

StringBijection<LinkState> SUMOXMLDefinitions::LinkStates(
    SUMOXMLDefinitions::linkStateValues, LINKSTATE_DEADEND);

StringBijection<LinkDirection> SUMOXMLDefinitions::LinkDirections(
    SUMOXMLDefinitions::linkDirectionValues, LINKDIR_NODIR);

StringBijection<TrafficLightType> SUMOXMLDefinitions::TrafficLightTypes(
    SUMOXMLDefinitions::trafficLightTypesVales, TLTYPE_AGENT);

StringBijection<LaneChangeModel> SUMOXMLDefinitions::LaneChangeModels(
    SUMOXMLDefinitions::laneChangeModelValues, LCM_JE2013);

/****************************************************************************/
<|MERGE_RESOLUTION|>--- conflicted
+++ resolved
@@ -385,7 +385,6 @@
     { "slope",          SUMO_ATTR_SLOPE },
     { "version",        SUMO_ATTR_VERSION },
 
-<<<<<<< HEAD
     { "actorConfig",    SUMO_ATTR_ACTORCONFIG },
     { "vehicle",        SUMO_ATTR_VEHICLE },
     { "startTime",      SUMO_ATTR_STARTTIME },
@@ -393,8 +392,6 @@
     { "fuel",           SUMO_ATTR_FUEL },
     { "acceleration",   SUMO_ATTR_ACCELERATION },
 
-=======
->>>>>>> ea5240e0
 #ifndef WIN32
     { "commandPosix",   SUMO_ATTR_COMMAND },
 #else
