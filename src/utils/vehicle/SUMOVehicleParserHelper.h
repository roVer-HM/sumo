--- conflicted
+++ resolved
@@ -172,7 +172,7 @@
      */
     static bool isInternalRouteID(const std::string& id);
 
-<<<<<<< HEAD
+
     /** @brief Parse string containing a vector of pairs
      *
      * @param[in] vtype - the vtype element constructed in the parser
@@ -184,9 +184,8 @@
      */
     static bool parseProfile(SUMOVTypeParameter* vtype, const std::string atm, const SumoXMLAttr attr);
 
-=======
     static int parseCarWalkTransfer(const OptionsCont& oc, const bool hasTaxi = false);
->>>>>>> 8479eba0
+
 private:
     /**@brief parse ID
      * @return empty string if ID obtained from attrs isn't valid
