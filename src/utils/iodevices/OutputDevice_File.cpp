/****************************************************************************/
// Eclipse SUMO, Simulation of Urban MObility; see https://eclipse.org/sumo
// Copyright (C) 2004-2019 German Aerospace Center (DLR) and others.
// This program and the accompanying materials
// are made available under the terms of the Eclipse Public License v2.0
// which accompanies this distribution, and is available at
// http://www.eclipse.org/legal/epl-v20.html
// SPDX-License-Identifier: EPL-2.0
/****************************************************************************/
/// @file    OutputDevice_File.cpp
/// @author  Daniel Krajzewicz
/// @author  Michael Behrisch
/// @author  Jakob Erdmann
/// @date    2004
/// @version $Id$
///
// An output device that encapsulates an ofstream
/****************************************************************************/


// ===========================================================================
// included modules
// ===========================================================================
#include <config.h>

#include <iostream>
#include <cstring>
#include <cerrno>
#ifdef HAVE_ZLIB
#include <foreign/zstr/zstr.hpp>
#endif
#include <utils/common/UtilExceptions.h>
#include "OutputDevice_File.h"


// ===========================================================================
// method definitions
// ===========================================================================
OutputDevice_File::OutputDevice_File(const std::string& fullName, const bool binary, const bool compressed)
    : OutputDevice(binary, 0, fullName), myFileStream(nullptr) {
#ifdef WIN32
    if (fullName == "/dev/null") {
        myFileStream = new std::ofstream("NUL");
        if (!myFileStream->good()) {
            delete myFileStream;
<<<<<<< HEAD
            throw IOError("Could not redirect to NUL device ("/* + std::strerror(errno) + */").");
=======
            throw IOError("Could not redirect to NUL device (" + std::string(std::strerror(errno)) + ").");
>>>>>>> 5557beaa
        }
        return;
    }
#endif
#ifdef HAVE_ZLIB
    if (compressed) {
        try {
            myFileStream = new zstr::ofstream(fullName.c_str(), binary ? std::ios::binary : std::ios_base::out);
        } catch (zstr::Exception& e) {
            throw IOError("Could not build output file '" + fullName + "' (" + e.what() + ").");
        }
    } else {
        myFileStream = new std::ofstream(fullName.c_str(), binary ? std::ios::binary : std::ios_base::out);
    }
#else
    UNUSED_PARAMETER(compressed);
    myFileStream = new std::ofstream(fullName.c_str(), binary ? std::ios::binary : std::ios_base::out);
#endif
    if (!myFileStream->good()) {
        delete myFileStream;
        throw IOError("Could not build output file '" + fullName + "' (" + std::strerror(errno) + ").");
    }
}


OutputDevice_File::~OutputDevice_File() {
    delete myFileStream;
}


std::ostream&
OutputDevice_File::getOStream() {
    return *myFileStream;
}


/****************************************************************************/
<|MERGE_RESOLUTION|>--- conflicted
+++ resolved
@@ -43,11 +43,7 @@
         myFileStream = new std::ofstream("NUL");
         if (!myFileStream->good()) {
             delete myFileStream;
-<<<<<<< HEAD
-            throw IOError("Could not redirect to NUL device ("/* + std::strerror(errno) + */").");
-=======
             throw IOError("Could not redirect to NUL device (" + std::string(std::strerror(errno)) + ").");
->>>>>>> 5557beaa
         }
         return;
     }
