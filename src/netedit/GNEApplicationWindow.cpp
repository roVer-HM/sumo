--- conflicted
+++ resolved
@@ -1152,19 +1152,11 @@
         "&Reload\tCtrl+R\tReloads the network.",
         GUIIconSubSys::getIcon(ICON_RELOAD), myGNEApp, MID_HOTKEY_CTRL_R_RELOAD);
     new FXMenuCommand(fileMenu,
-<<<<<<< HEAD
         "&Save Network...\tCtrl+S\tSave the network.",
-        GUIIconSubSys::getIcon(ICON_SAVE), myGNEApp, MID_HOTKEY_CTRL_S_STOPSIMULATION_SAVENETWORK);
+        GUIIconSubSys::getIcon(ICON_SAVENETWORKELEMENTS), myGNEApp, MID_HOTKEY_CTRL_S_STOPSIMULATION_SAVENETWORK);
     new FXMenuCommand(fileMenu,
         "Save Net&work As...\tCtrl+Shift+S\tSave the network in another file.",
-        GUIIconSubSys::getIcon(ICON_SAVE), myGNEApp, MID_HOTKEY_CTRL_SHIFT_S_SAVENETWORK_AS);
-=======
-                      "&Save Network...\tCtrl+S\tSave the network.",
-                      GUIIconSubSys::getIcon(ICON_SAVENETELEMENTS), myGNEApp, MID_HOTKEY_CTRL_S_STOPSIMULATION_SAVENETWORK);
-    new FXMenuCommand(fileMenu,
-                      "Save Net&work As...\tCtrl+Shift+S\tSave the network in another file.",
-                      GUIIconSubSys::getIcon(ICON_SAVENETELEMENTS), myGNEApp, MID_HOTKEY_CTRL_SHIFT_S_SAVENETWORK_AS);
->>>>>>> f8049b25
+        GUIIconSubSys::getIcon(ICON_SAVENETWORKELEMENTS), myGNEApp, MID_HOTKEY_CTRL_SHIFT_S_SAVENETWORK_AS);
     new FXMenuCommand(fileMenu,
         "Save plain XM&L...\tCtrl+L\tSave plain xml representation the network.",
         GUIIconSubSys::getIcon(ICON_SAVE), myGNEApp, MID_HOTKEY_CTRL_L_SAVEASPLAINXML);
@@ -1192,21 +1184,12 @@
         "Load A&dditionals...\tCtrl+A\tLoad additionals and shapes.",
         GUIIconSubSys::getIcon(ICON_OPEN_ADDITIONALS), myGNEApp, MID_HOTKEY_CTRL_A_STARTSIMULATION_OPENADDITIONALS);
     saveAdditionals = new FXMenuCommand(myGNEApp->myFileMenuAdditionals,
-<<<<<<< HEAD
         "Save Additionals\tCtrl+Shift+A\tSave additionals and shapes.",
         GUIIconSubSys::getIcon(ICON_SAVEADDITIONALELEMENTS), myGNEApp, MID_HOTKEY_CTRL_SHIFT_A_SAVEADDITIONALS);
     saveAdditionals->disable();
     saveAdditionalsAs = new FXMenuCommand(myGNEApp->myFileMenuAdditionals,
         "Save Additionals As...\t\tSave additional elements in another file.",
         GUIIconSubSys::getIcon(ICON_SAVEADDITIONALELEMENTS), myGNEApp, MID_GNE_TOOLBARFILE_SAVEADDITIONALS_AS);
-=======
-                                        "Save Additionals\tCtrl+Shift+A\tSave additionals and shapes.",
-                                        GUIIconSubSys::getIcon(ICON_SAVEADDITIONALS), myGNEApp, MID_HOTKEY_CTRL_SHIFT_A_SAVEADDITIONALS);
-    saveAdditionals->disable();
-    saveAdditionalsAs = new FXMenuCommand(myGNEApp->myFileMenuAdditionals,
-                                          "Save Additionals As...\t\tSave additional elements in another file.",
-                                          GUIIconSubSys::getIcon(ICON_SAVEADDITIONALS), myGNEApp, MID_GNE_TOOLBARFILE_SAVEADDITIONALS_AS);
->>>>>>> f8049b25
     saveAdditionalsAs->disable();
     new FXMenuCascade(fileMenu, 
         "Additionals and shapes", 
@@ -1217,21 +1200,12 @@
         "Load demand elements...\tCtrl+D\tLoad demand elements.",
         GUIIconSubSys::getIcon(ICON_OPEN_ADDITIONALS), myGNEApp, MID_HOTKEY_CTRL_D_SINGLESIMULATIONSTEP_OPENDEMANDELEMENTS);
     saveDemandElements = new FXMenuCommand(myGNEApp->myFileMenuDemandElements,
-<<<<<<< HEAD
         "Save demand elements\tCtrl+Shift+D\tSave demand elements.",
         GUIIconSubSys::getIcon(ICON_SAVEDEMANDELEMENTS), myGNEApp, MID_HOTKEY_CTRL_SHIFT_D_SAVEDEMANDELEMENTS);
     saveDemandElements->disable();
     saveDemandElementsAs = new FXMenuCommand(myGNEApp->myFileMenuDemandElements,
         "Save demand elements as...\t\tSave demand elements in another file.",
         GUIIconSubSys::getIcon(ICON_SAVEDEMANDELEMENTS), myGNEApp, MID_GNE_TOOLBARFILE_SAVEDEMAND_AS);
-=======
-                                           "Save demand elements\tCtrl+Shift+D\tSave demand elements.",
-                                           GUIIconSubSys::getIcon(ICON_SAVEDEMANDELEMENTS), myGNEApp, MID_HOTKEY_CTRL_SHIFT_D_SAVEDEMANDELEMENTS);
-    saveDemandElements->disable();
-    saveDemandElementsAs = new FXMenuCommand(myGNEApp->myFileMenuDemandElements,
-            "Save demand elements as...\t\tSave demand elements in another file.",
-            GUIIconSubSys::getIcon(ICON_SAVEDEMANDELEMENTS), myGNEApp, MID_GNE_TOOLBARFILE_SAVEDEMAND_AS);
->>>>>>> f8049b25
     saveDemandElementsAs->disable();
     new FXMenuCascade(fileMenu, 
         "Demand elements", 
@@ -2763,7 +2737,7 @@
 GNEApplicationWindow::onCmdSaveAsNetwork(FXObject*, FXSelector, void*) {
     FXString file = MFXUtils::getFilename2Write(this,
                     "Save Network as", ".net.xml",
-                    GUIIconSubSys::getIcon(ICON_SAVENETELEMENTS),
+                    GUIIconSubSys::getIcon(ICON_SAVENETWORKELEMENTS),
                     gCurrentFolder);
     // add xml extension
     std::string fileWithExtension = FileHelpers::addExtension(file.text(), ".net.xml");
