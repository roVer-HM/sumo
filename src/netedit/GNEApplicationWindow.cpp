/****************************************************************************/
// Eclipse SUMO, Simulation of Urban MObility; see https://eclipse.org/sumo
// Copyright (C) 2001-2019 German Aerospace Center (DLR) and others.
// This program and the accompanying materials
// are made available under the terms of the Eclipse Public License v2.0
// which accompanies this distribution, and is available at
// http://www.eclipse.org/legal/epl-v20.html
// SPDX-License-Identifier: EPL-2.0
/****************************************************************************/
/// @file    GNEApplicationWindow.cpp
/// @author  Jakob Erdmann
/// @date    Feb 2011
///
// The main window of Netedit (adapted from GUIApplicationWindow)
/****************************************************************************/


// ===========================================================================
// included modules
// ===========================================================================

#include <netbuild/NBFrame.h>
#include <netedit/elements/additional/GNEAdditionalHandler.h>
#include <netedit/elements/demand/GNERouteHandler.h>
#include <netedit/dialogs/GNEAbout.h>
#include <netedit/frames/network/GNETAZFrame.h>
#include <netedit/frames/network/GNETLSEditorFrame.h>
#include <netedit/frames/common/GNEInspectorFrame.h>
#include <netimport/NIFrame.h>
#include <netwrite/NWFrame.h>
#include <utils/common/SysUtils.h>
#include <utils/common/SystemFrame.h>
#include <utils/foxtools/FXLinkLabel.h>
#include <utils/gui/cursors/GUICursorSubSys.h>
#include <utils/gui/shortcuts/GUIShortcutsSubSys.h>
#include <utils/gui/div/GLHelper.h>
#include <utils/gui/div/GUIDesigns.h>
#include <utils/gui/div/GUIDialog_GLChosenEditor.h>
#include <utils/gui/div/GUIGlobalSelection.h>
#include <utils/gui/div/GUIUserIO.h>
#include <utils/gui/events/GUIEvent_Message.h>
#include <utils/gui/images/GUITextureSubSys.h>
#include <utils/gui/settings/GUICompleteSchemeStorage.h>
#include <utils/gui/settings/GUISettingsHandler.h>
#include <utils/gui/windows/GUIAppEnum.h>
#include <utils/gui/windows/GUIDialog_Options.h>
#include <utils/gui/windows/GUIPerspectiveChanger.h>
#include <utils/options/OptionsCont.h>
#include <utils/xml/XMLSubSys.h>

#include "GNEApplicationWindow.h"
#include "GNEEvent_NetworkLoaded.h"
#include "GNELoadThread.h"
#include "GNENet.h"
#include "GNEViewNet.h"
#include "GNEUndoList.h"
#include "GNEViewParent.h"

#ifdef HAVE_VERSION_H
#include <version.h>
#endif

// ===========================================================================
// FOX-declarations
// ===========================================================================
FXDEFMAP(GNEApplicationWindow) GNEApplicationWindowMap[] = {
    // quit calls
    FXMAPFUNC(SEL_COMMAND,  MID_HOTKEY_CTRL_Q_CLOSE,    GNEApplicationWindow::onCmdQuit),
    FXMAPFUNC(SEL_SIGNAL,   MID_HOTKEY_CTRL_Q_CLOSE,    GNEApplicationWindow::onCmdQuit),
    FXMAPFUNC(SEL_COMMAND,  MID_HOTKEY_ALT_F4_CLOSE,    GNEApplicationWindow::onCmdQuit),
    FXMAPFUNC(SEL_CLOSE,    MID_WINDOW,                 GNEApplicationWindow::onCmdQuit),

    // toolbar file
    FXMAPFUNC(SEL_COMMAND,  MID_HOTKEY_CTRL_N_NEWNETWORK,                       GNEApplicationWindow::onCmdNewNetwork),
    FXMAPFUNC(SEL_UPDATE,   MID_HOTKEY_CTRL_N_NEWNETWORK,                       GNEApplicationWindow::onUpdOpen),
    FXMAPFUNC(SEL_COMMAND,  MID_OPEN_NETWORK,                                   GNEApplicationWindow::onCmdOpenNetwork),
    FXMAPFUNC(SEL_UPDATE,   MID_OPEN_NETWORK,                                   GNEApplicationWindow::onUpdOpen),
    FXMAPFUNC(SEL_COMMAND,  MID_OPEN_CONFIG,                                    GNEApplicationWindow::onCmdOpenConfiguration),
    FXMAPFUNC(SEL_UPDATE,   MID_OPEN_CONFIG,                                    GNEApplicationWindow::onUpdOpen),
    FXMAPFUNC(SEL_COMMAND,  MID_GNE_TOOLBARFILE_OPENFOREIGN,                    GNEApplicationWindow::onCmdOpenForeign),
    FXMAPFUNC(SEL_UPDATE,   MID_GNE_TOOLBARFILE_OPENFOREIGN,                    GNEApplicationWindow::onUpdOpen),
    FXMAPFUNC(SEL_COMMAND,  MID_RECENTFILE,                                     GNEApplicationWindow::onCmdOpenRecent),
    FXMAPFUNC(SEL_UPDATE,   MID_RECENTFILE,                                     GNEApplicationWindow::onUpdOpen),
    FXMAPFUNC(SEL_COMMAND,  MID_HOTKEY_CTRL_R_RELOAD,                           GNEApplicationWindow::onCmdReload),
    FXMAPFUNC(SEL_UPDATE,   MID_HOTKEY_CTRL_R_RELOAD,                           GNEApplicationWindow::onUpdReload),
    // network
    FXMAPFUNC(SEL_COMMAND,  MID_HOTKEY_CTRL_S_STOPSIMULATION_SAVENETWORK,       GNEApplicationWindow::onCmdSaveNetwork),
    FXMAPFUNC(SEL_UPDATE,   MID_HOTKEY_CTRL_S_STOPSIMULATION_SAVENETWORK,       GNEApplicationWindow::onUpdSaveNetwork),
    FXMAPFUNC(SEL_COMMAND,  MID_HOTKEY_CTRL_SHIFT_S_SAVENETWORK_AS,             GNEApplicationWindow::onCmdSaveAsNetwork),
    FXMAPFUNC(SEL_UPDATE,   MID_HOTKEY_CTRL_SHIFT_S_SAVENETWORK_AS,             GNEApplicationWindow::onUpdNeedsNetwork),
    FXMAPFUNC(SEL_COMMAND,  MID_HOTKEY_CTRL_L_SAVEASPLAINXML,                   GNEApplicationWindow::onCmdSaveAsPlainXML),
    FXMAPFUNC(SEL_UPDATE,   MID_HOTKEY_CTRL_L_SAVEASPLAINXML,                   GNEApplicationWindow::onUpdNeedsNetwork),
    FXMAPFUNC(SEL_COMMAND,  MID_HOTKEY_CTRL_J_SAVEJOINEDJUNCTIONS,              GNEApplicationWindow::onCmdSaveJoined),
    FXMAPFUNC(SEL_UPDATE,   MID_HOTKEY_CTRL_J_SAVEJOINEDJUNCTIONS,              GNEApplicationWindow::onUpdNeedsNetwork),
    // TLS
    FXMAPFUNC(SEL_COMMAND,  MID_HOTKEY_CTRL_K_OPENTLSPROGRAMS,                  GNEApplicationWindow::onCmdOpenTLSPrograms),
    FXMAPFUNC(SEL_UPDATE,   MID_HOTKEY_CTRL_K_OPENTLSPROGRAMS,                  GNEApplicationWindow::onUpdNeedsNetwork),
    FXMAPFUNC(SEL_COMMAND,  MID_HOTKEY_CTRL_SHIFT_K_SAVETLS,                    GNEApplicationWindow::onCmdSaveTLSPrograms),
    FXMAPFUNC(SEL_UPDATE,   MID_HOTKEY_CTRL_SHIFT_K_SAVETLS,                    GNEApplicationWindow::onUpdNeedsNetwork),
    // additionals
    FXMAPFUNC(SEL_COMMAND,  MID_HOTKEY_CTRL_A_STARTSIMULATION_OPENADDITIONALS,  GNEApplicationWindow::onCmdOpenAdditionals),
    FXMAPFUNC(SEL_UPDATE,   MID_HOTKEY_CTRL_A_STARTSIMULATION_OPENADDITIONALS,  GNEApplicationWindow::onUpdNeedsNetwork),
    FXMAPFUNC(SEL_COMMAND,  MID_HOTKEY_CTRL_SHIFT_A_SAVEADDITIONALS,            GNEApplicationWindow::onCmdSaveAdditionals),
    FXMAPFUNC(SEL_UPDATE,   MID_HOTKEY_CTRL_SHIFT_A_SAVEADDITIONALS,            GNEApplicationWindow::onUpdSaveAdditionals),
    FXMAPFUNC(SEL_COMMAND,  MID_GNE_TOOLBARFILE_SAVEADDITIONALS_AS,             GNEApplicationWindow::onCmdSaveAdditionalsAs),
    FXMAPFUNC(SEL_UPDATE,   MID_GNE_TOOLBARFILE_SAVEADDITIONALS_AS,             GNEApplicationWindow::onUpdNeedsNetwork),
    // demand elements
    FXMAPFUNC(SEL_COMMAND,  MID_HOTKEY_CTRL_D_SINGLESIMULATIONSTEP_OPENDEMANDELEMENTS,  GNEApplicationWindow::onCmdOpenDemandElements),
    FXMAPFUNC(SEL_UPDATE,   MID_HOTKEY_CTRL_D_SINGLESIMULATIONSTEP_OPENDEMANDELEMENTS,  GNEApplicationWindow::onUpdNeedsNetwork),
    FXMAPFUNC(SEL_COMMAND,  MID_HOTKEY_CTRL_SHIFT_D_SAVEDEMANDELEMENTS,                 GNEApplicationWindow::onCmdSaveDemandElements),
    FXMAPFUNC(SEL_UPDATE,   MID_HOTKEY_CTRL_SHIFT_D_SAVEDEMANDELEMENTS,                 GNEApplicationWindow::onUpdSaveDemandElements),
    FXMAPFUNC(SEL_COMMAND,  MID_GNE_TOOLBARFILE_SAVEDEMAND_AS,                          GNEApplicationWindow::onCmdSaveDemandElementsAs),
    FXMAPFUNC(SEL_UPDATE,   MID_GNE_TOOLBARFILE_SAVEDEMAND_AS,                          GNEApplicationWindow::onUpdNeedsNetwork),
    // data elements
    FXMAPFUNC(SEL_COMMAND,  MID_HOTKEY_CTRL_B_EDITBREAKPOINT_OPENDATAELEMENTS,  GNEApplicationWindow::onCmdOpenDataElements),
    FXMAPFUNC(SEL_UPDATE,   MID_HOTKEY_CTRL_B_EDITBREAKPOINT_OPENDATAELEMENTS,  GNEApplicationWindow::onUpdNeedsNetwork),
    FXMAPFUNC(SEL_COMMAND,  MID_HOTKEY_CTRL_SHIFT_B_SAVEDATAELEMENTS,           GNEApplicationWindow::onCmdSaveDataElements),
    FXMAPFUNC(SEL_UPDATE,   MID_HOTKEY_CTRL_SHIFT_B_SAVEDATAELEMENTS,           GNEApplicationWindow::onUpdSaveDataElements),
    FXMAPFUNC(SEL_COMMAND,  MID_GNE_TOOLBARFILE_SAVEDATA_AS,                    GNEApplicationWindow::onCmdSaveDataElementsAs),
    FXMAPFUNC(SEL_UPDATE,   MID_GNE_TOOLBARFILE_SAVEDATA_AS,                    GNEApplicationWindow::onUpdNeedsNetwork),
    // other
    FXMAPFUNC(SEL_COMMAND,  MID_GNE_TOOLBARFILE_SAVETLSPROGRAMS_AS,             GNEApplicationWindow::onCmdSaveTLSProgramsAs),
    FXMAPFUNC(SEL_UPDATE,   MID_GNE_TOOLBARFILE_SAVETLSPROGRAMS_AS,             GNEApplicationWindow::onUpdNeedsNetwork),
    FXMAPFUNC(SEL_COMMAND,  MID_HOTKEY_CTRL_W_CLOSESIMULATION,                  GNEApplicationWindow::onCmdClose),
    FXMAPFUNC(SEL_UPDATE,   MID_HOTKEY_CTRL_W_CLOSESIMULATION,                  GNEApplicationWindow::onUpdNeedsNetwork),

    // Toolbar supermode
    FXMAPFUNC(SEL_COMMAND,  MID_HOTKEY_F2_SUPERMODE_NETWORK,    GNEApplicationWindow::onCmdSetSuperMode),
    FXMAPFUNC(SEL_COMMAND,  MID_HOTKEY_F3_SUPERMODE_DEMAND,     GNEApplicationWindow::onCmdSetSuperMode),
    FXMAPFUNC(SEL_COMMAND,  MID_HOTKEY_F4_SUPERMODE_DATA,       GNEApplicationWindow::onCmdSetSuperMode),

    // Toolbar edit
    FXMAPFUNC(SEL_COMMAND,  MID_HOTKEY_E_EDGEMODE_EDGEDATAMODE,             GNEApplicationWindow::onCmdSetMode),
    FXMAPFUNC(SEL_COMMAND,  MID_HOTKEY_M_MOVEMODE,                          GNEApplicationWindow::onCmdSetMode),
    FXMAPFUNC(SEL_COMMAND,  MID_HOTKEY_D_DELETEMODE,                        GNEApplicationWindow::onCmdSetMode),
    FXMAPFUNC(SEL_COMMAND,  MID_HOTKEY_I_INSPECTMODE,                       GNEApplicationWindow::onCmdSetMode),
    FXMAPFUNC(SEL_COMMAND,  MID_HOTKEY_S_SELECTMODE,                        GNEApplicationWindow::onCmdSetMode),
    FXMAPFUNC(SEL_COMMAND,  MID_HOTKEY_C_CONNECTMODE_PERSONPLANMODE,        GNEApplicationWindow::onCmdSetMode),
    FXMAPFUNC(SEL_COMMAND,  MID_HOTKEY_T_TLSMODE_VTYPEMODE,                 GNEApplicationWindow::onCmdSetMode),
    FXMAPFUNC(SEL_COMMAND,  MID_HOTKEY_A_ADDITIONALMODE_STOPMODE,           GNEApplicationWindow::onCmdSetMode),
    FXMAPFUNC(SEL_COMMAND,  MID_HOTKEY_R_CROSSINGMODE_ROUTEMODE,            GNEApplicationWindow::onCmdSetMode),
    FXMAPFUNC(SEL_COMMAND,  MID_HOTKEY_Z_TAZMODE,                           GNEApplicationWindow::onCmdSetMode),
    FXMAPFUNC(SEL_COMMAND,  MID_HOTKEY_P_POLYGONMODE_PERSONMODE,            GNEApplicationWindow::onCmdSetMode),
    FXMAPFUNC(SEL_COMMAND,  MID_HOTKEY_V_VEHICLEMODE,                       GNEApplicationWindow::onCmdSetMode),
    FXMAPFUNC(SEL_COMMAND,  MID_HOTKEY_W_PROHIBITIONMODE_PERSONTYPEMODE,    GNEApplicationWindow::onCmdSetMode),
    FXMAPFUNC(SEL_COMMAND,  MID_HOTKEY_F9_EDIT_VIEWSCHEME,                  GNEApplicationWindow::onCmdEditViewScheme),
    FXMAPFUNC(SEL_UPDATE,   MID_HOTKEY_F9_EDIT_VIEWSCHEME,                  GNEApplicationWindow::onUpdNeedsNetwork),
    FXMAPFUNC(SEL_COMMAND,  MID_HOTKEY_CTRL_I_EDITVIEWPORT,                 GNEApplicationWindow::onCmdEditViewport),
    FXMAPFUNC(SEL_UPDATE,   MID_HOTKEY_CTRL_I_EDITVIEWPORT,                 GNEApplicationWindow::onUpdNeedsNetwork),
    FXMAPFUNC(SEL_COMMAND,  MID_HOTKEY_CTRL_Z_UNDO,                         GNEApplicationWindow::onCmdUndo),
    FXMAPFUNC(SEL_UPDATE,   MID_HOTKEY_CTRL_Z_UNDO,                         GNEApplicationWindow::onUpdUndo),
    FXMAPFUNC(SEL_COMMAND,  MID_HOTKEY_CTRL_Y_REDO,                         GNEApplicationWindow::onCmdRedo),
    FXMAPFUNC(SEL_UPDATE,   MID_HOTKEY_CTRL_Y_REDO,                         GNEApplicationWindow::onUpdRedo),
    FXMAPFUNC(SEL_COMMAND,  MID_HOTKEY_CTRL_G_GAMINGMODE_TOOGLEGRID,        GNEApplicationWindow::onCmdToogleGrid),
    FXMAPFUNC(SEL_UPDATE,   MID_HOTKEY_CTRL_G_GAMINGMODE_TOOGLEGRID,        GNEApplicationWindow::onUpdNeedsNetwork),
    FXMAPFUNC(SEL_COMMAND,  MID_GNE_TOOLBAREDIT_LOADADDITIONALS,            GNEApplicationWindow::onCmdLoadAdditionalsInSUMOGUI),
    FXMAPFUNC(SEL_UPDATE,   MID_GNE_TOOLBAREDIT_LOADADDITIONALS,            GNEApplicationWindow::onUpdNeedsNetwork),
    FXMAPFUNC(SEL_COMMAND,  MID_GNE_TOOLBAREDIT_LOADDEMAND,                 GNEApplicationWindow::onCmdLoadDemandInSUMOGUI),
    FXMAPFUNC(SEL_UPDATE,   MID_GNE_TOOLBAREDIT_LOADDEMAND,                 GNEApplicationWindow::onUpdNeedsNetwork),
    FXMAPFUNC(SEL_COMMAND,  MID_HOTKEY_CTRL_T_OPENSUMONETEDIT,              GNEApplicationWindow::onCmdOpenSUMOGUI),
    FXMAPFUNC(SEL_UPDATE,   MID_HOTKEY_CTRL_T_OPENSUMONETEDIT,              GNEApplicationWindow::onUpdNeedsNetwork),
    FXMAPFUNC(SEL_COMMAND,  MID_HOTKEY_CTRL_X_CUT,                          GNEApplicationWindow::onCmdCut),
    FXMAPFUNC(SEL_COMMAND,  MID_HOTKEY_CTRL_C_COPY,                         GNEApplicationWindow::onCmdCopy),
    FXMAPFUNC(SEL_COMMAND,  MID_HOTKEY_CTRL_V_PASTE,                        GNEApplicationWindow::onCmdPaste),

    // Toolbar processing
    FXMAPFUNC(SEL_COMMAND,  MID_HOTKEY_F5_COMPUTE_NETWORK_DEMAND,                   GNEApplicationWindow::onCmdProcessButton),
    FXMAPFUNC(SEL_UPDATE,   MID_HOTKEY_F5_COMPUTE_NETWORK_DEMAND,                   GNEApplicationWindow::onUpdNeedsNetwork),
    FXMAPFUNC(SEL_COMMAND,  MID_HOTKEY_SHIFT_F5_COMPUTEJUNCTIONS_VOLATILE,          GNEApplicationWindow::onCmdProcessButton),
    FXMAPFUNC(SEL_UPDATE,   MID_HOTKEY_SHIFT_F5_COMPUTEJUNCTIONS_VOLATILE,          GNEApplicationWindow::onUpdNeedsNetwork),
    FXMAPFUNC(SEL_COMMAND,  MID_HOTKEY_F6_CLEAN_SOLITARYJUNCTIONS_UNUSEDROUTES,     GNEApplicationWindow::onCmdProcessButton),
    FXMAPFUNC(SEL_UPDATE,   MID_HOTKEY_F6_CLEAN_SOLITARYJUNCTIONS_UNUSEDROUTES,     GNEApplicationWindow::onUpdNeedsNetwork),
    FXMAPFUNC(SEL_COMMAND,  MID_HOTKEY_F7_JOIN_SELECTEDJUNCTIONS_ROUTES,            GNEApplicationWindow::onCmdProcessButton),
    FXMAPFUNC(SEL_UPDATE,   MID_HOTKEY_F7_JOIN_SELECTEDJUNCTIONS_ROUTES,            GNEApplicationWindow::onUpdNeedsNetwork),
    FXMAPFUNC(SEL_COMMAND,  MID_HOTKEY_F8_CLEANINVALID_CROSSINGS_DEMANDELEMENTS,    GNEApplicationWindow::onCmdProcessButton),
    FXMAPFUNC(SEL_UPDATE,   MID_HOTKEY_F8_CLEANINVALID_CROSSINGS_DEMANDELEMENTS,    GNEApplicationWindow::onUpdNeedsNetwork),
    FXMAPFUNC(SEL_COMMAND,  MID_HOTKEY_F10_OPTIONSMENU,                             GNEApplicationWindow::onCmdOptions),

    // Toolbar locate
    FXMAPFUNC(SEL_COMMAND,  MID_LOCATEJUNCTION,     GNEApplicationWindow::onCmdLocate),
    FXMAPFUNC(SEL_UPDATE,   MID_LOCATEJUNCTION,     GNEApplicationWindow::onUpdNeedsNetwork),
    FXMAPFUNC(SEL_COMMAND,  MID_LOCATEEDGE,         GNEApplicationWindow::onCmdLocate),
    FXMAPFUNC(SEL_UPDATE,   MID_LOCATEEDGE,         GNEApplicationWindow::onUpdNeedsNetwork),
    FXMAPFUNC(SEL_COMMAND,  MID_LOCATEVEHICLE,      GNEApplicationWindow::onCmdLocate),
    FXMAPFUNC(SEL_UPDATE,   MID_LOCATEVEHICLE,      GNEApplicationWindow::onUpdNeedsNetwork),
    FXMAPFUNC(SEL_COMMAND,  MID_LOCATEPERSON,       GNEApplicationWindow::onCmdLocate),
    FXMAPFUNC(SEL_UPDATE,   MID_LOCATEPERSON,       GNEApplicationWindow::onUpdNeedsNetwork),
    FXMAPFUNC(SEL_COMMAND,  MID_LOCATEROUTE,        GNEApplicationWindow::onCmdLocate),
    FXMAPFUNC(SEL_UPDATE,   MID_LOCATEROUTE,        GNEApplicationWindow::onUpdNeedsNetwork),
    FXMAPFUNC(SEL_COMMAND,  MID_LOCATESTOP,         GNEApplicationWindow::onCmdLocate),
    FXMAPFUNC(SEL_UPDATE,   MID_LOCATESTOP,         GNEApplicationWindow::onUpdNeedsNetwork),
    FXMAPFUNC(SEL_COMMAND,  MID_LOCATETLS,          GNEApplicationWindow::onCmdLocate),
    FXMAPFUNC(SEL_UPDATE,   MID_LOCATETLS,          GNEApplicationWindow::onUpdNeedsNetwork),
    FXMAPFUNC(SEL_COMMAND,  MID_LOCATEADD,          GNEApplicationWindow::onCmdLocate),
    FXMAPFUNC(SEL_UPDATE,   MID_LOCATEADD,          GNEApplicationWindow::onUpdNeedsNetwork),
    FXMAPFUNC(SEL_COMMAND,  MID_LOCATEPOI,          GNEApplicationWindow::onCmdLocate),
    FXMAPFUNC(SEL_UPDATE,   MID_LOCATEPOI,          GNEApplicationWindow::onUpdNeedsNetwork),
    FXMAPFUNC(SEL_COMMAND,  MID_LOCATEPOLY,         GNEApplicationWindow::onCmdLocate),
    FXMAPFUNC(SEL_UPDATE,   MID_LOCATEPOLY,         GNEApplicationWindow::onUpdNeedsNetwork),

    // toolbar windows
    FXMAPFUNC(SEL_COMMAND,  MID_CLEARMESSAGEWINDOW,                     GNEApplicationWindow::onCmdClearMsgWindow),

    // toolbar help
    FXMAPFUNC(SEL_COMMAND,  MID_HOTKEY_F1_ONLINEDOCUMENTATION,  GNEApplicationWindow::onCmdHelp),
    FXMAPFUNC(SEL_COMMAND,  MID_HOTKEY_F12_ABOUT,               GNEApplicationWindow::onCmdAbout),

    // alt + <number>
    FXMAPFUNC(SEL_COMMAND,  MID_HOTKEY_ALT_0_TOOGLEEDITOPTION,      GNEApplicationWindow::onCmdToogleEditOptions),
    FXMAPFUNC(SEL_UPDATE,   MID_HOTKEY_ALT_0_TOOGLEEDITOPTION,      GNEApplicationWindow::onUpdNeedsNetwork),
    FXMAPFUNC(SEL_COMMAND,  MID_HOTKEY_ALT_1_TOOGLEEDITOPTION,      GNEApplicationWindow::onCmdToogleEditOptions),
    FXMAPFUNC(SEL_UPDATE,   MID_HOTKEY_ALT_1_TOOGLEEDITOPTION,      GNEApplicationWindow::onUpdNeedsNetwork),
    FXMAPFUNC(SEL_COMMAND,  MID_HOTKEY_ALT_2_TOOGLEEDITOPTION,      GNEApplicationWindow::onCmdToogleEditOptions),
    FXMAPFUNC(SEL_UPDATE,   MID_HOTKEY_ALT_2_TOOGLEEDITOPTION,      GNEApplicationWindow::onUpdNeedsNetwork),
    FXMAPFUNC(SEL_COMMAND,  MID_HOTKEY_ALT_3_TOOGLEEDITOPTION,      GNEApplicationWindow::onCmdToogleEditOptions),
    FXMAPFUNC(SEL_UPDATE,   MID_HOTKEY_ALT_3_TOOGLEEDITOPTION,      GNEApplicationWindow::onUpdNeedsNetwork),
    FXMAPFUNC(SEL_COMMAND,  MID_HOTKEY_ALT_4_TOOGLEEDITOPTION,      GNEApplicationWindow::onCmdToogleEditOptions),
    FXMAPFUNC(SEL_UPDATE,   MID_HOTKEY_ALT_4_TOOGLEEDITOPTION,      GNEApplicationWindow::onUpdNeedsNetwork),
    FXMAPFUNC(SEL_COMMAND,  MID_HOTKEY_ALT_5_TOOGLEEDITOPTION,      GNEApplicationWindow::onCmdToogleEditOptions),
    FXMAPFUNC(SEL_UPDATE,   MID_HOTKEY_ALT_5_TOOGLEEDITOPTION,      GNEApplicationWindow::onUpdNeedsNetwork),
    FXMAPFUNC(SEL_COMMAND,  MID_HOTKEY_ALT_6_TOOGLEEDITOPTION,      GNEApplicationWindow::onCmdToogleEditOptions),
    FXMAPFUNC(SEL_UPDATE,   MID_HOTKEY_ALT_6_TOOGLEEDITOPTION,      GNEApplicationWindow::onUpdNeedsNetwork),
    FXMAPFUNC(SEL_COMMAND,  MID_HOTKEY_ALT_7_TOOGLEEDITOPTION,      GNEApplicationWindow::onCmdToogleEditOptions),
    FXMAPFUNC(SEL_UPDATE,   MID_HOTKEY_ALT_7_TOOGLEEDITOPTION,      GNEApplicationWindow::onUpdNeedsNetwork),
    FXMAPFUNC(SEL_COMMAND,  MID_HOTKEY_ALT_8_TOOGLEEDITOPTION,      GNEApplicationWindow::onCmdToogleEditOptions),
    FXMAPFUNC(SEL_UPDATE,   MID_HOTKEY_ALT_8_TOOGLEEDITOPTION,      GNEApplicationWindow::onUpdNeedsNetwork),
    FXMAPFUNC(SEL_COMMAND,  MID_HOTKEY_ALT_9_TOOGLEEDITOPTION,      GNEApplicationWindow::onCmdToogleEditOptions),
    FXMAPFUNC(SEL_UPDATE,   MID_HOTKEY_ALT_9_TOOGLEEDITOPTION,      GNEApplicationWindow::onUpdNeedsNetwork),

    // key events
    FXMAPFUNC(SEL_KEYPRESS,     0,                      GNEApplicationWindow::onKeyPress),
    FXMAPFUNC(SEL_KEYRELEASE,   0,                      GNEApplicationWindow::onKeyRelease),
    FXMAPFUNC(SEL_COMMAND,      MID_HOTKEY_ESC,         GNEApplicationWindow::onCmdAbort),
    FXMAPFUNC(SEL_COMMAND,      MID_HOTKEY_DEL,         GNEApplicationWindow::onCmdDel),
    FXMAPFUNC(SEL_COMMAND,      MID_HOTKEY_ENTER,       GNEApplicationWindow::onCmdEnter),
    FXMAPFUNC(SEL_COMMAND,      MID_HOTKEY_BACKSPACE,   GNEApplicationWindow::onCmdBackspace),

    // threads events
    FXMAPFUNC(FXEX::SEL_THREAD_EVENT,   ID_LOADTHREAD_EVENT,    GNEApplicationWindow::onLoadThreadEvent),
    FXMAPFUNC(FXEX::SEL_THREAD,         ID_LOADTHREAD_EVENT,    GNEApplicationWindow::onLoadThreadEvent),

    // Edge template functions
    FXMAPFUNC(SEL_COMMAND,  MID_HOTKEY_SHIFT_F1_TEMPLATE_SET,       GNEApplicationWindow::onCmdSetTemplate),
    FXMAPFUNC(SEL_COMMAND,  MID_HOTKEY_SHIFT_F2_TEMPLATE_COPY,      GNEApplicationWindow::onCmdCopyTemplate),
    FXMAPFUNC(SEL_COMMAND,  MID_HOTKEY_SHIFT_F3_TEMPLATE_CLEAR,     GNEApplicationWindow::onCmdClearTemplate),

    // Other
    FXMAPFUNC(SEL_CLIPBOARD_REQUEST,    0,                                      GNEApplicationWindow::onClipboardRequest),
    FXMAPFUNC(SEL_COMMAND,              MID_HOTKEY_SHIFT_F12_FOCUSUPPERELEMENT, GNEApplicationWindow::onCmdFocusFrame),
};

// Object implementation
FXIMPLEMENT(GNEApplicationWindow, FXMainWindow, GNEApplicationWindowMap, ARRAYNUMBER(GNEApplicationWindowMap))


// ===========================================================================
// GNEApplicationWindow::ToolbarsGrip method definitions
// ===========================================================================

GNEApplicationWindow::ToolbarsGrip::ToolbarsGrip(GNEApplicationWindow* GNEApp) :
    menu(nullptr),
    superModes(nullptr),
    saveElements(nullptr),
    navigation(nullptr),
    modes(nullptr),
    modeOptions(nullptr),
    myGNEApp(GNEApp),
    myToolBarShellMenu(nullptr),
    myToolBarShellSuperModes(nullptr),
    myToolBarShellSaveElements(nullptr),
    myToolBarShellNavigation(nullptr),
    myToolBarShellModes(nullptr),
    myToolBarShellModeOptions(nullptr) {
}


void
GNEApplicationWindow::ToolbarsGrip::buildMenuToolbarsGrip() {
    // build menu bar (for File, edit, processing...) using specify design
    myToolBarShellMenu = new FXToolBarShell(myGNEApp, GUIDesignToolBar);
    menu = new FXMenuBar(myGNEApp->myTopDock, myToolBarShellMenu, GUIDesignToolbarMenuBarNetedit);
    // declare toolbar grip for menu bar
    new FXToolBarGrip(menu, menu, FXMenuBar::ID_TOOLBARGRIP, GUIDesignToolBarGrip);
}


void
GNEApplicationWindow::ToolbarsGrip::buildViewParentToolbarsGrips() {
    // build menu bar for supermodes (next to menu bar)
    myToolBarShellSuperModes = new FXToolBarShell(myGNEApp, GUIDesignToolBar);
    superModes = new FXMenuBar(myGNEApp->myTopDock, myToolBarShellSuperModes, GUIDesignToolBarRaisedSame);
    // declare toolbar grip for menu bar superModes
    new FXToolBarGrip(superModes, superModes, FXMenuBar::ID_TOOLBARGRIP, GUIDesignToolBarGrip);
    // build menu bar for save elements (bot to menu bar)
    myToolBarShellSaveElements = new FXToolBarShell(myGNEApp, GUIDesignToolBar);
    saveElements = new FXMenuBar(myGNEApp->myTopDock, myToolBarShellSaveElements, GUIDesignToolBarRaisedNext);
    // declare toolbar grip for menu bar saveElements
    new FXToolBarGrip(saveElements, saveElements, FXMenuBar::ID_TOOLBARGRIP, GUIDesignToolBarGrip);
    // build menu bar for navigation
    myToolBarShellNavigation = new FXToolBarShell(myGNEApp, GUIDesignToolBar);
    navigation = new FXMenuBar(myGNEApp->myTopDock, myToolBarShellNavigation, GUIDesignToolBarRaisedSame);
    // declare toolbar grip for menu bar navigation
    new FXToolBarGrip(navigation, navigation, FXMenuBar::ID_TOOLBARGRIP, GUIDesignToolBarGrip);
    // build menu bar for modes
    myToolBarShellModes = new FXToolBarShell(myGNEApp, GUIDesignToolBar);
    modes = new FXMenuBar(myGNEApp->myTopDock, myToolBarShellModes, GUIDesignToolBarRaisedSame);
    // declare toolbar grip for menu bar modes
    new FXToolBarGrip(modes, modes, FXMenuBar::ID_TOOLBARGRIP, GUIDesignToolBarGrip);
    // build menu bar for mode Options
    myToolBarShellModeOptions = new FXToolBarShell(myGNEApp, GUIDesignToolBar);
    modeOptions = new FXMenuBar(myGNEApp->myTopDock, myToolBarShellModeOptions, GUIDesignToolBarRaisedSame);
    // declare toolbar grip for menu bar modes
    new FXToolBarGrip(modeOptions, modeOptions, FXMenuBar::ID_TOOLBARGRIP, GUIDesignToolBarGrip);
    // create menu bars
    superModes->create();
    saveElements->create();
    navigation->create();
    modes->create();
    modeOptions->create();
    // create toolbar shells
    myToolBarShellSuperModes->create();
    myToolBarShellSaveElements->create();
    myToolBarShellNavigation->create();
    myToolBarShellModes->create();
    myToolBarShellModeOptions->create();
    // recalc top dop after creating elements
    myGNEApp->myTopDock->recalc();
}


void
GNEApplicationWindow::ToolbarsGrip::destroyParentToolbarsGrips() {
    // delete Menu bars
    delete superModes;
    delete saveElements;
    delete navigation;
    delete modes;
    delete modeOptions;
    // also delete toolbar shells to avoid floating windows
    delete myToolBarShellSuperModes;
    delete myToolBarShellSaveElements;
    delete myToolBarShellNavigation;
    delete myToolBarShellModes;
    delete myToolBarShellModeOptions;
    // recalc top dop after deleting elements
    myGNEApp->myTopDock->recalc();
}

// ===========================================================================
// GNEApplicationWindow method definitions
// ===========================================================================

GNEApplicationWindow::GNEApplicationWindow(FXApp* a, const std::string& configPattern) :
    GUIMainWindow(a),
    myLoadThread(nullptr),
    myAmLoading(false),
    myFileMenu(nullptr),
    myFileMenuTLS(nullptr),
    myFileMenuAdditionals(nullptr),
    myFileMenuDemandElements(nullptr),
    myFileMenuDataElements(nullptr),
    myEditMenu(nullptr),
    myProcessingMenu(nullptr),
    myLocatorMenu(nullptr),
    myWindowsMenu(nullptr),
    myHelpMenu(nullptr),
    myMessageWindow(nullptr),
    myMainSplitter(nullptr),
    hadDependentBuild(false),
    myNet(nullptr),
    myUndoList(new GNEUndoList(this)),
    myConfigPattern(configPattern),
    myToolbarsGrip(this),
    myMenuBarFile(this),
    myFileMenuCommands(this),
    myEditMenuCommands(this),
    myProcessingMenuCommands(this),
    myLocateMenuCommands(this),
    myWindowsMenuCommands(this),
    mySupermodeCommands(this),
    myViewNet(nullptr),
    myTitlePrefix("NETEDIT " VERSION_STRING),
    myMDIMenu(nullptr)

{
    // init icons
    GUIIconSubSys::initIcons(a);
    // init Textures
    GUITextureSubSys::initTextures(a);
    // init cursors
    GUICursorSubSys::initCursors(a);
}


void
GNEApplicationWindow::dependentBuild() {
    // do this not twice
    if (hadDependentBuild) {
        WRITE_ERROR("DEBUG: GNEApplicationWindow::dependentBuild called twice");
        return;
    }
    hadDependentBuild = true;
    setTarget(this);
    setSelector(MID_WINDOW);
    // build toolbar menu
    myToolbarsGrip.buildMenuToolbarsGrip();
    // build the thread - io
    myLoadThreadEvent.setTarget(this),  myLoadThreadEvent.setSelector(ID_LOADTHREAD_EVENT);
    // build the status bar
    myStatusbar = new FXStatusBar(this, GUIDesignStatusBar);
    {
        myGeoFrame =
            new FXHorizontalFrame(myStatusbar, GUIDesignHorizontalFrameStatusBar);
        myGeoCoordinate = new FXLabel(myGeoFrame, "N/A\t\tOriginal coordinate (before coordinate transformation in NETCONVERT)", nullptr, LAYOUT_CENTER_Y);
        myCartesianFrame =
            new FXHorizontalFrame(myStatusbar, GUIDesignHorizontalFrameStatusBar);
        myCartesianCoordinate = new FXLabel(myCartesianFrame, "N/A\t\tNetwork coordinate", nullptr, LAYOUT_CENTER_Y);
    }
    // make the window a mdi-window
    myMainSplitter = new FXSplitter(this, GUIDesignSplitter | SPLITTER_VERTICAL | SPLITTER_REVERSED);
    myMDIClient = new FXMDIClient(myMainSplitter, GUIDesignSplitterMDI);
    myMDIMenu = new FXMDIMenu(this, myMDIClient);
    // build the message window
    myMessageWindow = new GUIMessageWindow(myMainSplitter);
    myMainSplitter->setSplit(1, 65);
    // fill menu and tool bar
    fillMenuBar();
    // build additional threads
    myLoadThread = new GNELoadThread(getApp(), this, myEvents, myLoadThreadEvent);
    // set the status bar
    myStatusbar->getStatusLine()->setText("Ready.");
    // set the caption
    setTitle(myTitlePrefix);
    // set Netedit ICON
    setIcon(GUIIconSubSys::getIcon(ICON_NETEDIT));
    // build NETEDIT Accelerators (hotkeys)
    GUIShortcutsSubSys::buildNETEDITAccelerators(this);
}


void
GNEApplicationWindow::create() {
    setWindowSizeAndPos();
    gCurrentFolder = getApp()->reg().readStringEntry("SETTINGS", "basedir", "");
    FXMainWindow::create();
    myFileMenu->create();
    myEditMenu->create();
    myFileMenuTLS->create();
    myFileMenuAdditionals->create();
    myFileMenuDemandElements->create();
    myFileMenuDataElements->create();
    //mySettingsMenu->create();
    myWindowsMenu->create();
    myHelpMenu->create();

    FXint textWidth = getApp()->getNormalFont()->getTextWidth("8", 1) * 22;
    myCartesianFrame->setWidth(textWidth);
    myGeoFrame->setWidth(textWidth);

    show(PLACEMENT_DEFAULT);
    if (!OptionsCont::getOptions().isSet("window-size")) {
        if (getApp()->reg().readIntEntry("SETTINGS", "maximized", 0) == 1) {
            maximize();
        }
    }

}


GNEApplicationWindow::~GNEApplicationWindow() {
    closeAllWindows();
    // Close icons
    GUIIconSubSys::close();
    // Close gifs (Textures)
    GUITextureSubSys::close();
    // delete visuals
    delete myGLVisual;
    // must delete menus to avoid segfault on removing accelerators
    // (http://www.fox-toolkit.net/faq#TOC-What-happens-when-the-application-s)
    delete myFileMenuTLS;
    delete myFileMenuAdditionals;
    delete myFileMenuDemandElements;
    delete myFileMenuDataElements;
    delete myFileMenu;
    delete myEditMenu;
    delete myLocatorMenu;
    delete myProcessingMenu;
    delete myWindowsMenu;
    delete myHelpMenu;
    // Delete load thread
    delete myLoadThread;
    // drop all events
    while (!myEvents.empty()) {
        // get the next event
        GUIEvent* e = myEvents.top();
        myEvents.pop();
        delete e;
    }
    // delte undo list
    delete myUndoList;
}


long
GNEApplicationWindow::onCmdQuit(FXObject*, FXSelector, void*) {
    if (continueWithUnsavedChanges("quit")) {
        storeWindowSizeAndPos();
        getApp()->reg().writeStringEntry("SETTINGS", "basedir", gCurrentFolder.text());
        if (isMaximized()) {
            getApp()->reg().writeIntEntry("SETTINGS", "maximized", 1);
        } else {
            getApp()->reg().writeIntEntry("SETTINGS", "maximized", 0);
        }
        getApp()->exit(0);
    }
    return 1;
}


long
GNEApplicationWindow::onCmdEditChosen(FXObject*, FXSelector, void*) {
    GUIDialog_GLChosenEditor* chooser =
        new GUIDialog_GLChosenEditor(this, &gSelected);
    chooser->create();
    chooser->show();
    return 1;
}


long
GNEApplicationWindow::onCmdNewNetwork(FXObject*, FXSelector, void*) {
    // first check that current edited Net can be closed (und therefore the undo-list cleared, see #5753)
    if (myViewNet && !onCmdClose(0, 0, 0)) {
        return 1;
    } else {
        OptionsCont& oc = OptionsCont::getOptions();
        GNELoadThread::fillOptions(oc);
        GNELoadThread::setDefaultOptions(oc);
        loadConfigOrNet("", true, false, true, true);
        return 1;
    }
}


long
GNEApplicationWindow::onCmdOpenConfiguration(FXObject*, FXSelector, void*) {
    // first check that current edited Net can be closed (und therefore the undo-list cleared, see #5753)
    if (myViewNet && !onCmdClose(0, 0, 0)) {
        return 1;
    } else {
        // get the new file name
        FXFileDialog opendialog(this, "Open Netconvert Configuration");
        opendialog.setIcon(GUIIconSubSys::getIcon(ICON_OPEN_CONFIG));
        opendialog.setSelectMode(SELECTFILE_EXISTING);
        opendialog.setPatternList(myConfigPattern.c_str());
        if (gCurrentFolder.length() != 0) {
            opendialog.setDirectory(gCurrentFolder);
        }
        if (opendialog.execute()) {
            gCurrentFolder = opendialog.getDirectory();
            std::string file = opendialog.getFilename().text();
            loadConfigOrNet(file, false);
            // add it into recent configs
            myMenuBarFile.myRecentConfigs.appendFile(file.c_str());
        }
        return 1;
    }
}


long
GNEApplicationWindow::onCmdOpenNetwork(FXObject*, FXSelector, void*) {
    // first check that current edited Net can be closed (und therefore the undo-list cleared, see #5753)
    if (myViewNet && !onCmdClose(0, 0, 0)) {
        return 1;
    } else {
        // get the new file name
        FXFileDialog opendialog(this, "Open Network");
        opendialog.setIcon(GUIIconSubSys::getIcon(ICON_OPEN_NET));
        opendialog.setSelectMode(SELECTFILE_EXISTING);
        opendialog.setPatternList("SUMO nets (*.net.xml)\nAll files (*)");
        if (gCurrentFolder.length() != 0) {
            opendialog.setDirectory(gCurrentFolder);
        }
        if (opendialog.execute()) {
            gCurrentFolder = opendialog.getDirectory();
            std::string file = opendialog.getFilename().text();
            loadConfigOrNet(file, true);
            // add it into recent nets
            myMenuBarFile.myRecentNets.appendFile(file.c_str());
            // when a net is loaded, save additionals and TLSPrograms are disabled
            disableSaveAdditionalsMenu();
            myFileMenuCommands.saveTLSPrograms->disable();
        }
        return 1;
    }
}


long
GNEApplicationWindow::onCmdOpenForeign(FXObject*, FXSelector, void*) {
    // first check that current edited Net can be closed (und therefore the undo-list cleared, see #5753)
    if (myViewNet && !onCmdClose(0, 0, 0)) {
        return 1;
    } else {
        // get the new file name
        FXFileDialog opendialog(this, "Import Foreign Network");
        opendialog.setIcon(GUIIconSubSys::getIcon(ICON_OPEN_NET));
        opendialog.setSelectMode(SELECTFILE_EXISTING);
        FXString osmPattern("OSM net (*.osm.xml,*.osm)");
        opendialog.setPatternText(0, osmPattern);
        if (gCurrentFolder.length() != 0) {
            opendialog.setDirectory(gCurrentFolder);
        }
        if (opendialog.execute()) {
            gCurrentFolder = opendialog.getDirectory();
            std::string file = opendialog.getFilename().text();

            OptionsCont& oc = OptionsCont::getOptions();
            GNELoadThread::fillOptions(oc);
            if (osmPattern.contains(opendialog.getPattern())) {
                // recommended osm options
                // https://sumo.dlr.de/wiki/Networks/Import/OpenStreetMap#Recommended_NETCONVERT_Options
                oc.set("osm-files", file);
                oc.set("geometry.remove", "true");
                oc.set("ramps.guess", "true");
                oc.set("junctions.join", "true");
                oc.set("tls.guess-signals", "true");
                oc.set("tls.discard-simple", "true");
            } else {
                throw ProcessError("Attempted to import unknown file format '" + file + "'.");
            }

            GUIDialog_Options* wizard =
                new GUIDialog_Options(this, "Select Import Options", getWidth(), getHeight());

            if (wizard->execute()) {
                NIFrame::checkOptions(); // needed to set projection parameters
                loadConfigOrNet("", false, false, false);
            }
        }
        return 1;
    }
}


long
GNEApplicationWindow::onCmdOpenAdditionals(FXObject*, FXSelector, void*) {
    // write debug information
    WRITE_DEBUG("Open additional dialog");
    // get the Additional file name
    FXFileDialog opendialog(this, "Open Additionals file");
    opendialog.setIcon(GUIIconSubSys::getIcon(ICON_MODEADDITIONAL));
    opendialog.setSelectMode(SELECTFILE_EXISTING);
    opendialog.setPatternList("Additional files (*.add.xml)\nAll files (*)");
    if (gCurrentFolder.length() != 0) {
        opendialog.setDirectory(gCurrentFolder);
    }
    if (opendialog.execute()) {
        // close additional dialog
        WRITE_DEBUG("Close additional dialog");
        // udpate current folder
        gCurrentFolder = opendialog.getDirectory();
        std::string file = opendialog.getFilename().text();
        // disable validation for additionals
        XMLSubSys::setValidation("never", "auto");
        // Create additional handler
        GNEAdditionalHandler additionalHandler(file, myNet->getViewNet());
        // begin undoList operation
        myUndoList->p_begin("Loading additionals from '" + file + "'");
        // Run parser for additionals
        if (!XMLSubSys::runParser(additionalHandler, file, false)) {
            WRITE_ERROR("Loading of " + file + " failed.");
        }
        // end undoList operation and update view
        myUndoList->p_end();
        update();
        // restore validation for additionals
        XMLSubSys::setValidation("auto", "auto");
    } else {
        // write debug information
        WRITE_DEBUG("Cancel additional dialog");
    }
    return 1;
}


long
GNEApplicationWindow::onCmdOpenTLSPrograms(FXObject*, FXSelector, void*) {
    // write debug information
    WRITE_DEBUG("Open TLSProgram dialog");
    // get the shape file name
    FXFileDialog opendialog(this, "Open TLSPrograms file");
    opendialog.setIcon(GUIIconSubSys::getIcon(ICON_MODETLS));
    opendialog.setSelectMode(SELECTFILE_EXISTING);
    opendialog.setPatternList("TLSProgram files (*.xml)\nAll files (*)");
    if (gCurrentFolder.length() != 0) {
        opendialog.setDirectory(gCurrentFolder);
    }
    if (opendialog.execute()) {
        // close additional dialog
        WRITE_DEBUG("Close TLSProgram dialog");
        gCurrentFolder = opendialog.getDirectory();
        std::string file = opendialog.getFilename().text();
        // Run parser
        myUndoList->p_begin("Loading TLS Programs from '" + file + "'");
        myNet->computeNetwork(this);
        if (myNet->getViewNet()->getViewParent()->getTLSEditorFrame()->parseTLSPrograms(file) == false) {
            // Abort undo/redo
            myUndoList->abort();
        } else {
            // commit undo/redo operation
            myUndoList->p_end();
            update();
        }
    } else {
        // write debug information
        WRITE_DEBUG("Cancel TLSProgram dialog");
    }
    return 1;
}


long
GNEApplicationWindow::onCmdOpenDemandElements(FXObject*, FXSelector, void*) {
    // write debug information
    WRITE_DEBUG("Open demand element dialog");
    // get the demand element file name
    FXFileDialog opendialog(this, "Open demand element file");
    opendialog.setIcon(GUIIconSubSys::getIcon(ICON_SUPERMODEDEMAND));
    opendialog.setSelectMode(SELECTFILE_EXISTING);
    opendialog.setPatternList("Demand element files (*.rou.xml)\nAll files (*)");
    if (gCurrentFolder.length() != 0) {
        opendialog.setDirectory(gCurrentFolder);
    }
    if (opendialog.execute()) {
        // close additional dialog
        WRITE_DEBUG("Close demand element dialog");
        // udpate current folder
        gCurrentFolder = opendialog.getDirectory();
        std::string file = opendialog.getFilename().text();
        // disable validation for additionals
        XMLSubSys::setValidation("never", "auto");
        // Create additional handler
        GNERouteHandler demandHandler(file, myNet->getViewNet());
        // begin undoList operation
        myUndoList->p_begin("Loading demand elements from '" + file + "'");
        // Run parser for additionals
        if (!XMLSubSys::runParser(demandHandler, file, false)) {
            WRITE_ERROR("Loading of " + file + " failed.");
        }
        // end undoList operation and update view
        myUndoList->p_end();
        update();
        // restore validation for demand
        XMLSubSys::setValidation("auto", "auto");
    } else {
        // write debug information
        WRITE_DEBUG("Cancel demand element dialog");
    }
    return 1;
}


long
GNEApplicationWindow::onCmdOpenDataElements(FXObject*, FXSelector, void*) {
    // write debug information
    WRITE_DEBUG("Open data element dialog");
    // get the data element file name
    FXFileDialog opendialog(this, "Open data element file");
    opendialog.setIcon(GUIIconSubSys::getIcon(ICON_SUPERMODEDATA));
    opendialog.setSelectMode(SELECTFILE_EXISTING);
    opendialog.setPatternList("Data element files (*.rou.xml)\nAll files (*)");
    if (gCurrentFolder.length() != 0) {
        opendialog.setDirectory(gCurrentFolder);
    }
    if (opendialog.execute()) {
        // close additional dialog
        WRITE_DEBUG("Close data element dialog");
        // udpate current folder
        gCurrentFolder = opendialog.getDirectory();
        std::string file = opendialog.getFilename().text();
        // disable validation for additionals
        XMLSubSys::setValidation("never", "auto");
        // Create additional handler
        GNERouteHandler dataHandler(file, myNet->getViewNet());
        // begin undoList operation
        myUndoList->p_begin("Loading data elements from '" + file + "'");
        // Run parser for additionals
        if (!XMLSubSys::runParser(dataHandler, file, false)) {
            WRITE_ERROR("Loading of " + file + " failed.");
        }
        // end undoList operation and update view
        myUndoList->p_end();
        update();
        // restore validation for data
        XMLSubSys::setValidation("auto", "auto");
    } else {
        // write debug information
        WRITE_DEBUG("Cancel data element dialog");
    }
    return 1;
}


long
GNEApplicationWindow::onCmdOpenRecent(FXObject* sender, FXSelector, void* fileData) {
    // first check that current edited Net can be closed (und therefore the undo-list cleared, see #5753)
    if (myViewNet && !onCmdClose(0, 0, 0)) {
        return 1;
    } else if (myAmLoading) {
        myStatusbar->getStatusLine()->setText("Already loading!");
        return 1;
    } else {
        std::string file((const char*)fileData);
        loadConfigOrNet(file, sender == &myMenuBarFile.myRecentNets);
        return 1;
    }
}


long
GNEApplicationWindow::onCmdReload(FXObject*, FXSelector, void*) {
    // first check that current edited Net can be closed (und therefore the undo-list cleared, see #5753)
    if (myViewNet) {
        // check if current network can be closed
        if (continueWithUnsavedChanges("reload")) {
            closeAllWindows();
            // disable save additionals and TLS menu
            disableSaveAdditionalsMenu();
            myFileMenuCommands.saveTLSPrograms->disable();
            // hide all Supermode, Network and demand commands
            mySupermodeCommands.hideSupermodeCommands();
            myEditMenuCommands.networkMenuCommands.hideNetworkMenuCommands();
            myEditMenuCommands.demandMenuCommands.hideDemandMenuCommands();
        } else {
            // abort reloading (because "cancel button" was pressed)
            return 1;
        }
    }
    // @note. If another network has been load during this session, it might not be desirable to set useStartupOptions
    loadConfigOrNet(OptionsCont::getOptions().getString("sumo-net-file"), true, true);
    return 1;
}


long
GNEApplicationWindow::onCmdClose(FXObject*, FXSelector, void*) {
    if (continueWithUnsavedChanges("close")) {
        closeAllWindows();
        // disable save additionals and TLS menu
        disableSaveAdditionalsMenu();
        myFileMenuCommands.saveTLSPrograms->disable();
        // hide all Supermode, Network and demand commands
        mySupermodeCommands.hideSupermodeCommands();
        myEditMenuCommands.networkMenuCommands.hideNetworkMenuCommands();
        myEditMenuCommands.demandMenuCommands.hideDemandMenuCommands();
    }
    return 1;
}


long
GNEApplicationWindow::onCmdLocate(FXObject*, FXSelector sel, void*) {
    if (myMDIClient->numChildren() > 0) {
        GNEViewParent* w = dynamic_cast<GNEViewParent*>(myMDIClient->getActiveChild());
        if (w != nullptr) {
            w->onCmdLocate(nullptr, sel, nullptr);
        }
    }
    return 1;
}

long
GNEApplicationWindow::onUpdOpen(FXObject* sender, FXSelector, void*) {
    sender->handle(this, myAmLoading ? FXSEL(SEL_COMMAND, ID_DISABLE) : FXSEL(SEL_COMMAND, ID_ENABLE), nullptr);
    return 1;
}


long
GNEApplicationWindow::onCmdClearMsgWindow(FXObject*, FXSelector, void*) {
    myMessageWindow->clear();
    return 1;
}


long
GNEApplicationWindow::onCmdLoadAdditionalsInSUMOGUI(FXObject*, FXSelector, void*) {
    // write warning if netedit is running in testing mode
    WRITE_DEBUG("Toogle load additionals in SUMO-GUI");
    return 1;
}


long
GNEApplicationWindow::onCmdLoadDemandInSUMOGUI(FXObject*, FXSelector, void*) {
    // write warning if netedit is running in testing mode
    WRITE_DEBUG("Toogle load demand in SUMO-GUI");
    return 1;
}


long
GNEApplicationWindow::onCmdAbout(FXObject*, FXSelector, void*) {
    // write warning if netedit is running in testing mode
    WRITE_DEBUG("Opening about dialog");
    // create and open about dialog
    GNEAbout* about = new GNEAbout(this);
    about->create();
    about->show(PLACEMENT_OWNER);
    // write warning if netedit is running in testing mode
    WRITE_DEBUG("Closed about dialog");
    return 1;
}


long GNEApplicationWindow::onClipboardRequest(FXObject*, FXSelector, void* ptr) {
    FXEvent* event = (FXEvent*)ptr;
    FXString string = GUIUserIO::clipped.c_str();
    setDNDData(FROM_CLIPBOARD, event->target, string);
    return 1;
}


long
GNEApplicationWindow::onLoadThreadEvent(FXObject*, FXSelector, void*) {
    eventOccurred();
    return 1;
}


void
GNEApplicationWindow::eventOccurred() {
    while (!myEvents.empty()) {
        // get the next event
        GUIEvent* e = myEvents.top();
        myEvents.pop();
        // process
        switch (e->getOwnType()) {
            case EVENT_SIMULATION_LOADED:
                handleEvent_NetworkLoaded(e);
                break;
            case EVENT_MESSAGE_OCCURRED:
            case EVENT_WARNING_OCCURRED:
            case EVENT_ERROR_OCCURRED:
            case EVENT_DEBUG_OCCURRED:
            case EVENT_GLDEBUG_OCCURRED:
                handleEvent_Message(e);
                break;
            default:
                break;
        }
        delete e;
    }
}


void
GNEApplicationWindow::handleEvent_NetworkLoaded(GUIEvent* e) {
    OptionsCont& oc = OptionsCont::getOptions();
    myAmLoading = false;
    GNEEvent_NetworkLoaded* ec = static_cast<GNEEvent_NetworkLoaded*>(e);
    // check whether the loading was successfull
    if (ec->myNet == nullptr) {
        // report failure
        setStatusBarText("Loading of '" + ec->myFile + "' failed!");
    } else {
        // set new Net
        myNet = ec->myNet;
        // report success
        setStatusBarText("'" + ec->myFile + "' loaded.");
        setWindowSizeAndPos();
        // build viewparent toolbar grips before creating view parent
        myToolbarsGrip.buildViewParentToolbarsGrips();
        // initialise NETEDIT View
        GNEViewParent* viewParent = new GNEViewParent(myMDIClient, myMDIMenu, "NETEDIT VIEW", this, nullptr, myNet, myUndoList, nullptr, MDI_TRACKING, 10, 10, 300, 200);
        // create it maximized
        viewParent->maximize();
        // mark it as Active child
        myMDIClient->setActiveChild(viewParent);
        // cast pointer myViewNet
        myViewNet = dynamic_cast<GNEViewNet*>(viewParent->getView());
        // set settings in view
        if (viewParent->getView() && ec->mySettingsFile != "") {
            GUISettingsHandler settings(ec->mySettingsFile, true, true);
            std::string settingsName = settings.addSettings(viewParent->getView());
            viewParent->getView()->addDecals(settings.getDecals());
            settings.applyViewport(viewParent->getView());
            settings.setSnapshots(viewParent->getView());
        }
        // set network name on the caption
        setTitle(MFXUtils::getTitleText(myTitlePrefix, ec->myFile.c_str()));
        // set supermode network
        if (myViewNet) {
            myViewNet->onCmdSetSupermode(0, MID_HOTKEY_F2_SUPERMODE_NETWORK, 0);
        }
        if (myViewNet && ec->myViewportFromRegistry) {
            Position off;
            off.set(getApp()->reg().readRealEntry("viewport", "x"), getApp()->reg().readRealEntry("viewport", "y"), getApp()->reg().readRealEntry("viewport", "z"));
            Position p(off.x(), off.y(), 0);
            myViewNet->setViewportFromToRot(off, p, 0);
        }
    }
    getApp()->endWaitCursor();
    myMessageWindow->registerMsgHandlers();
    // check if additionals/shapes has to be loaded at start
    if (oc.isSet("additional-files") && !oc.getString("additional-files").empty() && myNet) {
        // obtain vector of additional files
        std::vector<std::string> additionalFiles = oc.getStringVector("additional-files");
        // begin undolist
        myUndoList->p_begin("Loading additionals and shapes from '" + toString(additionalFiles) + "'");
        // iterate over every additional file
        for (const auto& additionalFile : additionalFiles) {
            WRITE_MESSAGE("Loading additionals and shapes from '" + additionalFile + "'");
            GNEAdditionalHandler additionalHandler(additionalFile, myNet->getViewNet());
            // disable validation for additionals
            XMLSubSys::setValidation("never", "auto");
            // Run parser
            if (!XMLSubSys::runParser(additionalHandler, additionalFile, false)) {
                WRITE_ERROR("Loading of " + additionalFile + " failed.");
            }
            // disable validation for additionals
            XMLSubSys::setValidation("auto", "auto");
        }

        myUndoList->p_end();
    }
    // check if demand elements has to be loaded at start
    if (oc.isSet("route-files") && !oc.getString("route-files").empty() && myNet) {
        // obtain vector of route files
        std::vector<std::string> demandElementsFiles = oc.getStringVector("route-files");
        // begin undolist
        myUndoList->p_begin("Loading demand elements from '" + toString(demandElementsFiles) + "'");
        // iterate over every route file
        for (const auto& demandElementsFile : demandElementsFiles) {
            WRITE_MESSAGE("Loading demand elements from '" + demandElementsFile + "'");
            GNERouteHandler routeHandler(demandElementsFile, myNet->getViewNet());
            // disable validation for demand elements
            XMLSubSys::setValidation("never", "auto");
            if (!XMLSubSys::runParser(routeHandler, demandElementsFile, false)) {
                WRITE_ERROR("Loading of " + demandElementsFile + " failed.");
            }
            // disable validation for demand elements
            XMLSubSys::setValidation("auto", "auto");
        }

        myUndoList->p_end();
    }
    // check if additionals output must be changed
    if (oc.isSet("additionals-output")) {
        // overwrite "additional-files" with value "additionals-output"
        oc.resetWritable();
        oc.set("additional-files", oc.getString("additionals-output"));
    }
    // check if demand elements output must be changed
    if (oc.isSet("demandelements-output")) {
        // overwrite "route-files" with value "demandelements-output"
        oc.resetWritable();
        oc.set("route-files", oc.getString("demandelements-output"));
    }
    // after loading net shouldn't be saved
    if (myNet) {
        myNet->requireSaveNet(false);
    }
    // update app
    update();
}


void
GNEApplicationWindow::handleEvent_Message(GUIEvent* e) {
    GUIEvent_Message* ec = static_cast<GUIEvent_Message*>(e);
    myMessageWindow->appendMsg(ec->getOwnType(), ec->getMsg());
}

// ===========================================================================
// GNEApplicationWindow::MenuBarFile method definitions
// ===========================================================================

GNEApplicationWindow::MenuBarFile::MenuBarFile(GNEApplicationWindow* GNEApp) :
    myRecentNets(GNEApp->getApp(), "nets"),
    myGNEApp(GNEApp)
{ }


void
GNEApplicationWindow::MenuBarFile::buildRecentFiles(FXMenuPane* fileMenu) {
    FXMenuSeparator* sep1 = new FXMenuSeparator(fileMenu);
    sep1->setTarget(&myRecentConfigs);
    sep1->setSelector(FXRecentFiles::ID_ANYFILES);
    new FXMenuCommand(fileMenu, "", nullptr, &myRecentConfigs, FXRecentFiles::ID_FILE_1);
    new FXMenuCommand(fileMenu, "", nullptr, &myRecentConfigs, FXRecentFiles::ID_FILE_2);
    new FXMenuCommand(fileMenu, "", nullptr, &myRecentConfigs, FXRecentFiles::ID_FILE_3);
    new FXMenuCommand(fileMenu, "", nullptr, &myRecentConfigs, FXRecentFiles::ID_FILE_4);
    new FXMenuCommand(fileMenu, "", nullptr, &myRecentConfigs, FXRecentFiles::ID_FILE_5);
    new FXMenuCommand(fileMenu, "", nullptr, &myRecentConfigs, FXRecentFiles::ID_FILE_6);
    new FXMenuCommand(fileMenu, "", nullptr, &myRecentConfigs, FXRecentFiles::ID_FILE_7);
    new FXMenuCommand(fileMenu, "", nullptr, &myRecentConfigs, FXRecentFiles::ID_FILE_8);
    new FXMenuCommand(fileMenu, "", nullptr, &myRecentConfigs, FXRecentFiles::ID_FILE_9);
    new FXMenuCommand(fileMenu, "", nullptr, &myRecentConfigs, FXRecentFiles::ID_FILE_10);
    new FXMenuCommand(fileMenu, "Clear Recent Configurat&ions", nullptr, &myRecentConfigs, FXRecentFiles::ID_CLEAR);
    myRecentConfigs.setTarget(myGNEApp);
    myRecentConfigs.setSelector(MID_RECENTFILE);
    FXMenuSeparator* sep2 = new FXMenuSeparator(fileMenu);
    sep2->setTarget(&myRecentNets);
    sep2->setSelector(FXRecentFiles::ID_ANYFILES);
    new FXMenuCommand(fileMenu, "", nullptr, &myRecentNets, FXRecentFiles::ID_FILE_1);
    new FXMenuCommand(fileMenu, "", nullptr, &myRecentNets, FXRecentFiles::ID_FILE_2);
    new FXMenuCommand(fileMenu, "", nullptr, &myRecentNets, FXRecentFiles::ID_FILE_3);
    new FXMenuCommand(fileMenu, "", nullptr, &myRecentNets, FXRecentFiles::ID_FILE_4);
    new FXMenuCommand(fileMenu, "", nullptr, &myRecentNets, FXRecentFiles::ID_FILE_5);
    new FXMenuCommand(fileMenu, "", nullptr, &myRecentNets, FXRecentFiles::ID_FILE_6);
    new FXMenuCommand(fileMenu, "", nullptr, &myRecentNets, FXRecentFiles::ID_FILE_7);
    new FXMenuCommand(fileMenu, "", nullptr, &myRecentNets, FXRecentFiles::ID_FILE_8);
    new FXMenuCommand(fileMenu, "", nullptr, &myRecentNets, FXRecentFiles::ID_FILE_9);
    new FXMenuCommand(fileMenu, "", nullptr, &myRecentNets, FXRecentFiles::ID_FILE_10);
    new FXMenuCommand(fileMenu, "Cl&ear Recent Networks", nullptr, &myRecentNets, FXRecentFiles::ID_CLEAR);
    myRecentNets.setTarget(myGNEApp);
    myRecentNets.setSelector(MID_RECENTFILE);
}

// ---------------------------------------------------------------------------
// GNEViewNet::FileMenuCommands - methods
// ---------------------------------------------------------------------------

GNEApplicationWindow::FileMenuCommands::FileMenuCommands(GNEApplicationWindow* GNEApp) :
    saveAdditionals(nullptr),
    saveAdditionalsAs(nullptr),
    saveTLSPrograms(nullptr),
    saveDemandElements(nullptr),
    saveDemandElementsAs(nullptr),
    myGNEApp(GNEApp) {
}


void
GNEApplicationWindow::FileMenuCommands::buildFileMenuCommands(FXMenuPane* fileMenu) {
    new FXMenuCommand(fileMenu,
        "&New Network...\tCtrl+N\tCreate a new network.",
        GUIIconSubSys::getIcon(ICON_OPEN_NET), myGNEApp, MID_HOTKEY_CTRL_N_NEWNETWORK);
    new FXMenuCommand(fileMenu,
        "&Open Network...\tCtrl+O\tOpen a SUMO network.",
        GUIIconSubSys::getIcon(ICON_OPEN_NET), myGNEApp, MID_OPEN_NETWORK);
    new FXMenuCommand(fileMenu,
        "Open Netconvert Configura&tion...\tCtrl+Shift+O\tOpen a configuration file with NETCONVERT options.",
        GUIIconSubSys::getIcon(ICON_OPEN_CONFIG), myGNEApp, MID_OPEN_CONFIG);
    new FXMenuCommand(fileMenu,
        "Import &Foreign Network...\t\tImport a foreign network such as OSM.",
        GUIIconSubSys::getIcon(ICON_OPEN_NET), myGNEApp, MID_GNE_TOOLBARFILE_OPENFOREIGN);
    new FXMenuCommand(fileMenu,
        "&Reload\tCtrl+R\tReloads the network.",
        GUIIconSubSys::getIcon(ICON_RELOAD), myGNEApp, MID_HOTKEY_CTRL_R_RELOAD);
    new FXMenuCommand(fileMenu,
        "&Save Network...\tCtrl+S\tSave the network.",
        GUIIconSubSys::getIcon(ICON_SAVENETWORKELEMENTS), myGNEApp, MID_HOTKEY_CTRL_S_STOPSIMULATION_SAVENETWORK);
    new FXMenuCommand(fileMenu,
        "Save Net&work As...\tCtrl+Shift+S\tSave the network in another file.",
        GUIIconSubSys::getIcon(ICON_SAVENETWORKELEMENTS), myGNEApp, MID_HOTKEY_CTRL_SHIFT_S_SAVENETWORK_AS);
    new FXMenuCommand(fileMenu,
        "Save plain XM&L...\tCtrl+L\tSave plain xml representation the network.",
        GUIIconSubSys::getIcon(ICON_SAVE), myGNEApp, MID_HOTKEY_CTRL_L_SAVEASPLAINXML);
    new FXMenuCommand(fileMenu,
        "Save &joined junctions...\tCtrl+J\tSave log of joined junctions (allows reproduction of joins).",
        GUIIconSubSys::getIcon(ICON_SAVE), myGNEApp, MID_HOTKEY_CTRL_J_SAVEJOINEDJUNCTIONS);
    // create TLS menu options
    myGNEApp->myFileMenuTLS = new FXMenuPane(myGNEApp);
    new FXMenuCommand(myGNEApp->myFileMenuTLS,
        "load TLS Programs...\tCtrl+K\tload TLS Programs in all Traffic Lights of the net.",
        GUIIconSubSys::getIcon(ICON_OPEN_TLSPROGRAMS), myGNEApp, MID_HOTKEY_CTRL_K_OPENTLSPROGRAMS);
    saveTLSPrograms = new FXMenuCommand(myGNEApp->myFileMenuTLS,
        "Save TLS Programs \tCtrl+Shift+K\tSave TLS Programs of all Traffic Lights of the current net.",
        GUIIconSubSys::getIcon(ICON_SAVE), myGNEApp, MID_HOTKEY_CTRL_SHIFT_K_SAVETLS);
    saveTLSPrograms->disable();
    new FXMenuCommand(myGNEApp->myFileMenuTLS,
        "Save TLS Programs As...\t\tSave TLS Programs of all Traffic Lights of the current net in another file.",
        GUIIconSubSys::getIcon(ICON_SAVE), myGNEApp, MID_GNE_TOOLBARFILE_SAVETLSPROGRAMS_AS);
    new FXMenuCascade(fileMenu, 
        "Traffic Lights", 
        GUIIconSubSys::getIcon(ICON_MODETLS), myGNEApp->myFileMenuTLS);
    // create Additionals menu options
    myGNEApp->myFileMenuAdditionals = new FXMenuPane(myGNEApp);
    new FXMenuCommand(myGNEApp->myFileMenuAdditionals,
        "Load A&dditionals...\tCtrl+A\tLoad additionals and shapes.",
        GUIIconSubSys::getIcon(ICON_OPEN_ADDITIONALS), myGNEApp, MID_HOTKEY_CTRL_A_STARTSIMULATION_OPENADDITIONALS);
    saveAdditionals = new FXMenuCommand(myGNEApp->myFileMenuAdditionals,
        "Save Additionals\tCtrl+Shift+A\tSave additionals and shapes.",
        GUIIconSubSys::getIcon(ICON_SAVEADDITIONALELEMENTS), myGNEApp, MID_HOTKEY_CTRL_SHIFT_A_SAVEADDITIONALS);
    saveAdditionals->disable();
    saveAdditionalsAs = new FXMenuCommand(myGNEApp->myFileMenuAdditionals,
        "Save Additionals As...\t\tSave additional elements in another file.",
        GUIIconSubSys::getIcon(ICON_SAVEADDITIONALELEMENTS), myGNEApp, MID_GNE_TOOLBARFILE_SAVEADDITIONALS_AS);
    saveAdditionalsAs->disable();
<<<<<<< HEAD
    new FXMenuCascade(fileMenu, 
        "Additionals and shapes", 
        GUIIconSubSys::getIcon(ICON_MODEADDITIONAL), myGNEApp->myFileMenuAdditionals);
=======
    new FXMenuCascade(fileMenu, "Additionals and shapes", GUIIconSubSys::getIcon(ICON_MODEADDITIONAL), myGNEApp->myFileMenuAdditionals);
    // create TLS menu options
    myGNEApp->myFileMenuTLS = new FXMenuPane(myGNEApp);
    new FXMenuCommand(myGNEApp->myFileMenuTLS,
                      "Load TLS Programs...\tCtrl+K\tload TLS Programs in all Traffic Lights of the net.",
                      GUIIconSubSys::getIcon(ICON_OPEN_TLSPROGRAMS), myGNEApp, MID_HOTKEY_CTRL_K_OPENTLSPROGRAMS);
    saveTLSPrograms = new FXMenuCommand(myGNEApp->myFileMenuTLS,
                                        "Save TLS Programs \tCtrl+Shift+K\tSave TLS Programs of all Traffic Lights of the current net.",
                                        GUIIconSubSys::getIcon(ICON_SAVE), myGNEApp, MID_HOTKEY_CTRL_SHIFT_K_SAVETLS);
    saveTLSPrograms->disable();
    new FXMenuCommand(myGNEApp->myFileMenuTLS,
                      "Save TLS Programs As...\t\tSave TLS Programs of all Traffic Lights of the current net in another file.",
                      GUIIconSubSys::getIcon(ICON_SAVE), myGNEApp, MID_GNE_TOOLBARFILE_SAVETLSPROGRAMS_AS);
    new FXMenuCascade(fileMenu, "Traffic Lights", GUIIconSubSys::getIcon(ICON_MODETLS), myGNEApp->myFileMenuTLS);
>>>>>>> d7f4ca1b
    // create DemandElements menu options
    myGNEApp->myFileMenuDemandElements = new FXMenuPane(myGNEApp);
    new FXMenuCommand(myGNEApp->myFileMenuDemandElements,
        "Load demand elements...\tCtrl+D\tLoad demand elements.",
        GUIIconSubSys::getIcon(ICON_OPEN_ADDITIONALS), myGNEApp, MID_HOTKEY_CTRL_D_SINGLESIMULATIONSTEP_OPENDEMANDELEMENTS);
    saveDemandElements = new FXMenuCommand(myGNEApp->myFileMenuDemandElements,
        "Save demand elements\tCtrl+Shift+D\tSave demand elements.",
        GUIIconSubSys::getIcon(ICON_SAVEDEMANDELEMENTS), myGNEApp, MID_HOTKEY_CTRL_SHIFT_D_SAVEDEMANDELEMENTS);
    saveDemandElements->disable();
    saveDemandElementsAs = new FXMenuCommand(myGNEApp->myFileMenuDemandElements,
        "Save demand elements as...\t\tSave demand elements in another file.",
        GUIIconSubSys::getIcon(ICON_SAVEDEMANDELEMENTS), myGNEApp, MID_GNE_TOOLBARFILE_SAVEDEMAND_AS);
    saveDemandElementsAs->disable();
    new FXMenuCascade(fileMenu, 
        "Demand elements", 
        GUIIconSubSys::getIcon(ICON_SUPERMODEDEMAND), myGNEApp->myFileMenuDemandElements);
    // create DataElements menu options
    myGNEApp->myFileMenuDataElements = new FXMenuPane(myGNEApp);
    new FXMenuCommand(myGNEApp->myFileMenuDataElements,
        "Load data elements...\tCtrl+B\tLoad data elements.",
        GUIIconSubSys::getIcon(ICON_OPEN_ADDITIONALS), myGNEApp, MID_HOTKEY_CTRL_B_EDITBREAKPOINT_OPENDATAELEMENTS);
    saveDataElements = new FXMenuCommand(myGNEApp->myFileMenuDataElements,
        "Save data elements\tCtrl+Shift+B\tSave data elements.",
        GUIIconSubSys::getIcon(ICON_SAVEDATAELEMENTS), myGNEApp, MID_HOTKEY_CTRL_SHIFT_B_SAVEDATAELEMENTS);
    saveDataElements->disable();
    saveDataElementsAs = new FXMenuCommand(myGNEApp->myFileMenuDataElements,
        "Save data elements as...\t\tSave data elements in another file.",
        GUIIconSubSys::getIcon(ICON_SAVEDATAELEMENTS), myGNEApp, MID_GNE_TOOLBARFILE_SAVEDATA_AS);
    saveDataElementsAs->disable();
    new FXMenuCascade(fileMenu, 
        "Data elements", 
        GUIIconSubSys::getIcon(ICON_SUPERMODEDATA), myGNEApp->myFileMenuDataElements);
    // close network
    new FXMenuSeparator(fileMenu);
    new FXMenuCommand(fileMenu,
        "Close\tCtrl+W\tClose the net&work.",
        GUIIconSubSys::getIcon(ICON_CLOSE), myGNEApp, MID_HOTKEY_CTRL_W_CLOSESIMULATION);
    // build recent files
    myGNEApp->myMenuBarFile.buildRecentFiles(fileMenu);
    new FXMenuSeparator(fileMenu);
    new FXMenuCommand(fileMenu, 
        "&Quit\tCtrl+Q\tQuit the Application.", 
        nullptr, myGNEApp, MID_HOTKEY_CTRL_Q_CLOSE, 0);
}

// ---------------------------------------------------------------------------
// GNEApplicationWindow::EditMenuCommands::NetworkMenuCommands - methods
// ---------------------------------------------------------------------------

GNEApplicationWindow::EditMenuCommands::NetworkMenuCommands::NetworkMenuCommands(const EditMenuCommands* editMenuCommandsParent) :
    createEdgeMode(nullptr),
    moveMode(nullptr),
    deleteMode(nullptr),
    inspectMode(nullptr),
    selectMode(nullptr),
    connectMode(nullptr),
    prohibitionMode(nullptr),
    TLSMode(nullptr),
    additionalMode(nullptr),
    crossingMode(nullptr),
    TAZMode(nullptr),
    shapeMode(nullptr),
    myEditMenuCommandsParent(editMenuCommandsParent),
    myHorizontalSeparator(nullptr) {
}


void
GNEApplicationWindow::EditMenuCommands::NetworkMenuCommands::showNetworkMenuCommands() {
    createEdgeMode->show();
    moveMode->show();
    deleteMode->show();
    inspectMode->show();
    selectMode->show();
    connectMode->show();
    prohibitionMode->show();
    TLSMode->show();
    additionalMode->show();
    crossingMode->show();
    TAZMode->show();
    shapeMode->show();
    // also show separator
    myHorizontalSeparator->show();
}


void
GNEApplicationWindow::EditMenuCommands::NetworkMenuCommands::hideNetworkMenuCommands() {
    createEdgeMode->hide();
    moveMode->hide();
    deleteMode->hide();
    inspectMode->hide();
    selectMode->hide();
    connectMode->hide();
    prohibitionMode->hide();
    TLSMode->hide();
    additionalMode->hide();
    crossingMode->hide();
    TAZMode->hide();
    shapeMode->hide();
    // also hide separator
    myHorizontalSeparator->hide();
}


void
GNEApplicationWindow::EditMenuCommands::NetworkMenuCommands::buildNetworkMenuCommands(FXMenuPane* editMenu) {
    // build every FXMenuCommand giving it a shortcut
    createEdgeMode = new FXMenuCommand(editMenu,
                                       "&Edge mode\tE\tCreate junction and edges.",
                                       GUIIconSubSys::getIcon(ICON_MODECREATEEDGE), myEditMenuCommandsParent->myGNEApp, MID_HOTKEY_E_EDGEMODE_EDGEDATAMODE);
    moveMode = new FXMenuCommand(editMenu,
                                 "&Move mode\tM\tMove elements.",
                                 GUIIconSubSys::getIcon(ICON_MODEMOVE), myEditMenuCommandsParent->myGNEApp, MID_HOTKEY_M_MOVEMODE);
    deleteMode = new FXMenuCommand(editMenu,
                                   "&Delete mode\tD\tDelete elements.",
                                   GUIIconSubSys::getIcon(ICON_MODEDELETE), myEditMenuCommandsParent->myGNEApp, MID_HOTKEY_D_DELETEMODE);
    inspectMode = new FXMenuCommand(editMenu,
                                    "&Inspect mode\tI\tInspect elements and change their attributes.",
                                    GUIIconSubSys::getIcon(ICON_MODEINSPECT), myEditMenuCommandsParent->myGNEApp, MID_HOTKEY_I_INSPECTMODE);
    selectMode = new FXMenuCommand(editMenu,
                                   "&Select mode\tS\tSelect elements.",
                                   GUIIconSubSys::getIcon(ICON_MODESELECT), myEditMenuCommandsParent->myGNEApp, MID_HOTKEY_S_SELECTMODE);
    connectMode = new FXMenuCommand(editMenu,
                                    "&Connection mode\tC\tEdit connections between lanes.",
                                    GUIIconSubSys::getIcon(ICON_MODECONNECTION), myEditMenuCommandsParent->myGNEApp, MID_HOTKEY_C_CONNECTMODE_PERSONPLANMODE);
    prohibitionMode = new FXMenuCommand(editMenu,
                                        "Pro&hibition mode\tW\tEdit connection prohibitions.",
                                        GUIIconSubSys::getIcon(ICON_MODEPROHIBITION), myEditMenuCommandsParent->myGNEApp, MID_HOTKEY_W_PROHIBITIONMODE_PERSONTYPEMODE);
    TLSMode = new FXMenuCommand(editMenu,
                                "&Traffic light mode\tT\tEdit traffic lights over junctions.",
                                GUIIconSubSys::getIcon(ICON_MODETLS), myEditMenuCommandsParent->myGNEApp, MID_HOTKEY_T_TLSMODE_VTYPEMODE);
    additionalMode = new FXMenuCommand(editMenu,
                                       "&Additional mode\tA\tCreate additional elements.",
                                       GUIIconSubSys::getIcon(ICON_MODEADDITIONAL), myEditMenuCommandsParent->myGNEApp, MID_HOTKEY_A_ADDITIONALMODE_STOPMODE);
    crossingMode = new FXMenuCommand(editMenu,
                                     "C&rossing mode\tR\tCreate crossings between edges.",
                                     GUIIconSubSys::getIcon(ICON_MODECROSSING), myEditMenuCommandsParent->myGNEApp, MID_HOTKEY_R_CROSSINGMODE_ROUTEMODE);
    TAZMode = new FXMenuCommand(editMenu,
                                "TA&Z mode\tZ\tCreate Traffic Assignment Zones.",
                                GUIIconSubSys::getIcon(ICON_MODETAZ), myEditMenuCommandsParent->myGNEApp, MID_HOTKEY_Z_TAZMODE);
    shapeMode = new FXMenuCommand(editMenu,
                                  "&POI-Poly mode\tP\tCreate Points-Of-Interest and polygons.",
                                  GUIIconSubSys::getIcon(ICON_MODEPOLYGON), myEditMenuCommandsParent->myGNEApp, MID_HOTKEY_P_POLYGONMODE_PERSONMODE);
    // build separator
    myHorizontalSeparator = new FXMenuSeparator(editMenu);
}

// ---------------------------------------------------------------------------
// GNEApplicationWindow::EditMenuCommands::DemandMenuCommands - methods
// ---------------------------------------------------------------------------

GNEApplicationWindow::EditMenuCommands::DemandMenuCommands::DemandMenuCommands(const EditMenuCommands* editMenuCommandsParent) :
    routeMode(nullptr),
    vehicleMode(nullptr),
    vehicleTypeMode(nullptr),
    stopMode(nullptr),
    personTypeMode(nullptr),
    personMode(nullptr),
    personPlanMode(nullptr),
    myEditMenuCommandsParent(editMenuCommandsParent),
    myHorizontalSeparator(nullptr) {
}


void
GNEApplicationWindow::EditMenuCommands::DemandMenuCommands::showDemandMenuCommands() {
    routeMode->show();
    vehicleMode->show();
    vehicleTypeMode->show();
    stopMode->show();
    personTypeMode->show();
    personMode->show();
    personPlanMode->show();
    // also show separator
    myHorizontalSeparator->show();
}


void
GNEApplicationWindow::EditMenuCommands::DemandMenuCommands::hideDemandMenuCommands() {
    routeMode->hide();
    vehicleMode->hide();
    vehicleTypeMode->hide();
    stopMode->hide();
    personTypeMode->hide();
    personMode->hide();
    personPlanMode->hide();
    // also hide separator
    myHorizontalSeparator->hide();
}


void
GNEApplicationWindow::EditMenuCommands::DemandMenuCommands::buildDemandMenuCommands(FXMenuPane* editMenu) {
    // build every FXMenuCommand giving it a shortcut
    routeMode = new FXMenuCommand(editMenu,
                                  "Route mode\tR\tCreate Routes.",
                                  GUIIconSubSys::getIcon(ICON_MODEROUTE), myEditMenuCommandsParent->myGNEApp, MID_HOTKEY_R_CROSSINGMODE_ROUTEMODE);
    vehicleMode = new FXMenuCommand(editMenu,
                                    "Vehicle mode\tV\tCreate vehicles.",
                                    GUIIconSubSys::getIcon(ICON_MODEVEHICLE), myEditMenuCommandsParent->myGNEApp, MID_HOTKEY_V_VEHICLEMODE);
    vehicleTypeMode = new FXMenuCommand(editMenu,
                                        "Vehicle type mode\tT\tCreate vehicle types.",
                                        GUIIconSubSys::getIcon(ICON_MODEVEHICLETYPE), myEditMenuCommandsParent->myGNEApp, MID_HOTKEY_T_TLSMODE_VTYPEMODE);
    stopMode = new FXMenuCommand(editMenu,
                                 "Stop mode\tA\tCreate stops.",
                                 GUIIconSubSys::getIcon(ICON_MODESTOP), myEditMenuCommandsParent->myGNEApp, MID_HOTKEY_A_ADDITIONALMODE_STOPMODE);
    personTypeMode = new FXMenuCommand(editMenu,
                                       "Person type mode\tW\tCreate person types.",
                                       GUIIconSubSys::getIcon(ICON_MODEPERSONTYPE), myEditMenuCommandsParent->myGNEApp, MID_HOTKEY_W_PROHIBITIONMODE_PERSONTYPEMODE);
    personMode = new FXMenuCommand(editMenu,
                                   "Person mode\tP\tCreate persons.",
                                   GUIIconSubSys::getIcon(ICON_MODEPERSON), myEditMenuCommandsParent->myGNEApp, MID_HOTKEY_P_POLYGONMODE_PERSONMODE);
    personPlanMode = new FXMenuCommand(editMenu,
                                       "Person plan mode\tC\tCreate person plans.",
                                       GUIIconSubSys::getIcon(ICON_MODEPERSONPLAN), myEditMenuCommandsParent->myGNEApp, MID_HOTKEY_C_CONNECTMODE_PERSONPLANMODE);
    // build separator
    myHorizontalSeparator = new FXMenuSeparator(editMenu);
}

// ---------------------------------------------------------------------------
// GNEApplicationWindow::EditMenuCommands - methods
// ---------------------------------------------------------------------------

GNEApplicationWindow::EditMenuCommands::EditMenuCommands(GNEApplicationWindow* GNEApp) :
    myGNEApp(GNEApp),
    networkMenuCommands(this),
    demandMenuCommands(this),
    undoLastChange(nullptr),
    redoLastChange(nullptr),
    editViewScheme(nullptr),
    editViewPort(nullptr),
    toogleGrid(nullptr),
    loadAdditionalsInSUMOGUI(nullptr),
    loadDemandInSUMOGUI(nullptr),
    openInSUMOGUI(nullptr) {
}


void
GNEApplicationWindow::EditMenuCommands::buildEditMenuCommands(FXMenuPane* editMenu) {
    // build undo/redo command
    undoLastChange = new FXMenuCommand(editMenu,
                                       "&Undo\tCtrl+Z\tUndo the last change.",
                                       GUIIconSubSys::getIcon(ICON_UNDO), myGNEApp, MID_HOTKEY_CTRL_Z_UNDO);
    redoLastChange = new FXMenuCommand(editMenu,
                                       "&Redo\tCtrl+Y\tRedo the last change.",
                                       GUIIconSubSys::getIcon(ICON_REDO), myGNEApp, MID_HOTKEY_CTRL_Y_REDO);
    // build separator
    new FXMenuSeparator(editMenu);
    // build Supermode commands and hide it
    myGNEApp->mySupermodeCommands.buildSupermodeCommands(editMenu);
    myGNEApp->mySupermodeCommands.hideSupermodeCommands();
    // build Network modes commands and hide it
    networkMenuCommands.buildNetworkMenuCommands(editMenu);
    networkMenuCommands.hideNetworkMenuCommands();
    // build Demand Modes commands
    demandMenuCommands.buildDemandMenuCommands(editMenu);
    demandMenuCommands.hideDemandMenuCommands();
    editViewScheme = new FXMenuCommand(editMenu,
                                       "Edit Visualisation\tF9\tOpens a dialog for editing visualization settings.",
                                       nullptr, myGNEApp, MID_HOTKEY_F9_EDIT_VIEWSCHEME);
    editViewPort = new FXMenuCommand(editMenu,
                                     "Edit Viewport\tCtrl+I\tOpens a dialog for editing viewing are, zoom and rotation.",
                                     nullptr, myGNEApp, MID_HOTKEY_CTRL_I_EDITVIEWPORT);
    toogleGrid = new FXMenuCommand(editMenu,
                                   "Toggle Grid\tCtrl+G\tToggles background grid (and snap-to-grid functionality).",
                                   nullptr, myGNEApp, MID_HOTKEY_CTRL_G_GAMINGMODE_TOOGLEGRID);
    // add open in sumo options
    new FXMenuSeparator(editMenu);
    loadAdditionalsInSUMOGUI = new FXMenuCheck(editMenu,
            "Load additionals in SUMO-GUI\t\tLoad additionals in SUMO-GUI.",
            myGNEApp, MID_GNE_TOOLBAREDIT_LOADADDITIONALS);
    loadAdditionalsInSUMOGUI->setCheck(TRUE);
    loadDemandInSUMOGUI = new FXMenuCheck(editMenu,
                                          "Load demand in SUMO-GUI\t\tLoad demand in SUMO-GUI.",
                                          myGNEApp, MID_GNE_TOOLBAREDIT_LOADDEMAND);
    loadDemandInSUMOGUI->setCheck(TRUE);
    openInSUMOGUI = new FXMenuCommand(editMenu,
                                      "Open in SUMO-GUI\tCtrl+T\tOpens the SUMO-GUI application with the current network.",
                                      GUIIconSubSys::getIcon(ICON_SUMO_MINI), myGNEApp, MID_HOTKEY_CTRL_T_OPENSUMONETEDIT);
}

// ---------------------------------------------------------------------------
// GNEViewNet::ProcessingMenuCommands - methods
// ---------------------------------------------------------------------------

GNEApplicationWindow::ProcessingMenuCommands::ProcessingMenuCommands(GNEApplicationWindow* GNEApp) :
    computeNetwork(nullptr),
    computeNetworkVolatile(nullptr),
    cleanJunctions(nullptr),
    joinJunctions(nullptr),
    clearInvalidCrossings(nullptr),
    computeDemand(nullptr),
    cleanRoutes(nullptr),
    joinRoutes(nullptr),
    clearInvalidDemandElements(nullptr),
    optionMenus(nullptr),
    myGNEApp(GNEApp) {
}


void
GNEApplicationWindow::ProcessingMenuCommands::buildProcessingMenuCommands(FXMenuPane* fileMenu) {
    // build network processing menu commands
    computeNetwork = new FXMenuCommand(fileMenu,
                                       "Compute Junctions\tF5\tComputes junction shape and logic.",
                                       GUIIconSubSys::getIcon(ICON_COMPUTEJUNCTIONS), myGNEApp, MID_HOTKEY_F5_COMPUTE_NETWORK_DEMAND);
    computeNetworkVolatile = new FXMenuCommand(fileMenu,
            "Compute Junctions with volatile options\tShift+F5\tComputes junction shape and logic using volatile junctions.",
            GUIIconSubSys::getIcon(ICON_COMPUTEJUNCTIONS), myGNEApp, MID_HOTKEY_SHIFT_F5_COMPUTEJUNCTIONS_VOLATILE);
    cleanJunctions = new FXMenuCommand(fileMenu,
                                       "Clean Junctions\tF6\tRemoves solitary junctions.",
                                       GUIIconSubSys::getIcon(ICON_CLEANJUNCTIONS), myGNEApp, MID_HOTKEY_F6_CLEAN_SOLITARYJUNCTIONS_UNUSEDROUTES);
    joinJunctions = new FXMenuCommand(fileMenu,
                                      "Join Selected Junctions\tF7\tJoins selected junctions into a single junction.",
                                      GUIIconSubSys::getIcon(ICON_JOINJUNCTIONS), myGNEApp, MID_HOTKEY_F7_JOIN_SELECTEDJUNCTIONS_ROUTES);
    clearInvalidCrossings = new FXMenuCommand(fileMenu,
            "Clean invalid crossings\tF8\tClear invalid crossings.",
            GUIIconSubSys::getIcon(ICON_JOINJUNCTIONS), myGNEApp, MID_HOTKEY_F8_CLEANINVALID_CROSSINGS_DEMANDELEMENTS);
    // build demand  processing menu commands
    computeDemand = new FXMenuCommand(fileMenu,
                                      "Compute demand\tF5\tComputes demand elements.",
                                      GUIIconSubSys::getIcon(ICON_COMPUTEDEMAND), myGNEApp, MID_HOTKEY_F5_COMPUTE_NETWORK_DEMAND);
    cleanRoutes = new FXMenuCommand(fileMenu,
                                    "Clean routes\tF6\tRemoves routes without vehicles.",
                                    GUIIconSubSys::getIcon(ICON_CLEANROUTES), myGNEApp, MID_HOTKEY_F6_CLEAN_SOLITARYJUNCTIONS_UNUSEDROUTES);
    joinRoutes = new FXMenuCommand(fileMenu,
                                   "Join routes\tF7\tJoins routes with the same edges.",
                                   GUIIconSubSys::getIcon(ICON_JOINROUTES), myGNEApp, MID_HOTKEY_F7_JOIN_SELECTEDJUNCTIONS_ROUTES);
    clearInvalidDemandElements = new FXMenuCommand(fileMenu,
            "Clean invalid route elements\tF8\tClear elements with an invalid path (routes, Trips, Flows...).",
            GUIIconSubSys::getIcon(ICON_JOINJUNCTIONS), myGNEApp, MID_HOTKEY_F8_CLEANINVALID_CROSSINGS_DEMANDELEMENTS);
    // add separator (because optionsmenu is commmon for Network and Demand modes
    new FXMenuSeparator(fileMenu);
    optionMenus = new FXMenuCommand(fileMenu,
                                    "Options\tF10\t\tConfigure Processing Options.",
                                    GUIIconSubSys::getIcon(ICON_OPTIONS), myGNEApp, MID_HOTKEY_F10_OPTIONSMENU);
}


void
GNEApplicationWindow::ProcessingMenuCommands::showNetworkProcessingMenuCommands() {
    // first enable menu commands
    computeNetwork->enable();
    computeNetworkVolatile->enable();
    cleanJunctions->enable();
    joinJunctions->enable();
    clearInvalidCrossings->enable();
    // now show it
    computeNetwork->show();
    computeNetworkVolatile->show();
    cleanJunctions->show();
    joinJunctions->show();
    clearInvalidCrossings->show();
}


void
GNEApplicationWindow::ProcessingMenuCommands::hideNetworkProcessingMenuCommands() {
    // first disable menu commands
    computeNetwork->disable();
    computeNetworkVolatile->disable();
    cleanJunctions->disable();
    joinJunctions->disable();
    clearInvalidCrossings->disable();
    // now hide it
    computeNetwork->hide();
    computeNetworkVolatile->hide();
    cleanJunctions->hide();
    joinJunctions->hide();
    clearInvalidCrossings->hide();
}


void
GNEApplicationWindow::ProcessingMenuCommands::showDemandProcessingMenuCommands() {
    // first enable menu commands
    computeDemand->enable();
    cleanRoutes->enable();
    joinRoutes->enable();
    clearInvalidDemandElements->enable();
    // now show it
    computeDemand->show();
    cleanRoutes->show();
    joinRoutes->show();
    clearInvalidDemandElements->show();
}


void
GNEApplicationWindow::ProcessingMenuCommands::hideDemandProcessingMenuCommands() {
    // first disable menu commands
    computeDemand->disable();
    cleanRoutes->disable();
    joinRoutes->disable();
    clearInvalidDemandElements->disable();
    // now hide it
    computeDemand->hide();
    cleanRoutes->hide();
    joinRoutes->hide();
    clearInvalidDemandElements->hide();
}

// ---------------------------------------------------------------------------
// GNEViewNet::LocateMenuCommands - methods
// ---------------------------------------------------------------------------

GNEApplicationWindow::LocateMenuCommands::LocateMenuCommands(GNEApplicationWindow* GNEApp) :
    myGNEApp(GNEApp) {
}


void
GNEApplicationWindow::LocateMenuCommands::buildLocateMenuCommands(FXMenuPane* locateMenu) {
    // build locate menu commands
    new FXMenuCommand(locateMenu,
                      "Locate &Junctions\tShift+J\tOpen a dialog for locating a Junction.",
                      GUIIconSubSys::getIcon(ICON_LOCATEJUNCTION), myGNEApp, MID_LOCATEJUNCTION);
    new FXMenuCommand(locateMenu,
                      "Locate &Edges\tShift+E\tOpen a dialog for locating an Edge.",
                      GUIIconSubSys::getIcon(ICON_LOCATEEDGE), myGNEApp, MID_LOCATEEDGE);
    new FXMenuCommand(locateMenu,
                      "Locate &Vehicles\tShift+V\tOpen a dialog for locating a Vehicle.",
                      GUIIconSubSys::getIcon(ICON_LOCATEVEHICLE), myGNEApp, MID_LOCATEVEHICLE);
    new FXMenuCommand(locateMenu,
                      "Locate &Person\tShift+P\tOpen a dialog for locating a Person.",
                      GUIIconSubSys::getIcon(ICON_LOCATEPERSON), myGNEApp, MID_LOCATEPERSON);
    new FXMenuCommand(locateMenu,
                      "Locate &Route\tShift+R\tOpen a dialog for locating a Route.",
                      GUIIconSubSys::getIcon(ICON_LOCATEROUTE), myGNEApp, MID_LOCATEROUTE);
    new FXMenuCommand(locateMenu,
                      "Locate &Stops\tShift+S\tOpen a dialog for locating a Stop.",
                      GUIIconSubSys::getIcon(ICON_LOCATESTOP), myGNEApp, MID_LOCATESTOP);
    new FXMenuCommand(locateMenu,
                      "Locate &TLS\tShift+T\tOpen a dialog for locating a Traffic Light.",
                      GUIIconSubSys::getIcon(ICON_LOCATETLS), myGNEApp, MID_LOCATETLS);
    new FXMenuCommand(locateMenu,
                      "Locate &Additional\tShift+A\tOpen a dialog for locating an Additional Structure.",
                      GUIIconSubSys::getIcon(ICON_LOCATEADD), myGNEApp, MID_LOCATEADD);
    new FXMenuCommand(locateMenu,
                      "Locate P&oI\tShift+O\tOpen a dialog for locating a Point of Interest.",
                      GUIIconSubSys::getIcon(ICON_LOCATEPOI), myGNEApp, MID_LOCATEPOI);
    new FXMenuCommand(locateMenu,
                      "Locate Po&lygon\tShift+L\tOpen a dialog for locating a Polygon.",
                      GUIIconSubSys::getIcon(ICON_LOCATEPOLY), myGNEApp, MID_LOCATEPOLY);
}

// ---------------------------------------------------------------------------
// GNEViewNet::WindowsMenuCommands - methods
// ---------------------------------------------------------------------------

GNEApplicationWindow::WindowsMenuCommands::WindowsMenuCommands(GNEApplicationWindow* GNEApp) :
    myGNEApp(GNEApp) {
}


void
GNEApplicationWindow::WindowsMenuCommands::buildWindowsMenuCommands(FXMenuPane* windowsMenu) {
    // build windows menu commands
    new FXMenuCheck(windowsMenu,
                    "&Show Status Line\t\tToggle this Status Bar on/off.",
                    myGNEApp->myStatusbar, FXWindow::ID_TOGGLESHOWN);
    new FXMenuCheck(windowsMenu,
                    "Show &Message Window\t\tToggle the Message Window on/off.",
                    myGNEApp->myMessageWindow, FXWindow::ID_TOGGLESHOWN);
    new FXMenuCommand(windowsMenu,
                      "&Clear Message Window\t\tClear the message window.",
                      nullptr, myGNEApp, MID_CLEARMESSAGEWINDOW);
}

// ---------------------------------------------------------------------------
// GNEViewNet::NetworkCheckableButtons - methods
// ---------------------------------------------------------------------------

GNEApplicationWindow::SupermodeCommands::SupermodeCommands(GNEApplicationWindow* GNEApp) :
    networkMode(nullptr),
    demandMode(nullptr),
    dataMode(nullptr),
    myGNEApp(GNEApp),
    myHorizontalSeparator(nullptr) {
}


void
GNEApplicationWindow::SupermodeCommands::showSupermodeCommands() {
    networkMode->show();
    demandMode->show();
    dataMode->show();
    // also show separator
    myHorizontalSeparator->show();
}


void
GNEApplicationWindow::SupermodeCommands::hideSupermodeCommands() {
    networkMode->hide();
    demandMode->hide();
    dataMode->hide();
    // also hide separator
    myHorizontalSeparator->hide();
}


void
GNEApplicationWindow::SupermodeCommands::buildSupermodeCommands(FXMenuPane* editMenu) {
    // build supermode menu commands
    networkMode = new FXMenuCommand(editMenu, "&Network mode\tF2\tSelect network mode.",
                                    GUIIconSubSys::getIcon(ICON_SUPERMODENETWORK), myGNEApp, MID_HOTKEY_F2_SUPERMODE_NETWORK);
    demandMode = new FXMenuCommand(editMenu, "&Demand mode\tF3\tSelect demand mode.",
                                   GUIIconSubSys::getIcon(ICON_SUPERMODEDEMAND), myGNEApp, MID_HOTKEY_F3_SUPERMODE_DEMAND);
    dataMode = new FXMenuCommand(editMenu, "&Data mode\tF4\tSelect data mode.",
                                 GUIIconSubSys::getIcon(ICON_SUPERMODEDATA), myGNEApp, MID_HOTKEY_F4_SUPERMODE_DATA);
    // build separator
    myHorizontalSeparator = new FXMenuSeparator(editMenu);
}

// ---------------------------------------------------------------------------
// private methods
// ---------------------------------------------------------------------------

void
GNEApplicationWindow::fillMenuBar() {
    // declare a FXMenuTitle needed to set height in all menu titles
    FXMenuTitle* menuTitle;
    // build file menu
    myFileMenu = new FXMenuPane(this, LAYOUT_FIX_HEIGHT);
    menuTitle = new FXMenuTitle(myToolbarsGrip.menu, "&File", nullptr, myFileMenu, LAYOUT_FIX_HEIGHT);
    menuTitle->setHeight(23);
    myFileMenuCommands.buildFileMenuCommands(myFileMenu);
    // build edit menu
    myEditMenu = new FXMenuPane(this);
    menuTitle = new FXMenuTitle(myToolbarsGrip.menu, "&Edit", nullptr, myEditMenu, LAYOUT_FIX_HEIGHT);
    menuTitle->setHeight(23);
    myEditMenuCommands.buildEditMenuCommands(myEditMenu);
    // build processing menu (trigger netbuild computations)
    myProcessingMenu = new FXMenuPane(this);
    menuTitle = new FXMenuTitle(myToolbarsGrip.menu, "&Processing", nullptr, myProcessingMenu, LAYOUT_FIX_HEIGHT);
    menuTitle->setHeight(23);
    myProcessingMenuCommands.buildProcessingMenuCommands(myProcessingMenu);
    // build locate menu
    myLocatorMenu = new FXMenuPane(this);
    menuTitle = new FXMenuTitle(myToolbarsGrip.menu, "&Locate", nullptr, myLocatorMenu, LAYOUT_FIX_HEIGHT);
    menuTitle->setHeight(23);
    myLocateMenuCommands.buildLocateMenuCommands(myLocatorMenu);
    // build windows menu
    myWindowsMenu = new FXMenuPane(this);
    menuTitle = new FXMenuTitle(myToolbarsGrip.menu, "&Windows", nullptr, myWindowsMenu, LAYOUT_FIX_HEIGHT);
    menuTitle->setHeight(23);
    myWindowsMenuCommands.buildWindowsMenuCommands(myWindowsMenu);
    // build help menu
    myHelpMenu = new FXMenuPane(this);
    menuTitle = new FXMenuTitle(myToolbarsGrip.menu, "&Help", nullptr, myHelpMenu, LAYOUT_FIX_HEIGHT);
    menuTitle->setHeight(23);
    // build help menu commands
    new FXMenuCommand(myHelpMenu,
                      "&Online Documentation\tF1\tOpen Online documentation.",
                      nullptr, this, MID_HOTKEY_F1_ONLINEDOCUMENTATION);
    new FXMenuCommand(myHelpMenu,
                      "&About\tF12\tAbout netedit.",
                      GUIIconSubSys::getIcon(ICON_NETEDIT_MINI), this, MID_HOTKEY_F12_ABOUT);
}


void
GNEApplicationWindow::loadConfigOrNet(const std::string file, bool isNet, bool isReload, bool useStartupOptions, bool newNet) {
    storeWindowSizeAndPos();
    getApp()->beginWaitCursor();
    myAmLoading = true;
    closeAllWindows();
    if (isReload) {
        myLoadThread->start();
        setStatusBarText("Reloading.");
    } else {
        gSchemeStorage.saveViewport(0, 0, -1, 0); // recenter view
        myLoadThread->loadConfigOrNet(file, isNet, useStartupOptions, newNet);
        setStatusBarText("Loading '" + file + "'.");
    }
    // show supermode commands menu
    mySupermodeCommands.showSupermodeCommands();
    // show Network command menus (because Network is the default supermode)
    myEditMenuCommands.networkMenuCommands.showNetworkMenuCommands();
    // update window
    update();
}


FXGLCanvas*
GNEApplicationWindow::getBuildGLCanvas() const {
    // NETEDIT uses only a single View, then return nullptr
    return nullptr;
}


SUMOTime
GNEApplicationWindow::getCurrentSimTime() const {
    return 0;
}


double
GNEApplicationWindow::getTrackerInterval() const {
    return 1;
}


GNEUndoList*
GNEApplicationWindow::getUndoList() {
    return myUndoList;
}


GNEApplicationWindow::ToolbarsGrip&
GNEApplicationWindow::getToolbarsGrip() {
    return myToolbarsGrip;
}


void
GNEApplicationWindow::closeAllWindows() {
    // check if view has to be saved
    if (myViewNet) {
        myViewNet->saveVisualizationSettings();
    }
    // lock tracker
    myTrackerLock.lock();
    // remove trackers and other external windows
    while (!myGLWindows.empty()) {
        delete myGLWindows.front();
    }
    myViewNet = nullptr;
    for (FXMainWindow* const window : myTrackerWindows) {
        window->destroy();
        delete window;
    }
    myTrackerWindows.clear();
    // reset the caption
    setTitle(myTitlePrefix);
    // add a separator to the log
    myMessageWindow->addSeparator();
    // unlock tracker
    myTrackerLock.unlock();
    // remove coordinate information
    myGeoCoordinate->setText("N/A");
    myCartesianCoordinate->setText("N/A");
    // check if net can be deleted
    if (myNet != nullptr) {
        delete myNet;
        myNet = nullptr;
        GeoConvHelper::resetLoaded();
    }
    myMessageWindow->unregisterMsgHandlers();
    // Reset textures
    GUITextureSubSys::resetTextures();
    // reset fonts
    GLHelper::resetFont();
    // disable saving commmand
    disableSaveAdditionalsMenu();
}


FXCursor*
GNEApplicationWindow::getDefaultCursor() {
    return getApp()->getDefaultCursor(DEF_ARROW_CURSOR);
}


void
GNEApplicationWindow::loadOptionOnStartup() {
    OptionsCont& oc = OptionsCont::getOptions();
    // Disable normalization preserve the given network as far as possible
    oc.set("offset.disable-normalization", "true");
    loadConfigOrNet("", true, false, true, oc.getBool("new"));
}


void
GNEApplicationWindow::setStatusBarText(const std::string& statusBarText) {
    myStatusbar->getStatusLine()->setText(statusBarText.c_str());
    myStatusbar->getStatusLine()->setNormalText(statusBarText.c_str());
}


long
GNEApplicationWindow::computeJunctionWithVolatileOptions() {
    // obtain option container
    OptionsCont& oc = OptionsCont::getOptions();
    // declare variable to save FXMessageBox outputs.
    FXuint answer = 0;
    // declare string to save paths in wich additionals, shapes and demand will be saved
    std::string additionalsSavePath = oc.getString("additional-files");
    std::string demandElementsSavePath = oc.getString("route-files");
    // write warning if netedit is running in testing mode
    WRITE_DEBUG("Opening FXMessageBox 'Volatile Recomputing'");
    // open question dialog box
    answer = FXMessageBox::question(myNet->getViewNet()->getApp(), MBOX_YES_NO, "Recompute with volatile options",
                                    "Changes produced in the net due a recomputing with volatile options cannot be undone. Continue?");
    if (answer != 1) { //1:yes, 2:no, 4:esc
        // write warning if netedit is running in testing mode
        if (answer == 2) {
            WRITE_DEBUG("Closed FXMessageBox 'Volatile Recomputing' with 'No'");
        } else if (answer == 4) {
            WRITE_DEBUG("Closed FXMessageBox 'Volatile Recomputing' with 'ESC'");
        }
        // abort recompute with volatile options
        return 0;
    } else {
        // write warning if netedit is running in testing mode
        WRITE_DEBUG("Closed FXMessageBox 'Volatile Recomputing' with 'Yes'");
        // Check if there are additionals in our net
        if (myNet->getNumberOfAdditionals() > 0) {
            // ask user if want to save additionals if weren't saved previously
            if (oc.getString("additional-files") == "") {
                // write warning if netedit is running in testing mode
                WRITE_DEBUG("Opening FXMessageBox 'Save additionals before recomputing'");
                // open question dialog box
                answer = FXMessageBox::question(myNet->getViewNet()->getApp(), MBOX_YES_NO, "Save additionals before recomputing with volatile options",
                                                "Would you like to save additionals before recomputing?");
                if (answer != 1) { //1:yes, 2:no, 4:esc
                    // write warning if netedit is running in testing mode
                    if (answer == 2) {
                        WRITE_DEBUG("Closed FXMessageBox 'Save additionals before recomputing' with 'No'");
                    } else if (answer == 4) {
                        WRITE_DEBUG("Closed FXMessageBox 'Save additionals before recomputing' with 'ESC'");
                    }
                } else {
                    // write warning if netedit is running in testing mode
                    WRITE_DEBUG("Closed FXMessageBox 'Save additionals before recomputing' with 'Yes'");
                    // Open a dialog to set filename output
                    FXString file = MFXUtils::getFilename2Write(this,
                                    "Select name of the demand element file", ".xml",
                                    GUIIconSubSys::getIcon(ICON_MODETLS),
                                    gCurrentFolder).text();
                    // add xml extension
                    std::string fileWithExtension = FileHelpers::addExtension(file.text(), ".rou.xml");
                    // check that file is valid
                    if (fileWithExtension != "") {
                        // update additional files
                        oc.resetWritable();
                        oc.set("additional-files", fileWithExtension);
                        // set obtanied filename output into additionalsSavePath (can be "")
                        additionalsSavePath = oc.getString("additional-files");
                    }
                }
            }
            // Check if additional must be saved in a temporal directory, if user didn't define a directory for additionals
            if (oc.getString("additional-files") == "") {
                // Obtain temporal directory provided by FXSystem::getCurrentDirectory()
                additionalsSavePath = FXSystem::getTempDirectory().text() + std::string("/tmpAdditionalsNetedit.xml");
            }
            // Start saving additionals
            getApp()->beginWaitCursor();
            try {
                myNet->saveAdditionals(additionalsSavePath);
            } catch (IOError& e) {
                // write warning if netedit is running in testing mode
                WRITE_DEBUG("Opening FXMessageBox 'Error saving additionals before recomputing'");
                // open error message box
                FXMessageBox::error(this, MBOX_OK, "Saving additionals in temporal folder failed!", "%s", e.what());
                // write warning if netedit is running in testing mode
                WRITE_DEBUG("Closed FXMessageBox 'Error saving additionals before recomputing' with 'OK'");
            }
            // end saving additionals
            myMessageWindow->addSeparator();
            getApp()->endWaitCursor();
        } else {
            // clear additional path
            additionalsSavePath = "";
        }
        // Check if there are demand elements in our net
        if (myNet->getNumberOfDemandElements() > 0) {
            // ask user if want to save demand elements if weren't saved previously
            if (oc.getString("route-files") == "") {
                // write warning if netedit is running in testing mode
                WRITE_DEBUG("Opening FXMessageBox 'Save demand elements before recomputing'");
                // open question dialog box
                answer = FXMessageBox::question(myNet->getViewNet()->getApp(), MBOX_YES_NO, "Save demand elements before recomputing with volatile options",
                                                "Would you like to save demand elements before recomputing?");
                if (answer != 1) { //1:yes, 2:no, 4:esc
                    // write warning if netedit is running in testing mode
                    if (answer == 2) {
                        WRITE_DEBUG("Closed FXMessageBox 'Save demand elements before recomputing' with 'No'");
                    } else if (answer == 4) {
                        WRITE_DEBUG("Closed FXMessageBox 'Save demand elements before recomputing' with 'ESC'");
                    }
                } else {
                    // write warning if netedit is running in testing mode
                    WRITE_DEBUG("Closed FXMessageBox 'Save demand elements before recomputing' with 'Yes'");
                    // Open a dialog to set filename output
                    FXString file = MFXUtils::getFilename2Write(this,
                                    "Select name of the demand element file", ".rou.xml",
                                    GUIIconSubSys::getIcon(ICON_MODETLS),
                                    gCurrentFolder).text();
                    // add xml extension
                    std::string fileWithExtension = FileHelpers::addExtension(file.text(), ".rou.xml");
                    // check that file is valid
                    if (fileWithExtension != "") {
                        // update route files
                        oc.resetWritable();
                        oc.set("route-files", fileWithExtension);
                        // set obtanied filename output into demand elementSavePath (can be "")
                        demandElementsSavePath = oc.getString("route-files");
                    }
                }
            }
            // Check if demand element must be saved in a temporal directory, if user didn't define a directory for demand elements
            if (oc.getString("route-files") == "") {
                // Obtain temporal directory provided by FXSystem::getCurrentDirectory()
                demandElementsSavePath = FXSystem::getTempDirectory().text() + std::string("/tmpDemandElementsNetedit.xml");
            }
            // Start saving demand elements
            getApp()->beginWaitCursor();
            try {
                myNet->saveDemandElements(demandElementsSavePath);
            } catch (IOError& e) {
                // write warning if netedit is running in testing mode
                WRITE_DEBUG("Opening FXMessageBox 'Error saving demand elements before recomputing'");
                // open error message box
                FXMessageBox::error(this, MBOX_OK, "Saving demand elements in temporal folder failed!", "%s", e.what());
                // write warning if netedit is running in testing mode
                WRITE_DEBUG("Closed FXMessageBox 'Error saving demand elements before recomputing' with 'OK'");
            }
            // end saving demand elements
            myMessageWindow->addSeparator();
            getApp()->endWaitCursor();
        } else {
            // clear demand element path
            demandElementsSavePath = "";
        }
        // compute with volatile options
        myNet->computeNetwork(this, true, true, additionalsSavePath, demandElementsSavePath);
        updateControls();
        return 1;
    }
}


void
GNEApplicationWindow::enableSaveTLSProgramsMenu() {
    myFileMenuCommands.saveTLSPrograms->enable();
}


void
GNEApplicationWindow::enableSaveAdditionalsMenu() {
    myFileMenuCommands.saveAdditionals->enable();
    myFileMenuCommands.saveAdditionalsAs->enable();
}


void
GNEApplicationWindow::disableSaveAdditionalsMenu() {
    myFileMenuCommands.saveAdditionals->disable();
    myFileMenuCommands.saveAdditionalsAs->disable();
}


void
GNEApplicationWindow::enableSaveDemandElementsMenu() {
    myFileMenuCommands.saveDemandElements->disable();
    myFileMenuCommands.saveDemandElementsAs->disable();
}


void
GNEApplicationWindow::disableSaveDemandElementsMenu() {
    myFileMenuCommands.saveDemandElements->disable();
    myFileMenuCommands.saveDemandElementsAs->disable();
}


void
GNEApplicationWindow::enableSaveDataElementsMenu() {
    myFileMenuCommands.saveDataElements->disable();
    myFileMenuCommands.saveDataElementsAs->disable();
}


void
GNEApplicationWindow::disableSaveDataElementsMenu() {
    myFileMenuCommands.saveDataElements->disable();
    myFileMenuCommands.saveDataElementsAs->disable();
}


long
GNEApplicationWindow::onCmdSetSuperMode(FXObject* sender, FXSelector sel, void* ptr) {
    // check that currently there is a View
    if (myViewNet) {
        myViewNet->onCmdSetSupermode(sender, sel, ptr);
    }
    return 1;
}


long
GNEApplicationWindow::onCmdSetMode(FXObject* sender, FXSelector sel, void* ptr) {
    // check that currently there is a View
    if (myViewNet) {
        myViewNet->onCmdSetMode(sender, sel, ptr);
    }
    return 1;
}


long
GNEApplicationWindow::onCmdProcessButton(FXObject*, FXSelector sel, void*) {
    // first check if there is a view
    if (myViewNet) {
        // process depending of supermode
        if (myViewNet->getEditModes().currentSupermode == GNE_SUPERMODE_NETWORK) {
            // check what FXMenuCommand was called
            switch (FXSELID(sel)) {
                case MID_HOTKEY_F5_COMPUTE_NETWORK_DEMAND:
                    // show extra information for tests
                    WRITE_DEBUG("Key F5 (Compute) pressed");
                    myNet->computeNetwork(this, true, false);
                    updateControls();
                    break;
                case MID_HOTKEY_SHIFT_F5_COMPUTEJUNCTIONS_VOLATILE:
                    // show extra information for tests
                    WRITE_DEBUG("Keys Shift + F5 (Compute with volatile options) pressed");
                    computeJunctionWithVolatileOptions();
                    break;
                case MID_HOTKEY_F6_CLEAN_SOLITARYJUNCTIONS_UNUSEDROUTES:
                    // show extra information for tests
                    WRITE_DEBUG("Key F6 (Clean junction) pressed");
                    myNet->removeSolitaryJunctions(myUndoList);
                    break;
                case MID_HOTKEY_F7_JOIN_SELECTEDJUNCTIONS_ROUTES:
                    // show extra information for tests
                    WRITE_DEBUG("Key F7 (Join junctions) pressed");
                    myNet->joinSelectedJunctions(myUndoList);
                    break;
                case MID_HOTKEY_F8_CLEANINVALID_CROSSINGS_DEMANDELEMENTS:
                    // show extra information for tests
                    WRITE_DEBUG("Key F8 (Clean invalid crossings) pressed");
                    myNet->cleanInvalidCrossings(myUndoList);
                    break;
                default:
                    break;
            }
        } else {
            // check what FXMenuCommand was called
            switch (FXSELID(sel)) {
                case MID_HOTKEY_F5_COMPUTE_NETWORK_DEMAND:
                    // show extra information for tests
                    WRITE_DEBUG("Key F5 (Compute) pressed");
                    myNet->computeDemandElements(this);
                    updateControls();
                    break;
                case MID_HOTKEY_F6_CLEAN_SOLITARYJUNCTIONS_UNUSEDROUTES:
                    // show extra information for tests
                    WRITE_DEBUG("Key F6 (RemoveUnusedRoutes) pressed");
                    myNet->cleanUnusedRoutes(myUndoList);
                    break;
                case MID_HOTKEY_F7_JOIN_SELECTEDJUNCTIONS_ROUTES:
                    // show extra information for tests
                    WRITE_DEBUG("Key F7 (JoinRoutes) pressed");
                    myNet->joinRoutes(myUndoList);
                    break;
                case MID_HOTKEY_F8_CLEANINVALID_CROSSINGS_DEMANDELEMENTS:
                    // show extra information for tests
                    WRITE_DEBUG("Key F8 (CleanInvalidDemandElements) pressed");
                    myNet->cleanInvalidDemandElements(myUndoList);
                    break;
                default:
                    break;
            }
        }
    }
    return 1;
}


long
GNEApplicationWindow::onCmdOpenSUMOGUI(FXObject*, FXSelector, void*) {
    // check that currently there is a View
    if (myViewNet) {
        // first check if network is saved
        if (!myViewNet->getNet()->isNetSaved()) {
            // save network
            onCmdSaveNetwork(nullptr, 0, nullptr);
            if (!myViewNet->getNet()->isNetSaved()) {
                return 0;
            }
        }
        // now check if additionals must be loaded and are saved
        if ((myEditMenuCommands.loadAdditionalsInSUMOGUI->getCheck() == TRUE) &&
                (myViewNet->getNet()->getNumberOfAdditionals() > 0) &&
                (myViewNet->getNet()->isAdditionalsSaved() == false)) {
            // save additionals
            onCmdSaveAdditionals(nullptr, 0, nullptr);
            // check if additionals were sucesfully saved. If not, abort
            if (!myViewNet->getNet()->isAdditionalsSaved()) {
                return 0;
            }
        }
        // finally check if demand elements must be loaded and are saved
        if ((myEditMenuCommands.loadDemandInSUMOGUI->getCheck() == TRUE) &&
                (myViewNet->getNet()->getNumberOfDemandElements() > 0) &&
                (myViewNet->getNet()->isDemandElementsSaved() == false)) {
            // save additionals
            onCmdSaveDemandElements(nullptr, 0, nullptr);
            // check if demand elements were sucesfully saved. If not, abort
            if (!myViewNet->getNet()->isDemandElementsSaved()) {
                return 0;
            }
        }
        // obtain viewport
        FXRegistry reg("SUMO GUI", "Eclipse");
        reg.read();
        reg.writeRealEntry("viewport", "x", myViewNet->getChanger().getXPos());
        reg.writeRealEntry("viewport", "y", myViewNet->getChanger().getYPos());
        reg.writeRealEntry("viewport", "z", myViewNet->getChanger().getZPos());
        reg.write();
        std::string sumogui = "sumo-gui";
        const char* sumoPath = getenv("SUMO_HOME");
        if (sumoPath != nullptr) {
            std::string newPath = std::string(sumoPath) + "/bin/sumo-gui";
            if (FileHelpers::isReadable(newPath) || FileHelpers::isReadable(newPath + ".exe")) {
                sumogui = "\"" + newPath + "\"";
            }
        }
        std::string cmd = sumogui + " --registry-viewport" + " -n "  + "\"" + OptionsCont::getOptions().getString("output-file") + "\"";
        // obtainer options container
        OptionsCont& oc = OptionsCont::getOptions();
        // if load additionals is enabled, add it to command
        if ((myEditMenuCommands.loadAdditionalsInSUMOGUI->getCheck() == TRUE) && (oc.getString("additional-files").size() > 0)) {
            cmd += " -a \"" + oc.getString("additional-files") + "\"";
        }
        // if load demand is enabled, add it to command
        if ((myEditMenuCommands.loadDemandInSUMOGUI->getCheck() == TRUE) && (oc.getString("route-files").size() > 0)) {
            cmd += " -r \"" + oc.getString("route-files") + "\"";
        }
        // start in background
#ifndef WIN32
        cmd = cmd + " &";
#else
        // see "help start" for the parameters
        cmd = "start /B \"\" " + cmd;
#endif
        WRITE_MESSAGE("Running " + cmd + ".");
        // yay! fun with dangerous commands... Never use this over the internet
        SysUtils::runHiddenCommand(cmd);
    }
    return 1;
}


long
GNEApplicationWindow::onCmdAbort(FXObject*, FXSelector, void*) {
    // check that view exists
    if (myViewNet) {
        // show extra information for tests
        WRITE_DEBUG("Key ESC (abort) pressed");
        // first check if we're selecting a subset of edges in TAZ Frame
        if (myViewNet->getViewParent()->getTAZFrame()->getTAZSelectionStatisticsModul()->getEdgeAndTAZChildrenSelected().size() > 0) {
            // show extra information for tests
            WRITE_DEBUG("Cleaning current selected edges");
            // clear current selection
            myViewNet->getViewParent()->getTAZFrame()->getTAZSelectionStatisticsModul()->clearSelectedEdges();
        } else if (myViewNet->getViewParent()->getInspectorFrame()->shown()) {
            // show extra information for tests
            WRITE_DEBUG("Cleaning inspected elements");
            // clear inspected elements
            myViewNet->getViewParent()->getInspectorFrame()->inspectSingleElement(nullptr);
        } else {
            // abort current operation
            myViewNet->abortOperation();
            myViewNet->update();
        }
    }
    return 1;
}


long
GNEApplicationWindow::onCmdDel(FXObject*, FXSelector, void*) {
    // check that view exists
    if (myViewNet) {
        // show extra information for tests
        WRITE_DEBUG("Key DEL (delete) pressed");
        myViewNet->hotkeyDel();
    }
    return 1;
}


long
GNEApplicationWindow::onCmdEnter(FXObject*, FXSelector, void*) {
    // check that view exists
    if (myViewNet) {
        // show extra information for tests
        WRITE_DEBUG("Key ENTER pressed");
        myViewNet->hotkeyEnter();
    }
    return 1;
}


long
GNEApplicationWindow::onCmdBackspace(FXObject*, FXSelector, void*) {
    // check that view exists
    if (myViewNet) {
        // show extra information for tests
        WRITE_DEBUG("Key BACKSPACE pressed");
        myViewNet->hotkeyBackSpace();
    }
    return 1;
}


long
GNEApplicationWindow::onCmdFocusFrame(FXObject*, FXSelector, void*) {
    // check that view exists
    if (myViewNet) {
        myViewNet->hotkeyFocusFrame();
    }
    return 1;
}


long
GNEApplicationWindow::onCmdEditViewport(FXObject*, FXSelector, void*) {
    // check that view exists
    if (myViewNet) {
        myViewNet->showViewportEditor();
    }
    return 1;
}


long
GNEApplicationWindow::onCmdEditViewScheme(FXObject*, FXSelector, void*) {
    // check that view exists
    if (myViewNet) {
        myViewNet->showViewschemeEditor();
    }
    return 1;
}


long
GNEApplicationWindow::onCmdToogleGrid(FXObject* obj, FXSelector sel, void* ptr) {
    // check that view exists
    if (myViewNet) {
        // Toogle getMenuCheckShowGrid of GNEViewNet
        if (myViewNet->getCommonViewOptions().menuCheckShowGrid->getCheck() == TRUE) {
            myViewNet->getCommonViewOptions().menuCheckShowGrid->setCheck(FALSE);
            // show extra information for tests
            WRITE_DEBUG("Disabled grid throught Ctrl+g hotkey");
        } else {
            myViewNet->getCommonViewOptions().menuCheckShowGrid->setCheck(TRUE);
            // show extra information for tests
            WRITE_WARNING("Enabled grid throught Ctrl+g hotkey");
        }
        // Call manually show grid function
        myViewNet->onCmdToogleShowGrid(obj, sel, ptr);
    }
    return 1;
}


long
GNEApplicationWindow::onCmdToogleEditOptions(FXObject* obj, FXSelector sel, void* ptr) {
    // first check that we have a ViewNet
    if (myViewNet) {
        // first check what selector was called
        int numericalKeyPressed = sel - FXSEL(SEL_COMMAND, MID_HOTKEY_ALT_0_TOOGLEEDITOPTION) - 1;
        // check that numericalKeyPressed is valid
        if ((numericalKeyPressed < 0) || (numericalKeyPressed > 10)) {
            return 1;
        }
        // declare a vector in which save visible menu commands
        std::vector<FXMenuCheck*> visibleMenuCommands;
        // get common, network and demand visible menu commands
        myViewNet->getCommonViewOptions().getVisibleCommonMenuCommands(visibleMenuCommands);
        myViewNet->getNetworkViewOptions().getVisibleNetworkMenuCommands(visibleMenuCommands);
        myViewNet->getDemandViewOptions().getVisibleDemandMenuCommands(visibleMenuCommands);
        // now check that numericalKeyPressed isn't greather than visible view options
        if (numericalKeyPressed >= (int)visibleMenuCommands.size()) {
            return 1;
        }
        // finally function correspond to visibleMenuCommands[numericalKeyPressed]
        if (visibleMenuCommands.at(numericalKeyPressed) == myViewNet->getCommonViewOptions().menuCheckShowGrid) {
            // Toogle menuCheckShowGrid
            if (myViewNet->getCommonViewOptions().menuCheckShowGrid->getCheck() == TRUE) {
                myViewNet->getCommonViewOptions().menuCheckShowGrid->setCheck(FALSE);
                // show extra information for tests
                WRITE_DEBUG("Disabled toogle show grid throught alt + " + toString(numericalKeyPressed + 1));
            } else {
                myViewNet->getCommonViewOptions().menuCheckShowGrid->setCheck(TRUE);
                // show extra information for tests
                WRITE_DEBUG("Enabled toogle show grid throught alt + " + toString(numericalKeyPressed + 1));
            }
            // Call manually onCmdToogleShowGrid
            return myViewNet->onCmdToogleShowGrid(obj, sel, ptr);
        } else if (visibleMenuCommands.at(numericalKeyPressed) == myViewNet->getCommonViewOptions().menuCheckDrawSpreadVehicles) {
            // Toogle menuCheckDrawSpreadVehicles
            if (myViewNet->getCommonViewOptions().menuCheckDrawSpreadVehicles->getCheck() == TRUE) {
                myViewNet->getCommonViewOptions().menuCheckDrawSpreadVehicles->setCheck(FALSE);
                // show extra information for tests
                WRITE_DEBUG("Disabled toogle draw spread vehicles throught alt + " + toString(numericalKeyPressed + 1));
            } else {
                myViewNet->getCommonViewOptions().menuCheckDrawSpreadVehicles->setCheck(TRUE);
                // show extra information for tests
                WRITE_DEBUG("Enabled toogle spread vehicles throught alt + " + toString(numericalKeyPressed + 1));
            }
            // Call manually onCmdToogleDrawSpreadVehicles
            return myViewNet->onCmdToogleDrawSpreadVehicles(obj, sel, ptr);
        } else if (visibleMenuCommands.at(numericalKeyPressed) == myViewNet->getNetworkViewOptions().menuCheckShowDemandElements) {
            // Toogle menuCheckShowDemandElements
            if (myViewNet->getNetworkViewOptions().menuCheckShowDemandElements->getCheck() == TRUE) {
                myViewNet->getNetworkViewOptions().menuCheckShowDemandElements->setCheck(FALSE);
                // show extra information for tests
                WRITE_DEBUG("Disabled show demand elements throught alt + " + toString(numericalKeyPressed + 1));
            } else {
                myViewNet->getNetworkViewOptions().menuCheckShowDemandElements->setCheck(TRUE);
                // show extra information for tests
                WRITE_DEBUG("Enabled show demand elements throught alt + " + toString(numericalKeyPressed + 1));
            }
            // Call manually onCmdToogleShowDemandElements
            return myViewNet->onCmdToogleShowDemandElements(obj, sel, ptr);
        } else if (visibleMenuCommands.at(numericalKeyPressed) == myViewNet->getNetworkViewOptions().menuCheckSelectEdges) {
            // Toogle menuCheckSelectEdges
            if (myViewNet->getNetworkViewOptions().menuCheckSelectEdges->getCheck() == TRUE) {
                myViewNet->getNetworkViewOptions().menuCheckSelectEdges->setCheck(FALSE);
                // show extra information for tests
                WRITE_DEBUG("Disabled select edges throught alt + " + toString(numericalKeyPressed + 1));
            } else {
                myViewNet->getNetworkViewOptions().menuCheckSelectEdges->setCheck(TRUE);
                // show extra information for tests
                WRITE_DEBUG("Enabled select edges throught alt + " + toString(numericalKeyPressed + 1));
            }
            // Call manually onCmdToogleSelectEdges
            return myViewNet->onCmdToogleSelectEdges(obj, sel, ptr);
        } else if (visibleMenuCommands.at(numericalKeyPressed) == myViewNet->getNetworkViewOptions().menuCheckShowConnections) {
            // Toogle menuCheckShowConnections
            if (myViewNet->getNetworkViewOptions().menuCheckShowConnections->getCheck() == TRUE) {
                myViewNet->getNetworkViewOptions().menuCheckShowConnections->setCheck(FALSE);
                // show extra information for tests
                WRITE_DEBUG("Disabled show connections throught alt + " + toString(numericalKeyPressed + 1));
            } else {
                myViewNet->getNetworkViewOptions().menuCheckShowConnections->setCheck(TRUE);
                // show extra information for tests
                WRITE_DEBUG("Enabled show connections throught alt + " + toString(numericalKeyPressed + 1));
            }
            // Call manually onCmdToogleShowConnections
            return myViewNet->onCmdToogleShowConnections(obj, sel, ptr);
        } else if (visibleMenuCommands.at(numericalKeyPressed) == myViewNet->getNetworkViewOptions().menuCheckHideConnections) {
            // Toogle menuCheckHideConnections
            if (myViewNet->getNetworkViewOptions().menuCheckHideConnections->getCheck() == TRUE) {
                myViewNet->getNetworkViewOptions().menuCheckHideConnections->setCheck(FALSE);
                // show extra information for tests
                WRITE_DEBUG("Disabled hide connections throught alt + " + toString(numericalKeyPressed + 1));
            } else {
                myViewNet->getNetworkViewOptions().menuCheckHideConnections->setCheck(TRUE);
                // show extra information for tests
                WRITE_DEBUG("Enabled hide connections throught alt + " + toString(numericalKeyPressed + 1));
            }
            // Call manually onCmdToogleHideConnections
            return myViewNet->onCmdToogleHideConnections(obj, sel, ptr);
        } else if (visibleMenuCommands.at(numericalKeyPressed) == myViewNet->getNetworkViewOptions().menuCheckExtendSelection) {
            // Toogle menuCheckExtendSelection
            if (myViewNet->getNetworkViewOptions().menuCheckExtendSelection->getCheck() == TRUE) {
                myViewNet->getNetworkViewOptions().menuCheckExtendSelection->setCheck(FALSE);
                // show extra information for tests
                WRITE_DEBUG("Disabled extend selection throught alt + " + toString(numericalKeyPressed + 1));
            } else {
                myViewNet->getNetworkViewOptions().menuCheckExtendSelection->setCheck(TRUE);
                // show extra information for tests
                WRITE_DEBUG("Enabled extend selection throught alt + " + toString(numericalKeyPressed + 1));
            }
            // Call manually onCmdToogleExtendSelection
            return myViewNet->onCmdToogleExtendSelection(obj, sel, ptr);
        } else if (visibleMenuCommands.at(numericalKeyPressed) == myViewNet->getNetworkViewOptions().menuCheckChangeAllPhases) {
            // Toogle menuCheckChangeAllPhases
            if (myViewNet->getNetworkViewOptions().menuCheckChangeAllPhases->getCheck() == TRUE) {
                myViewNet->getNetworkViewOptions().menuCheckChangeAllPhases->setCheck(FALSE);
                // show extra information for tests
                WRITE_DEBUG("Disabled change all phases throught alt + " + toString(numericalKeyPressed + 1));
            } else {
                myViewNet->getNetworkViewOptions().menuCheckChangeAllPhases->setCheck(TRUE);
                // show extra information for tests
                WRITE_DEBUG("Enabled change all phases throught alt + " + toString(numericalKeyPressed + 1));
            }
            // Call manually onCmdToogleChangeAllPhases
            return myViewNet->onCmdToogleChangeAllPhases(obj, sel, ptr);
        } else if (visibleMenuCommands.at(numericalKeyPressed) == myViewNet->getNetworkViewOptions().menuCheckWarnAboutMerge) {
            // Toogle menuCheckWarnAboutMerge
            if (myViewNet->getNetworkViewOptions().menuCheckWarnAboutMerge->getCheck() == TRUE) {
                myViewNet->getNetworkViewOptions().menuCheckWarnAboutMerge->setCheck(FALSE);
                // show extra information for tests
                WRITE_DEBUG("Disabled warn about merge throught alt + " + toString(numericalKeyPressed + 1));
            } else {
                myViewNet->getNetworkViewOptions().menuCheckWarnAboutMerge->setCheck(TRUE);
                // show extra information for tests
                WRITE_DEBUG("Enabled warn about merge throught alt + " + toString(numericalKeyPressed + 1));
            }
            // Call manually onCmdToogleWarnAboutMerge
            return myViewNet->onCmdToogleWarnAboutMerge(obj, sel, ptr);
        } else if (visibleMenuCommands.at(numericalKeyPressed) == myViewNet->getNetworkViewOptions().menuCheckShowJunctionBubble) {
            // Toogle menuCheckShowJunctionBubble
            if (myViewNet->getNetworkViewOptions().menuCheckShowJunctionBubble->getCheck() == TRUE) {
                myViewNet->getNetworkViewOptions().menuCheckShowJunctionBubble->setCheck(FALSE);
                // show extra information for tests
                WRITE_DEBUG("Disabled show junction as bubble throught alt + " + toString(numericalKeyPressed + 1));
            } else {
                myViewNet->getNetworkViewOptions().menuCheckShowJunctionBubble->setCheck(TRUE);
                // show extra information for tests
                WRITE_DEBUG("Enabled show junction as bubble throught alt + " + toString(numericalKeyPressed + 1));
            }
            // Call manually onCmdToogleShowJunctionBubble
            return myViewNet->onCmdToogleShowJunctionBubbles(obj, sel, ptr);
        } else if (visibleMenuCommands.at(numericalKeyPressed) == myViewNet->getNetworkViewOptions().menuCheckMoveElevation) {
            // Toogle menuCheckMoveElevation
            if (myViewNet->getNetworkViewOptions().menuCheckMoveElevation->getCheck() == TRUE) {
                myViewNet->getNetworkViewOptions().menuCheckMoveElevation->setCheck(FALSE);
                // show extra information for tests
                WRITE_DEBUG("Disabled move elevation throught alt + " + toString(numericalKeyPressed + 1));
            } else {
                myViewNet->getNetworkViewOptions().menuCheckMoveElevation->setCheck(TRUE);
                // show extra information for tests
                WRITE_DEBUG("Enabled move elevation throught alt + " + toString(numericalKeyPressed + 1));
            }
            // Call manually onCmdToogleMoveElevation
            return myViewNet->onCmdToogleMoveElevation(obj, sel, ptr);
        } else if (visibleMenuCommands.at(numericalKeyPressed) == myViewNet->getNetworkViewOptions().menuCheckChainEdges) {
            // Toogle menuCheckChainEdges
            if (myViewNet->getNetworkViewOptions().menuCheckChainEdges->getCheck() == TRUE) {
                myViewNet->getNetworkViewOptions().menuCheckChainEdges->setCheck(FALSE);
                // show extra information for tests
                WRITE_DEBUG("Disabled chain edges throught alt + " + toString(numericalKeyPressed + 1));
            } else {
                myViewNet->getNetworkViewOptions().menuCheckChainEdges->setCheck(TRUE);
                // show extra information for tests
                WRITE_DEBUG("Enabled chain edges throught alt + " + toString(numericalKeyPressed + 1));
            }
            // Call manually onCmdToogleChainEdges
            return myViewNet->onCmdToogleChainEdges(obj, sel, ptr);
        } else if (visibleMenuCommands.at(numericalKeyPressed) == myViewNet->getNetworkViewOptions().menuCheckAutoOppositeEdge) {
            // Toogle menuCheckAutoOppositeEdge
            if (myViewNet->getNetworkViewOptions().menuCheckAutoOppositeEdge->getCheck() == TRUE) {
                myViewNet->getNetworkViewOptions().menuCheckAutoOppositeEdge->setCheck(FALSE);
                // show extra information for tests
                WRITE_DEBUG("Disabled auto opposite edge throught alt + " + toString(numericalKeyPressed + 1));
            } else {
                myViewNet->getNetworkViewOptions().menuCheckAutoOppositeEdge->setCheck(TRUE);
                // show extra information for tests
                WRITE_DEBUG("Enabled auto opposite edge throught alt + " + toString(numericalKeyPressed + 1));
            }
            // Call manually onCmdToogleAutoOppositeEdge
            return myViewNet->onCmdToogleAutoOppositeEdge(obj, sel, ptr);
        } else if (visibleMenuCommands.at(numericalKeyPressed) == myViewNet->getDemandViewOptions().menuCheckHideShapes) {
            // Toogle menuCheckHideShapes
            if (myViewNet->getDemandViewOptions().menuCheckHideShapes->getCheck() == TRUE) {
                myViewNet->getDemandViewOptions().menuCheckHideShapes->setCheck(FALSE);
                // show extra information for tests
                WRITE_DEBUG("Disabled hide shapes throught alt + " + toString(numericalKeyPressed + 1));
            } else {
                myViewNet->getDemandViewOptions().menuCheckHideShapes->setCheck(TRUE);
                // show extra information for tests
                WRITE_DEBUG("Enabled hide shapes throught alt + " + toString(numericalKeyPressed + 1));
            }
            // Call manually onCmdToogleHideNonInspecteDemandElements
            return myViewNet->onCmdToogleHideShapes(obj, sel, ptr);
        } else if (visibleMenuCommands.at(numericalKeyPressed) == myViewNet->getDemandViewOptions().menuCheckHideNonInspectedDemandElements) {
            // Toogle menuCheckHideNonInspectedDemandElements
            if (myViewNet->getDemandViewOptions().menuCheckHideNonInspectedDemandElements->getCheck() == TRUE) {
                myViewNet->getDemandViewOptions().menuCheckHideNonInspectedDemandElements->setCheck(FALSE);
                // show extra information for tests
                WRITE_DEBUG("Disabled hide non inspected demand elements throught alt + " + toString(numericalKeyPressed + 1));
            } else {
                myViewNet->getDemandViewOptions().menuCheckHideNonInspectedDemandElements->setCheck(TRUE);
                // show extra information for tests
                WRITE_DEBUG("Enabled hide non inspected demand elements throught alt + " + toString(numericalKeyPressed + 1));
            }
            // Call manually onCmdToogleHideNonInspecteDemandElements
            return myViewNet->onCmdToogleHideNonInspecteDemandElements(obj, sel, ptr);
        } else if (visibleMenuCommands.at(numericalKeyPressed) == myViewNet->getDemandViewOptions().menuCheckShowAllPersonPlans) {
            // Toogle menuCheckShowAllPersonPlans
            if (myViewNet->getDemandViewOptions().menuCheckShowAllPersonPlans->getCheck() == TRUE) {
                myViewNet->getDemandViewOptions().menuCheckShowAllPersonPlans->setCheck(FALSE);
                // show extra information for tests
                WRITE_DEBUG("Disabled show all person plans throught alt + " + toString(numericalKeyPressed + 1));
            } else {
                myViewNet->getDemandViewOptions().menuCheckShowAllPersonPlans->setCheck(TRUE);
                // show extra information for tests
                WRITE_DEBUG("Enabled show all person plans throught alt + " + toString(numericalKeyPressed + 1));
            }
            // Call manually onCmdToogleHideNonInspecteDemandElements
            return myViewNet->onCmdToogleHideNonInspecteDemandElements(obj, sel, ptr);
        } else if (visibleMenuCommands.at(numericalKeyPressed) == myViewNet->getDemandViewOptions().menuCheckLockPerson) {
            // Toogle menuCheckShowAllPersonPlans
            if (myViewNet->getDemandViewOptions().menuCheckLockPerson->getCheck() == TRUE) {
                myViewNet->getDemandViewOptions().menuCheckLockPerson->setCheck(FALSE);
                // show extra information for tests
                WRITE_DEBUG("Disabled lock person plan throught alt + " + toString(numericalKeyPressed + 1));
            } else {
                myViewNet->getDemandViewOptions().menuCheckLockPerson->setCheck(TRUE);
                // show extra information for tests
                WRITE_DEBUG("Enabled lock person plan throught alt + " + toString(numericalKeyPressed + 1));
            }
            // Call manually onCmdToogleHideNonInspecteDemandElements
            return myViewNet->onCmdToogleLockPerson(obj, sel, ptr);
        } else {
            // nothing to toogle
            return 1;
        }
    }
    return 1;
}


long
GNEApplicationWindow::onCmdHelp(FXObject*, FXSelector, void*) {
    FXLinkLabel::fxexecute("https://sumo.dlr.de/docs/NETEDIT.html");
    return 1;
}


long
GNEApplicationWindow::onCmdOptions(FXObject*, FXSelector, void*) {
    GUIDialog_Options* wizard =
        new GUIDialog_Options(this, "Configure Options", getWidth(), getHeight());

    if (wizard->execute()) {
        NIFrame::checkOptions(); // needed to set projection parameters
        NBFrame::checkOptions();
        NWFrame::checkOptions();
        SystemFrame::checkOptions(); // needed to set precision
    }
    return 1;
}


long
GNEApplicationWindow::onCmdUndo(FXObject*, FXSelector, void*) {
    WRITE_DEBUG("Keys Ctrl+Z (Undo) pressed");
    // Undo needs a viewnet and a enabled undoLastChange menu command
    if (myViewNet && myEditMenuCommands.undoLastChange->isEnabled()) {
        myViewNet->getUndoList()->undo();
        // update current show frame after undo
        if (myViewNet->getViewParent()->getCurrentShownFrame()) {
            myViewNet->getViewParent()->getCurrentShownFrame()->updateFrameAfterUndoRedo();
        }
        // update manually undo/redo menu commands (see #6005)
        onUpdUndo(myEditMenuCommands.undoLastChange, 0, 0);
        onUpdRedo(myEditMenuCommands.redoLastChange, 0, 0);
        // update toolbar undo-redo buttons
        myViewNet->getViewParent()->updateUndoRedoButtons();
    }
    return 1;
}


long
GNEApplicationWindow::onCmdRedo(FXObject*, FXSelector, void*) {
    WRITE_DEBUG("Keys Ctrl+Y (Redo) pressed");
    // redo needs a viewnet and a enabled redoLastChange menu command
    if (myViewNet && myEditMenuCommands.redoLastChange->isEnabled()) {
        myViewNet->getUndoList()->redo();
        // update current show frame after redo
        if (myViewNet->getViewParent()->getCurrentShownFrame()) {
            myViewNet->getViewParent()->getCurrentShownFrame()->updateFrameAfterUndoRedo();
        }
        // update manually undo/redo menu commands (see #6005)
        onUpdUndo(myEditMenuCommands.undoLastChange, 0, 0);
        onUpdRedo(myEditMenuCommands.redoLastChange, 0, 0);
        // update toolbar undo-redo buttons
        myViewNet->getViewParent()->updateUndoRedoButtons();
    }
    return 1;
}



long
GNEApplicationWindow::onCmdCut(FXObject*, FXSelector, void*) {
    WRITE_DEBUG("Key Ctrl+X (Cut) pressed");
    // Prepared for #6042
    return 1;
}


long
GNEApplicationWindow::onCmdCopy(FXObject*, FXSelector, void*) {
    WRITE_DEBUG("Key Ctrl+C (Copy) pressed");
    // Prepared for #6042
    return 1;
}


long
GNEApplicationWindow::onCmdPaste(FXObject*, FXSelector, void*) {
    WRITE_DEBUG("Key Ctrl+V (Paste) pressed");
    // Prepared for #6042
    return 1;
}


long
GNEApplicationWindow::onCmdSetTemplate(FXObject*, FXSelector, void*) {
    WRITE_DEBUG("Key Ctrl+F1 (Set Template) pressed");
    // first check if myViewNet exist
    if (myViewNet) {
        // call set template in inspector frame
        myViewNet->getViewParent()->getInspectorFrame()->getTemplateEditor()->setTemplate();
    }
    return 1;
}


long
GNEApplicationWindow::onCmdCopyTemplate(FXObject*, FXSelector, void*) {
    WRITE_DEBUG("Key Ctrl+F2 (Copy Template) pressed");
    // first check if myViewNet exist
    if (myViewNet) {
        // call copy template in inspector frame
        myViewNet->getViewParent()->getInspectorFrame()->getTemplateEditor()->copyTemplate();
    }
    return 1;
}


long
GNEApplicationWindow::onCmdClearTemplate(FXObject*, FXSelector, void*) {
    WRITE_DEBUG("Key Ctrl+F3 (Clear Template) pressed");
    // first check if myViewNet exist
    if (myViewNet) {
        // call clear template in inspector frame
        myViewNet->getViewParent()->getInspectorFrame()->getTemplateEditor()->clearTemplate();
    }
    return 1;
}


long
GNEApplicationWindow::onCmdSaveAsNetwork(FXObject*, FXSelector, void*) {
    FXString file = MFXUtils::getFilename2Write(this,
                    "Save Network as", ".net.xml",
                    GUIIconSubSys::getIcon(ICON_SAVENETWORKELEMENTS),
                    gCurrentFolder);
    // add xml extension
    std::string fileWithExtension = FileHelpers::addExtension(file.text(), ".net.xml");
    // check that file with extension is valid
    if (fileWithExtension != "") {
        OptionsCont& oc = OptionsCont::getOptions();
        oc.resetWritable();
        oc.set("output-file", fileWithExtension);
        setTitle(MFXUtils::getTitleText(myTitlePrefix, fileWithExtension.c_str()));
        onCmdSaveNetwork(nullptr, 0, nullptr);
    }
    return 1;
}


long
GNEApplicationWindow::onCmdSaveAsPlainXML(FXObject*, FXSelector, void*) {
    FXString file = MFXUtils::getFilename2Write(this,
                    "Select name of the plain-xml edge-file (other names will be deduced from this)", "",
                    GUIIconSubSys::getIcon(ICON_SAVE),
                    gCurrentFolder);
    // check that file is valid (note: in this case we don't need to use function FileHelpers::addExtension)
    if (file != "") {
        OptionsCont& oc = OptionsCont::getOptions();
        bool wasSet = oc.isSet("plain-output-prefix");
        std::string oldPrefix = oc.getString("plain-output-prefix");
        std::string prefix = file.text();
        // if the name of an edg.xml file was given, remove the suffix
        if (StringUtils::endsWith(prefix, ".edg.xml")) {
            prefix = prefix.substr(0, prefix.size() - 8);
        }
        if (StringUtils::endsWith(prefix, ".")) {
            prefix = prefix.substr(0, prefix.size() - 1);
        }
        oc.resetWritable();
        oc.set("plain-output-prefix", prefix);
        getApp()->beginWaitCursor();
        try {
            myNet->savePlain(oc);
            myUndoList->unmark();
            myUndoList->mark();
        } catch (IOError& e) {
            // write warning if netedit is running in testing mode
            WRITE_DEBUG("Opening FXMessageBox 'Error saving plainXML'");
            // open message box
            FXMessageBox::error(this, MBOX_OK, "Saving plain xml failed!", "%s", e.what());
            // write warning if netedit is running in testing mode
            WRITE_DEBUG("Closed FXMessageBox 'Error saving plainXML' with 'OK'");
        }
        myMessageWindow->appendMsg(EVENT_MESSAGE_OCCURRED, "Plain XML saved with prefix '" + prefix + "'.\n");
        myMessageWindow->addSeparator();
        if (wasSet) {
            oc.resetWritable();
            oc.set("plain-output-prefix", oldPrefix);
        } else {
            oc.unSet("plain-output-prefix");
        }
        getApp()->endWaitCursor();
    }
    return 1;
}


long
GNEApplicationWindow::onCmdSaveJoined(FXObject*, FXSelector, void*) {
    FXString file = MFXUtils::getFilename2Write(this,
                    "Select name of the joined-junctions file", ".nod.xml",
                    GUIIconSubSys::getIcon(ICON_SAVE),
                    gCurrentFolder);
    // add xml extension
    std::string fileWithExtension = FileHelpers::addExtension(file.text(), ".xml");
    // check that file with extension is valid
    if (fileWithExtension != "") {
        OptionsCont& oc = OptionsCont::getOptions();
        bool wasSet = oc.isSet("junctions.join-output");
        std::string oldFile = oc.getString("junctions.join-output");
        oc.resetWritable();
        oc.set("junctions.join-output", fileWithExtension);
        getApp()->beginWaitCursor();
        try {
            myNet->saveJoined(oc);
        } catch (IOError& e) {
            // write warning if netedit is running in testing mode
            WRITE_DEBUG("Opening FXMessageBox 'error saving joined'");
            // opening error message
            FXMessageBox::error(this, MBOX_OK, "Saving joined junctions failed!", "%s", e.what());
            // write warning if netedit is running in testing mode
            WRITE_DEBUG("Closed FXMessageBox 'error saving joined' with 'OK'");
        }
        myMessageWindow->appendMsg(EVENT_MESSAGE_OCCURRED, "Joined junctions saved to '" + fileWithExtension + "'.\n");
        myMessageWindow->addSeparator();
        if (wasSet) {
            oc.resetWritable();
            oc.set("junctions.join-output", oldFile);
        } else {
            oc.unSet("junctions.join-output");
        }
        getApp()->endWaitCursor();
    }
    return 1;
}


long
GNEApplicationWindow::onUpdNeedsNetwork(FXObject* sender, FXSelector, void*) {
    sender->handle(this, myNet == nullptr ? FXSEL(SEL_COMMAND, ID_DISABLE) : FXSEL(SEL_COMMAND, ID_ENABLE), nullptr);
    return 1;
}


long
GNEApplicationWindow::onUpdReload(FXObject* sender, FXSelector, void*) {
    sender->handle(this, ((myNet == nullptr) || !OptionsCont::getOptions().isSet("sumo-net-file")) ? FXSEL(SEL_COMMAND, ID_DISABLE) : FXSEL(SEL_COMMAND, ID_ENABLE), nullptr);
    return 1;
}


long
GNEApplicationWindow::onUpdSaveNetwork(FXObject* sender, FXSelector, void*) {
    sender->handle(this, ((myNet == nullptr) || myNet->isNetSaved()) ? FXSEL(SEL_COMMAND, ID_DISABLE) : FXSEL(SEL_COMMAND, ID_ENABLE), nullptr);
    return 1;
}


long
GNEApplicationWindow::onUpdSaveAdditionals(FXObject* sender, FXSelector, void*) {
    sender->handle(this, ((myNet == nullptr) || myNet->isAdditionalsSaved()) ? FXSEL(SEL_COMMAND, ID_DISABLE) : FXSEL(SEL_COMMAND, ID_ENABLE), nullptr);
    return 1;
}


long
GNEApplicationWindow::onUpdSaveDemandElements(FXObject* sender, FXSelector, void*) {
    sender->handle(this, ((myNet == nullptr) || myNet->isDemandElementsSaved()) ? FXSEL(SEL_COMMAND, ID_DISABLE) : FXSEL(SEL_COMMAND, ID_ENABLE), nullptr);
    return 1;
}


long
GNEApplicationWindow::onUpdSaveDataElements(FXObject* sender, FXSelector, void*) {
    sender->handle(this, ((myNet == nullptr) || myNet->isDataElementsSaved()) ? FXSEL(SEL_COMMAND, ID_DISABLE) : FXSEL(SEL_COMMAND, ID_ENABLE), nullptr);
    return 1;
}


long
GNEApplicationWindow::onUpdUndo(FXObject* obj, FXSelector sel, void* ptr) {
    return myUndoList->p_onUpdUndo(obj, sel, ptr);
}


long
GNEApplicationWindow::onUpdRedo(FXObject* obj, FXSelector sel, void* ptr) {
    return myUndoList->p_onUpdRedo(obj, sel, ptr);
}


long
GNEApplicationWindow::onCmdSaveNetwork(FXObject*, FXSelector, void*) {
    OptionsCont& oc = OptionsCont::getOptions();
    // function onCmdSaveAsNetwork must be executed if this is the first save
    if (oc.getString("output-file") == "" || oc.isDefault("output-file")) {
        return onCmdSaveAsNetwork(nullptr, 0, nullptr);
    } else {
        getApp()->beginWaitCursor();
        try {
            myNet->save(oc);
            myUndoList->unmark();
            myUndoList->mark();
        } catch (IOError& e) {
            // write warning if netedit is running in testing mode
            WRITE_DEBUG("Opening FXMessageBox 'error saving network'");
            // open error message box
            FXMessageBox::error(this, MBOX_OK, "Saving Network failed!", "%s", e.what());
            // write warning if netedit is running in testing mode
            WRITE_DEBUG("Closed FXMessageBox 'error saving network' with 'OK'");
        }
        myMessageWindow->appendMsg(EVENT_MESSAGE_OCCURRED, "Network saved in " + oc.getString("output-file") + ".\n");
        // After saveing a net sucesfully, add it into Recent Nets list.
        myMenuBarFile.myRecentNets.appendFile(oc.getString("output-file").c_str());
        myMessageWindow->addSeparator();
        getApp()->endWaitCursor();
        return 1;
    }
}


long
GNEApplicationWindow::onCmdSaveTLSPrograms(FXObject*, FXSelector, void*) {
    // obtain option container
    OptionsCont& oc = OptionsCont::getOptions();
    // check if save additional menu is enabled
    if (myFileMenuCommands.saveTLSPrograms->isEnabled()) {
        // Check if TLS Programs file was already set at start of netedit or with a previous save
        if (oc.getString("TLSPrograms-output").empty()) {
            FXString file = MFXUtils::getFilename2Write(this,
                            "Select name of the TLS file", ".xml",
                            GUIIconSubSys::getIcon(ICON_MODETLS),
                            gCurrentFolder);
            // add xml extension
            std::string fileWithExtension = FileHelpers::addExtension(file.text(), ".xml");
            // check tat file is valid
            if (file == "") {
                // None TLS Programs file was selected, then stop function
                return 0;
            } else {
                // change value of "TLSPrograms-output"
                oc.resetWritable();
                oc.set("TLSPrograms-output", fileWithExtension);
            }
        }
        // Start saving TLS Programs
        getApp()->beginWaitCursor();
        try {
            myNet->saveTLSPrograms(oc.getString("TLSPrograms-output"));
            myMessageWindow->appendMsg(EVENT_MESSAGE_OCCURRED, "TLS Programs saved in " + oc.getString("TLSPrograms-output") + ".\n");
            myFileMenuCommands.saveTLSPrograms->disable();
        } catch (IOError& e) {
            // write warning if netedit is running in testing mode
            WRITE_DEBUG("Opening FXMessageBox 'error saving TLS Programs'");
            // open error message box
            FXMessageBox::error(this, MBOX_OK, "Saving TLS Programs failed!", "%s", e.what());
            // write warning if netedit is running in testing mode
            WRITE_DEBUG("Closed FXMessageBox 'error saving TLS Programs' with 'OK'");
        }
        myMessageWindow->addSeparator();
        getApp()->endWaitCursor();
        return 1;
    } else {
        return 0;
    }
}


long
GNEApplicationWindow::onCmdSaveTLSProgramsAs(FXObject*, FXSelector, void*) {
    // Open window to select TLS Programs file
    FXString file = MFXUtils::getFilename2Write(this,
                    "Select name of the TLS Progarm file", ".xml",
                    GUIIconSubSys::getIcon(ICON_MODETLS),
                    gCurrentFolder);
    // add xml extension
    std::string fileWithExtension = FileHelpers::addExtension(file.text(), ".xml");
    // check tat file is valid
    if (fileWithExtension != "") {
        // change value of "TLSPrograms-files"
        OptionsCont::getOptions().set("TLSPrograms-output", fileWithExtension);
        // save TLS Programs
        return onCmdSaveTLSPrograms(nullptr, 0, nullptr);
    } else {
        return 1;
    }
}


long
GNEApplicationWindow::onCmdSaveAdditionals(FXObject*, FXSelector, void*) {
    // obtain option container
    OptionsCont& oc = OptionsCont::getOptions();
    // check if save additional menu is enabled
    if (myFileMenuCommands.saveAdditionals->isEnabled()) {
        // Check if additionals file was already set at start of netedit or with a previous save
        if (oc.getString("additional-files").empty()) {
            FXString file = MFXUtils::getFilename2Write(this,
                            "Select name of the additional file", ".add.xml",
                            GUIIconSubSys::getIcon(ICON_MODEADDITIONAL),
                            gCurrentFolder);
            // add xml extension
            std::string fileWithExtension = FileHelpers::addExtension(file.text(), ".add.xml");
            // check tat file is valid
            if (fileWithExtension != "") {
                // change value of "additional-files"
                oc.resetWritable();
                oc.set("additional-files", fileWithExtension);
            } else {
                // None additionals file was selected, then stop function
                return 0;
            }
        }
        // Start saving additionals
        getApp()->beginWaitCursor();
        try {
            myNet->saveAdditionals(oc.getString("additional-files"));
            myMessageWindow->appendMsg(EVENT_MESSAGE_OCCURRED, "Additionals saved in " + oc.getString("additional-files") + ".\n");
            myFileMenuCommands.saveAdditionals->disable();
        } catch (IOError& e) {
            // write warning if netedit is running in testing mode
            WRITE_DEBUG("Opening FXMessageBox 'error saving additionals'");
            // open error message box
            FXMessageBox::error(this, MBOX_OK, "Saving additionals failed!", "%s", e.what());
            // write warning if netedit is running in testing mode
            WRITE_DEBUG("Closed FXMessageBox 'error saving additionals' with 'OK'");
        }
        myMessageWindow->addSeparator();
        getApp()->endWaitCursor();
        return 1;
    } else {
        return 0;
    }
}


long
GNEApplicationWindow::onCmdSaveAdditionalsAs(FXObject*, FXSelector, void*) {
    // Open window to select additional file
    FXString file = MFXUtils::getFilename2Write(this,
                    "Select name of the additional file", ".add.xml",
                    GUIIconSubSys::getIcon(ICON_MODEADDITIONAL),
                    gCurrentFolder);
    // add xml extension
    std::string fileWithExtension = FileHelpers::addExtension(file.text(), ".add.xml");
    // check tat file is valid
    if (fileWithExtension != "") {
        // reset writtable flag
        OptionsCont::getOptions().resetWritable();
        // change value of "additional-files"
        OptionsCont::getOptions().set("additional-files", fileWithExtension);
        // change flag of menu command for save additionals
        myFileMenuCommands.saveAdditionals->enable();
        // save additionals
        return onCmdSaveAdditionals(nullptr, 0, nullptr);
    } else {
        return 1;
    }
}


long
GNEApplicationWindow::onCmdSaveDemandElements(FXObject*, FXSelector, void*) {
    // obtain option container
    OptionsCont& oc = OptionsCont::getOptions();
    // check if save demand element menu is enabled
    if (myFileMenuCommands.saveDemandElements->isEnabled()) {
        // Check if demand elements file was already set at start of netedit or with a previous save
        if (oc.getString("route-files").empty()) {
            FXString file = MFXUtils::getFilename2Write(this,
                            "Select name of the demand element file", ".rou.xml",
                            GUIIconSubSys::getIcon(ICON_MODEADDITIONAL),
                            gCurrentFolder);
            // add xml extension
            std::string fileWithExtension = FileHelpers::addExtension(file.text(), ".rou.xml");
            // check tat file is valid
            if (fileWithExtension != "") {
                // change value of "route-files"
                oc.resetWritable();
                oc.set("route-files", fileWithExtension);
            } else {
                // None demand elements file was selected, then stop function
                return 0;
            }
        }
        // Start saving demand elements
        getApp()->beginWaitCursor();
        try {
            myNet->saveDemandElements(oc.getString("route-files"));
            myMessageWindow->appendMsg(EVENT_MESSAGE_OCCURRED, "Demand elements saved in " + oc.getString("route-files") + ".\n");
            myFileMenuCommands.saveDemandElements->disable();
        } catch (IOError& e) {
            // write warning if netedit is running in testing mode
            WRITE_DEBUG("Opening FXMessageBox 'error saving demand elements'");
            // open error message box
            FXMessageBox::error(this, MBOX_OK, "Saving demand elements failed!", "%s", e.what());
            // write warning if netedit is running in testing mode
            WRITE_DEBUG("Closed FXMessageBox 'error saving demand elements' with 'OK'");
        }
        myMessageWindow->addSeparator();
        getApp()->endWaitCursor();
        return 1;
    } else {
        return 0;
    }
}


long
GNEApplicationWindow::onCmdSaveDemandElementsAs(FXObject*, FXSelector, void*) {
    // Open window to select additionasl file
    FXString file = MFXUtils::getFilename2Write(this,
<<<<<<< HEAD
                    "Select name of the demand element file", ".rou.xml",
                    GUIIconSubSys::getIcon(ICON_SUPERMODEDEMAND),
=======
                    "Select name of the TLS Program file", ".xml",
                    GUIIconSubSys::getIcon(ICON_MODETLS),
>>>>>>> d7f4ca1b
                    gCurrentFolder);
    // add xml extension
    std::string fileWithExtension = FileHelpers::addExtension(file.text(), ".rou.xml");
    // check that file is correct
    if (fileWithExtension != "") {
        // reset writtable flag
        OptionsCont::getOptions().resetWritable();
        // change value of "route-files"
        OptionsCont::getOptions().set("route-files", fileWithExtension);
        // change flag of menu command for save demand elements
        myFileMenuCommands.saveDemandElements->enable();
        // save demand elements
        return onCmdSaveDemandElements(nullptr, 0, nullptr);
    } else {
        return 1;
    }
}


long
GNEApplicationWindow::onCmdSaveDataElements(FXObject*, FXSelector, void*) {
    // obtain option container
    OptionsCont& oc = OptionsCont::getOptions();
    // check if save data element menu is enabled
    if (myFileMenuCommands.saveDataElements->isEnabled()) {
        // Check if data elements file was already set at start of netedit or with a previous save
        if (oc.getString("route-files").empty()) {
            FXString file = MFXUtils::getFilename2Write(this,
                            "Select name of the data element file", ".dat.xml",
                            GUIIconSubSys::getIcon(ICON_MODEADDITIONAL),
                            gCurrentFolder);
            // add xml extension
            std::string fileWithExtension = FileHelpers::addExtension(file.text(), ".rou.xml");
            // check tat file is valid
            if (fileWithExtension != "") {
                // change value of "route-files"
                oc.resetWritable();
                oc.set("route-files", fileWithExtension);
            } else {
                // None data elements file was selected, then stop function
                return 0;
            }
        }
        // Start saving data elements
        getApp()->beginWaitCursor();
        try {
            myNet->saveDataElements(oc.getString("route-files"));
            myMessageWindow->appendMsg(EVENT_MESSAGE_OCCURRED, "Data elements saved in " + oc.getString("route-files") + ".\n");
            myFileMenuCommands.saveDataElements->disable();
        } catch (IOError& e) {
            // write warning if netedit is running in testing mode
            WRITE_DEBUG("Opening FXMessageBox 'error saving data elements'");
            // open error message box
            FXMessageBox::error(this, MBOX_OK, "Saving data elements failed!", "%s", e.what());
            // write warning if netedit is running in testing mode
            WRITE_DEBUG("Closed FXMessageBox 'error saving data elements' with 'OK'");
        }
        myMessageWindow->addSeparator();
        getApp()->endWaitCursor();
        return 1;
    } else {
        return 0;
    }
}


long
GNEApplicationWindow::onCmdSaveDataElementsAs(FXObject*, FXSelector, void*) {
    // Open window to select additionasl file
    FXString file = MFXUtils::getFilename2Write(this,
                    "Select name of the data element file", ".rou.xml",
                    GUIIconSubSys::getIcon(ICON_SUPERMODEDATA),
                    gCurrentFolder);
    // add xml extension
    std::string fileWithExtension = FileHelpers::addExtension(file.text(), ".rou.xml");
    // check that file is correct
    if (fileWithExtension != "") {
        // reset writtable flag
        OptionsCont::getOptions().resetWritable();
        // change value of "route-files"
        OptionsCont::getOptions().set("route-files", fileWithExtension);
        // change flag of menu command for save data elements
        myFileMenuCommands.saveDataElements->enable();
        // save data elements
        return onCmdSaveDataElements(nullptr, 0, nullptr);
    } else {
        return 1;
    }
}


bool
GNEApplicationWindow::continueWithUnsavedChanges(const std::string& operation) {
    FXuint answer = 0;
    if (myViewNet && myNet && !myNet->isNetSaved()) {
        // write warning if netedit is running in testing mode
        WRITE_DEBUG("Opening FXMessageBox 'Confirm " + operation + " network'");
        // open question box
        answer = FXMessageBox::question(getApp(), MBOX_QUIT_SAVE_CANCEL,
                                        ("Confirm " + operation + " Network").c_str(), "%s",
                                        ("You have unsaved changes in the network. Do you wish to " + operation + " and discard all changes?").c_str());
        // restore focus to view net
        myViewNet->setFocus();
        // if user close dialog box, check additionals and demand elements
        if (answer == MBOX_CLICKED_QUIT) {
            // write warning if netedit is running in testing mode
            WRITE_DEBUG("Closed FXMessageBox 'Confirm " + operation + " network' with 'Quit'");
            if (continueWithUnsavedAdditionalChanges(operation) && continueWithUnsavedDemandElementChanges(operation)) {
                // clear undo list and return true to continue with closing/reload
                myUndoList->p_clear();
                return true;
            } else {
                return false;
            }
        } else if (answer == MBOX_CLICKED_SAVE) {
            // save newtork
            onCmdSaveNetwork(nullptr, 0, nullptr);
            if (!myUndoList->marked()) {
                // saving failed
                return false;
            }
            if (continueWithUnsavedAdditionalChanges(operation) && continueWithUnsavedDemandElementChanges(operation)) {
                // clear undo list and return true to continue with closing/reload
                myUndoList->p_clear();
                return true;
            } else {
                return false;
            }
        } else {
            // write warning if netedit is running in testing mode
            if (answer == 2) {
                WRITE_DEBUG("Closed FXMessageBox 'Confirm " + operation + " network' with 'No'");
            } else if (answer == 4) {
                WRITE_DEBUG("Closed FXMessageBox 'Confirm " + operation + " network' with 'ESC'");
            }
            // return false to stop closing/reloading
            return false;
        }
    } else {
        if (continueWithUnsavedAdditionalChanges(operation) && continueWithUnsavedDemandElementChanges(operation)) {
            // clear undo list and return true to continue with closing/reload
            myUndoList->p_clear(); //only ask once
            return true;
        } else {
            // return false to stop closing/reloading
            return false;
        }
    }
}


bool
GNEApplicationWindow::continueWithUnsavedAdditionalChanges(const std::string& operation) {
    // Check if there are non saved additionals
    if (myViewNet && myFileMenuCommands.saveAdditionals->isEnabled()) {
        WRITE_DEBUG("Opening FXMessageBox 'Save additionals before " + operation + "'");
        // open question box
        FXuint answer = FXMessageBox::question(getApp(), MBOX_QUIT_SAVE_CANCEL,
                                               ("Save additionals before " + operation).c_str(), "%s",
                                               ("You have unsaved additionals. Do you wish to " + operation + " and discard all changes?").c_str());
        // restore focus to view net
        myViewNet->setFocus();
        // if answer was affirmative, but there was an error during saving additionals, return false to stop closing/reloading
        if (answer == MBOX_CLICKED_QUIT) {
            WRITE_DEBUG("Closed FXMessageBox 'Save additionals before " + operation + "' with 'Quit'");
            // nothing to save, return true
            return true;
        } else if (answer == MBOX_CLICKED_SAVE) {
            // write warning if netedit is running in testing mode
            WRITE_DEBUG("Closed FXMessageBox 'Save additionals before " + operation + "' with 'Yes'");
            if (onCmdSaveAdditionals(nullptr, 0, nullptr) == 1) {
                // additionals sucesfully saved
                return true;
            } else {
                // error saving additionals, abort saving
                return false;
            }
        } else {
            // write warning if netedit is running in testing mode
            if (answer == 2) {
                WRITE_DEBUG("Closed FXMessageBox 'Save additionals before " + operation + "' with 'No'");
            } else if (answer == 4) {
                WRITE_DEBUG("Closed FXMessageBox 'Save additionals before " + operation + "' with 'ESC'");
            }
            // abort saving
            return false;
        }
    } else {
        // nothing to save, return true
        return true;
    }
}


bool
GNEApplicationWindow::continueWithUnsavedDemandElementChanges(const std::string& operation) {
    // Check if there are non saved demand elements
    if (myViewNet && myFileMenuCommands.saveDemandElements->isEnabled()) {
        WRITE_DEBUG("Opening FXMessageBox 'Save demand elements before " + operation + "'");
        // open question box
        FXuint answer = FXMessageBox::question(getApp(), MBOX_QUIT_SAVE_CANCEL,
                                               ("Save demand elements before " + operation).c_str(), "%s",
                                               ("You have unsaved demand elements. Do you wish to " + operation + " and discard all changes?").c_str());
        // restore focus to view net
        myViewNet->setFocus();
        // if answer was affirmative, but there was an error during saving demand elements, return false to stop closing/reloading
        if (answer == MBOX_CLICKED_QUIT) {
            WRITE_DEBUG("Closed FXMessageBox 'Save demand elements before " + operation + "' with 'Quit'");
            // nothing to save, return true
            return true;
        } else if (answer == MBOX_CLICKED_SAVE) {
            // write warning if netedit is running in testing mode
            WRITE_DEBUG("Closed FXMessageBox 'Save demand elements before " + operation + "' with 'Yes'");
            if (onCmdSaveDemandElements(nullptr, 0, nullptr) == 1) {
                // demand elements sucesfully saved
                return true;
            } else {
                // error saving demand elements, abort saving
                return false;
            }
        } else {
            // write warning if netedit is running in testing mode
            if (answer == 2) {
                WRITE_DEBUG("Closed FXMessageBox 'Save demand elements before " + operation + "' with 'No'");
            } else if (answer == 4) {
                WRITE_DEBUG("Closed FXMessageBox 'Save demand elements before " + operation + "' with 'ESC'");
            }
            // abort saving
            return false;
        }
    } else {
        // nothing to save, return true
        return true;
    }
}


void
GNEApplicationWindow::updateControls() {
    // check that view exists
    if (myViewNet) {
        myViewNet->updateControls();
    }
}


void
GNEApplicationWindow::updateSuperModeMenuCommands(int supermode) {
    // cast supermode
    Supermode currentSupermode = static_cast<Supermode>(supermode);
    if (currentSupermode == Supermode::GNE_SUPERMODE_NETWORK) {
        myEditMenuCommands.networkMenuCommands.showNetworkMenuCommands();
        myEditMenuCommands.demandMenuCommands.hideDemandMenuCommands();
        myProcessingMenuCommands.showNetworkProcessingMenuCommands();
        myProcessingMenuCommands.hideDemandProcessingMenuCommands();
    } else if (currentSupermode == Supermode::GNE_SUPERMODE_DEMAND) {
        myEditMenuCommands.networkMenuCommands.hideNetworkMenuCommands();
        myEditMenuCommands.demandMenuCommands.showDemandMenuCommands();
        myProcessingMenuCommands.hideNetworkProcessingMenuCommands();
        myProcessingMenuCommands.showDemandProcessingMenuCommands();
    } else {
        myEditMenuCommands.networkMenuCommands.hideNetworkMenuCommands();
        myEditMenuCommands.demandMenuCommands.hideDemandMenuCommands();
        myProcessingMenuCommands.hideNetworkProcessingMenuCommands();
        myProcessingMenuCommands.hideDemandProcessingMenuCommands();
    }
}


void
GNEApplicationWindow::disableUndoRedo(const std::string& reason) {
    myUndoRedoListEnabled = reason;
}


void
GNEApplicationWindow::enableUndoRedo() {
    myUndoRedoListEnabled.clear();
}


const std::string&
GNEApplicationWindow::isUndoRedoEnabled() const {
    return myUndoRedoListEnabled;
}

// ---------------------------------------------------------------------------
// GNEApplicationWindow - protected methods
// ---------------------------------------------------------------------------

GNEApplicationWindow::GNEApplicationWindow() :
    myToolbarsGrip(this),
    myMenuBarFile(this),
    myFileMenuCommands(this),
    myEditMenuCommands(this),
    myProcessingMenuCommands(this),
    myLocateMenuCommands(this),
    myWindowsMenuCommands(this),
    mySupermodeCommands(this) {
}


long
GNEApplicationWindow::onKeyPress(FXObject* o, FXSelector sel, void* eventData) {
    const long handled = FXMainWindow::onKeyPress(o, sel, eventData);
    if (handled == 0 && myMDIClient->numChildren() > 0) {
        GNEViewParent* w = dynamic_cast<GNEViewParent*>(myMDIClient->getActiveChild());
        if (w != nullptr) {
            w->onKeyPress(nullptr, sel, eventData);
        }
    }
    return 0;
}


long
GNEApplicationWindow::onKeyRelease(FXObject* o, FXSelector sel, void* eventData) {
    const long handled = FXMainWindow::onKeyRelease(o, sel, eventData);
    if (handled == 0 && myMDIClient->numChildren() > 0) {
        GNEViewParent* w = dynamic_cast<GNEViewParent*>(myMDIClient->getActiveChild());
        if (w != nullptr) {
            w->onKeyRelease(nullptr, sel, eventData);
        }
    }
    return 0;
}

/****************************************************************************/<|MERGE_RESOLUTION|>--- conflicted
+++ resolved
@@ -1191,11 +1191,6 @@
         "Save Additionals As...\t\tSave additional elements in another file.",
         GUIIconSubSys::getIcon(ICON_SAVEADDITIONALELEMENTS), myGNEApp, MID_GNE_TOOLBARFILE_SAVEADDITIONALS_AS);
     saveAdditionalsAs->disable();
-<<<<<<< HEAD
-    new FXMenuCascade(fileMenu, 
-        "Additionals and shapes", 
-        GUIIconSubSys::getIcon(ICON_MODEADDITIONAL), myGNEApp->myFileMenuAdditionals);
-=======
     new FXMenuCascade(fileMenu, "Additionals and shapes", GUIIconSubSys::getIcon(ICON_MODEADDITIONAL), myGNEApp->myFileMenuAdditionals);
     // create TLS menu options
     myGNEApp->myFileMenuTLS = new FXMenuPane(myGNEApp);
@@ -1210,7 +1205,6 @@
                       "Save TLS Programs As...\t\tSave TLS Programs of all Traffic Lights of the current net in another file.",
                       GUIIconSubSys::getIcon(ICON_SAVE), myGNEApp, MID_GNE_TOOLBARFILE_SAVETLSPROGRAMS_AS);
     new FXMenuCascade(fileMenu, "Traffic Lights", GUIIconSubSys::getIcon(ICON_MODETLS), myGNEApp->myFileMenuTLS);
->>>>>>> d7f4ca1b
     // create DemandElements menu options
     myGNEApp->myFileMenuDemandElements = new FXMenuPane(myGNEApp);
     new FXMenuCommand(myGNEApp->myFileMenuDemandElements,
@@ -3133,13 +3127,8 @@
 GNEApplicationWindow::onCmdSaveDemandElementsAs(FXObject*, FXSelector, void*) {
     // Open window to select additionasl file
     FXString file = MFXUtils::getFilename2Write(this,
-<<<<<<< HEAD
-                    "Select name of the demand element file", ".rou.xml",
-                    GUIIconSubSys::getIcon(ICON_SUPERMODEDEMAND),
-=======
                     "Select name of the TLS Program file", ".xml",
                     GUIIconSubSys::getIcon(ICON_MODETLS),
->>>>>>> d7f4ca1b
                     gCurrentFolder);
     // add xml extension
     std::string fileWithExtension = FileHelpers::addExtension(file.text(), ".rou.xml");
