--- conflicted
+++ resolved
@@ -344,13 +344,8 @@
     // pop layer matrix
     glPopMatrix();
     // check if dotted contours has to be drawn
-<<<<<<< HEAD
-    if (s.drawDottedContour() || myNet->getViewNet()->getInspectedAttributeCarrier() == this) {
+    if (s.drawDottedContour() || myNet->getViewNet()->isAttributeCarrierInspected(this)) {
         GNEGeometry::drawDottedSquaredShape(GNEGeometry::DottedContourType::INSPECT, s, pos, 2, 1, 2, 0, rot, exaggeration);
-=======
-    if (s.drawDottedContour() || myNet->getViewNet()->isAttributeCarrierInspected(this)) {
-        GNEGeometry::drawDottedSquaredShape(true, s, pos, 2, 1, 2, 0, rot, exaggeration);
->>>>>>> 1261b585
     }
     if (s.drawDottedContour() || myNet->getViewNet()->getFrontAttributeCarrier() == this) {
         GNEGeometry::drawDottedSquaredShape(GNEGeometry::DottedContourType::FRONT, s, pos, 2, 1, 2, 0, rot, exaggeration);
