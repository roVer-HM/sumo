--- conflicted
+++ resolved
@@ -178,13 +178,8 @@
         // draw additional name
         drawAdditionalName(s);
         // check if dotted contour has to be drawn
-<<<<<<< HEAD
-        if (s.drawDottedContour() || (myNet->getViewNet()->getInspectedAttributeCarrier() == this)) {
+        if (s.drawDottedContour() || myNet->getViewNet()->isAttributeCarrierInspected(this)) {
             GNEGeometry::drawDottedSquaredShape(GNEGeometry::DottedContourType::INSPECT, s, myPosition, s.additionalSettings.VSSSize, s.additionalSettings.VSSSize, 0, 0, 0, VSSExaggeration);
-=======
-        if (s.drawDottedContour() || myNet->getViewNet()->isAttributeCarrierInspected(this)) {
-            GNEGeometry::drawDottedSquaredShape(true, s, myPosition, s.additionalSettings.VSSSize, s.additionalSettings.VSSSize, 0, 0, 0, VSSExaggeration);
->>>>>>> 1261b585
         }
         if (s.drawDottedContour() || (myNet->getViewNet()->getFrontAttributeCarrier() == this)) {
             GNEGeometry::drawDottedSquaredShape(GNEGeometry::DottedContourType::FRONT, s, myPosition, s.additionalSettings.VSSSize, s.additionalSettings.VSSSize, 0, 0, 0, VSSExaggeration);
