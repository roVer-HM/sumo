--- conflicted
+++ resolved
@@ -116,36 +116,6 @@
     // obtain exaggeration
     const double VSSExaggeration = s.addSize.getExaggeration(s, this);
     // first check if additional has to be drawn
-<<<<<<< HEAD
-    if (s.drawAdditionals(VSSExaggeration) && myNet->getViewNet()->getDataViewOptions().showAdditionals()) {
-        // check if boundary has to be drawn
-        if (s.drawBoundaries) {
-            GLHelper::drawBoundary(getCenteringBoundary());
-        }
-        // push name
-        glPushName(getGlID());
-        // push layer matrix
-        glPushMatrix();
-        // translate to front
-        myNet->getViewNet()->drawTranslateFrontAttributeCarrier(this, GLO_VSS);
-        // push texture matrix
-        glPushMatrix();
-        // translate to position
-        glTranslated(myPosition.x(), myPosition.y(), 0);
-        // scale
-        glScaled(VSSExaggeration, VSSExaggeration, 1);
-        // Draw icon depending of variable speed sign is or if isn't being drawn for selecting
-        if (!s.drawForRectangleSelection && s.drawDetail(s.detailSettings.laneTextures, VSSExaggeration)) {
-            // set white color
-            glColor3d(1, 1, 1);
-            // rotate
-            glRotated(180, 0, 0, 1);
-            // draw texture
-            if (drawUsingSelectColor()) {
-                GUITexturesHelper::drawTexturedBox(GUITextureSubSys::getTexture(GUITexture::VARIABLESPEEDSIGN_SELECTED), s.additionalSettings.VSSSize);
-            } else {
-                GUITexturesHelper::drawTexturedBox(GUITextureSubSys::getTexture(GUITexture::VARIABLESPEEDSIGN), s.additionalSettings.VSSSize);
-=======
     if (myNet->getViewNet()->getDataViewOptions().showAdditionals()) {
         // check exaggeration
         if (s.drawAdditionals(VSSExaggeration)) {
@@ -173,9 +143,9 @@
                 glRotated(180, 0, 0, 1);
                 // draw texture
                 if (drawUsingSelectColor()) {
-                    GUITexturesHelper::drawTexturedBox(GUITextureSubSys::getTexture(GNETEXTURE_VARIABLESPEEDSIGNSELECTED), s.additionalSettings.VSSSize);
+                    GUITexturesHelper::drawTexturedBox(GUITextureSubSys::getTexture(GUITexture::VARIABLESPEEDSIGN_SELECTED), s.additionalSettings.VSSSize);
                 } else {
-                    GUITexturesHelper::drawTexturedBox(GUITextureSubSys::getTexture(GNETEXTURE_VARIABLESPEEDSIGN), s.additionalSettings.VSSSize);
+                    GUITexturesHelper::drawTexturedBox(GUITextureSubSys::getTexture(GUITexture::VARIABLESPEEDSIGN), s.additionalSettings.VSSSize);
                 }
             } else {
                 // set white color
@@ -205,7 +175,6 @@
             }
             if (s.drawDottedContour() || (myNet->getViewNet()->getFrontAttributeCarrier() == this)) {
                 GNEGeometry::drawDottedSquaredShape(GNEGeometry::DottedContourType::FRONT, s, myPosition, s.additionalSettings.VSSSize, s.additionalSettings.VSSSize, 0, 0, 0, VSSExaggeration);
->>>>>>> 184eacf8
             }
         }
         // Draw additional ID
