--- conflicted
+++ resolved
@@ -144,13 +144,8 @@
             glPopName();
         }
         // check if dotted contour has to be drawn
-<<<<<<< HEAD
-        if (s.drawDottedContour() || (myNet->getViewNet()->getInspectedAttributeCarrier() == getParentAdditionals().front())) {
+        if (s.drawDottedContour() || myNet->getViewNet()->isAttributeCarrierInspected(getParentAdditionals().front())) {
             GNEGeometry::drawDottedContourCircle(GNEGeometry::DottedContourType::INSPECT, s, myAdditionalGeometry.getPosition(), 1.3, VSSExaggeration);
-=======
-        if (s.drawDottedContour() || myNet->getViewNet()->isAttributeCarrierInspected(getParentAdditionals().front())) {
-            GNEGeometry::drawDottedContourCircle(true, s, myAdditionalGeometry.getPosition(), 1.3, VSSExaggeration);
->>>>>>> 1261b585
         }
         if (s.drawDottedContour() || (myNet->getViewNet()->getFrontAttributeCarrier() == getParentAdditionals().front())) {
             GNEGeometry::drawDottedContourCircle(GNEGeometry::DottedContourType::FRONT, s, myAdditionalGeometry.getPosition(), 1.3, VSSExaggeration);
