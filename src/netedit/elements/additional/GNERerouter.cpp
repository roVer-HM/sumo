/****************************************************************************/
// Eclipse SUMO, Simulation of Urban MObility; see https://eclipse.org/sumo
// Copyright (C) 2001-2020 German Aerospace Center (DLR) and others.
// This program and the accompanying materials are made available under the
// terms of the Eclipse Public License 2.0 which is available at
// https://www.eclipse.org/legal/epl-2.0/
// This Source Code may also be made available under the following Secondary
// Licenses when the conditions for such availability set forth in the Eclipse
// Public License 2.0 are satisfied: GNU General Public License, version 2
// or later which is available at
// https://www.gnu.org/licenses/old-licenses/gpl-2.0-standalone.html
// SPDX-License-Identifier: EPL-2.0 OR GPL-2.0-or-later
/****************************************************************************/
/// @file    GNERerouter.cpp
/// @author  Pablo Alvarez Lopez
/// @date    Nov 2015
///
//
/****************************************************************************/
#include <netedit/GNENet.h>
#include <netedit/GNEUndoList.h>
#include <netedit/GNEViewNet.h>
#include <netedit/changes/GNEChange_Additional.h>
#include <netedit/changes/GNEChange_Attribute.h>
#include <netedit/dialogs/GNERerouterDialog.h>
#include <utils/gui/div/GLHelper.h>
#include <utils/gui/images/GUITextureSubSys.h>
#include <utils/gui/globjects/GLIncludes.h>

#include "GNERerouter.h"
#include "GNERerouterSymbol.h"


// ===========================================================================
// member method definitions
// ===========================================================================

GNERerouter::GNERerouter(const std::string& id, GNENet* net, const Position& pos,
                         const std::string& name, const std::string& filename, double probability,
                         bool off, SUMOTime timeThreshold, const std::string& vTypes, bool blockMovement) :
    GNEAdditional(id, net, GLO_REROUTER, SUMO_TAG_REROUTER, name, blockMovement,
{}, {}, {}, {}, {}, {}, {}, {}),
myPosition(pos),
myFilename(filename),
myProbability(probability),
myOff(off),
myTimeThreshold(timeThreshold),
myVTypes(vTypes) {
}


GNERerouter::~GNERerouter() {
}


void
GNERerouter::updateGeometry() {
    // update additional geometry
    myAdditionalGeometry.updateGeometry(myPosition, 0);

    // update block icon position
    myBlockIcon.updatePositionAndRotation();

    // Set block icon offset
    myBlockIcon.setOffset(-0.5, -0.5);

    // Update Hierarchical connections geometry
    myHierarchicalConnections.update();
}


Position
GNERerouter::getPositionInView() const {
    return myPosition;
}


Boundary
GNERerouter::getCenteringBoundary() const {
    // Return Boundary depending if myMovingGeometryBoundary is initialised (important for move geometry)
    if (myMove.movingGeometryBoundary.isInitialised()) {
        return myMove.movingGeometryBoundary;
    } else {
        Boundary b;
        b.add(myPosition);
        b.grow(5);
        return b;
    }
}


void
GNERerouter::splitEdgeGeometry(const double /*splitPosition*/, const GNENetworkElement* /*originalElement*/, const GNENetworkElement* /*newElement*/, GNEUndoList* /*undoList*/) {
    // geometry of this element cannot be splitted
}


void
GNERerouter::openAdditionalDialog() {
    // Open rerouter dialog
    GNERerouterDialog(this);
}


void
GNERerouter::moveGeometry(const Position& offset) {
    // restore old position, apply offset and update Geometry
    myPosition = myMove.originalViewPosition;
    myPosition.add(offset);
    // filtern position using snap to active grid
    myPosition = myNet->getViewNet()->snapToActiveGrid(myPosition);
    updateGeometry();
}


void
GNERerouter::commitGeometryMoving(GNEUndoList* undoList) {
    // commit new position allowing undo/redo
    undoList->p_begin("position of " + getTagStr());
    undoList->p_add(new GNEChange_Attribute(this, SUMO_ATTR_POSITION, toString(myPosition), toString(myMove.originalViewPosition)));
    undoList->p_end();
}


std::string
GNERerouter::getParentName() const {
    return myNet->getMicrosimID();
}


void
GNERerouter::drawGL(const GUIVisualizationSettings& s) const {
    // Obtain exaggeration of the draw
    const double rerouterExaggeration = s.addSize.getExaggeration(s, this);
    // first check if additional has to be drawn
    if (s.drawAdditionals(rerouterExaggeration) && myNet->getViewNet()->getDataViewOptions().showAdditionals()) {
        // check if boundary has to be drawn
        if (s.drawBoundaries) {
            GLHelper::drawBoundary(getCenteringBoundary());
        }
        // push name
        glPushName(getGlID());
        // push layer matrix
        glPushMatrix();
        // translate to front
        myNet->getViewNet()->drawTranslateFrontAttributeCarrier(this, GLO_REROUTER);
        // translate to position
        glTranslated(myPosition.x(), myPosition.y(), 0);
        // scale
        glScaled(rerouterExaggeration, rerouterExaggeration, 1);
        // Draw icon depending of detector is selected and if isn't being drawn for selecting
        if (!s.drawForPositionSelection) {
            // set White color
            glColor3d(1, 1, 1);
            // rotate
            glRotated(180, 0, 0, 1);
            // draw texture depending of selection
            if (drawUsingSelectColor()) {
                GUITexturesHelper::drawTexturedBox(GUITextureSubSys::getTexture(GNETEXTURE_REROUTERSELECTED), s.additionalSettings.rerouterSize);
            } else {
                GUITexturesHelper::drawTexturedBox(GUITextureSubSys::getTexture(GNETEXTURE_REROUTER), s.additionalSettings.rerouterSize);
            }
        } else {
            // set redcolor
            GLHelper::setColor(RGBColor::RED);
            // just draw a square
            GLHelper::drawBoxLine(Position(0, s.additionalSettings.rerouterSize), 0, 2 * s.additionalSettings.rerouterSize, s.additionalSettings.rerouterSize);
        }
        // draw Lock icon
        myBlockIcon.drawIcon(s, rerouterExaggeration, 0.4);
        // Pop layer matrix
        glPopMatrix();
        // Pop name
        glPopName();
        // push connection matrix
        glPushMatrix();
        // translate to front
        myNet->getViewNet()->drawTranslateFrontAttributeCarrier(this, GLO_REROUTER, -0.1);
        // Draw child connections
        drawHierarchicalConnections(s, this, rerouterExaggeration);
        // Pop connection matrix
        glPopMatrix();
        // draw additional name
        drawAdditionalName(s);
        // check if dotted contour has to be drawn
<<<<<<< HEAD
        if (s.drawDottedContour() || (myNet->getViewNet()->getInspectedAttributeCarrier() == this)) {
            GNEGeometry::drawDottedSquaredShape(GNEGeometry::DottedContourType::INSPECT, s, myPosition, s.additionalSettings.rerouterSize, s.additionalSettings.rerouterSize, 0, 0, 0, rerouterExaggeration);
=======
        if (s.drawDottedContour() || myNet->getViewNet()->isAttributeCarrierInspected(this)) {
            GNEGeometry::drawDottedSquaredShape(true, s, myPosition, s.additionalSettings.rerouterSize, s.additionalSettings.rerouterSize, 0, 0, 0, rerouterExaggeration);
>>>>>>> 1261b585
        }
        if (s.drawDottedContour() || (myNet->getViewNet()->getFrontAttributeCarrier() == this)) {
            GNEGeometry::drawDottedSquaredShape(GNEGeometry::DottedContourType::FRONT, s, myPosition, s.additionalSettings.rerouterSize, s.additionalSettings.rerouterSize, 0, 0, 0, rerouterExaggeration);
        }
    }
}


std::string
GNERerouter::getAttribute(SumoXMLAttr key) const {
    switch (key) {
        case SUMO_ATTR_ID:
            return getID();
        case SUMO_ATTR_EDGES: {
            std::vector<std::string> edges;
            for (const auto& rerouterSymbol : getChildAdditionals()) {
                if (rerouterSymbol->getTagProperty().isSymbol()) {
                    edges.push_back(rerouterSymbol->getAttribute(SUMO_ATTR_EDGE));
                }
            }
            return toString(edges);
        }
        case SUMO_ATTR_POSITION:
            return toString(myPosition);
        case SUMO_ATTR_NAME:
            return myAdditionalName;
        case SUMO_ATTR_FILE:
            return myFilename;
        case SUMO_ATTR_PROB:
            return toString(myProbability);
        case SUMO_ATTR_HALTING_TIME_THRESHOLD:
            return time2string(myTimeThreshold);
        case SUMO_ATTR_VTYPES:
            return myVTypes;
        case SUMO_ATTR_OFF:
            return toString(myOff);
        case GNE_ATTR_BLOCK_MOVEMENT:
            return toString(myBlockMovement);
        case GNE_ATTR_SELECTED:
            return toString(isAttributeCarrierSelected());
        case GNE_ATTR_PARAMETERS:
            return getParametersStr();
        default:
            throw InvalidArgument(getTagStr() + " doesn't have an attribute of type '" + toString(key) + "'");
    }
}


double
GNERerouter::getAttributeDouble(SumoXMLAttr key) const {
    switch (key) {
        case SUMO_ATTR_PROB:
            return myProbability;
        default:
            throw InvalidArgument(getTagStr() + " doesn't have a double attribute of type '" + toString(key) + "'");
    }
}


void
GNERerouter::setAttribute(SumoXMLAttr key, const std::string& value, GNEUndoList* undoList) {
    if (value == getAttribute(key)) {
        return; //avoid needless changes, later logic relies on the fact that attributes have changed
    }
    switch (key) {
        // special case  for lanes due rerouter Symbols
        case SUMO_ATTR_EDGES:
            // rebuild rerouter Symbols
            rebuildRerouterSymbols(value, undoList);
            break;
        case SUMO_ATTR_ID:
        case SUMO_ATTR_POSITION:
        case SUMO_ATTR_NAME:
        case SUMO_ATTR_FILE:
        case SUMO_ATTR_PROB:
        case SUMO_ATTR_HALTING_TIME_THRESHOLD:
        case SUMO_ATTR_VTYPES:
        case SUMO_ATTR_OFF:
        case GNE_ATTR_BLOCK_MOVEMENT:
        case GNE_ATTR_SELECTED:
        case GNE_ATTR_PARAMETERS:
            undoList->p_add(new GNEChange_Attribute(this, key, value));
            break;
        default:
            throw InvalidArgument(getTagStr() + " doesn't have an attribute of type '" + toString(key) + "'");
    }
}


bool
GNERerouter::isValid(SumoXMLAttr key, const std::string& value) {
    switch (key) {
        case SUMO_ATTR_ID:
            return isValidAdditionalID(value);
        case SUMO_ATTR_EDGES:
            return canParse<std::vector<GNEEdge*> >(myNet, value, false);
        case SUMO_ATTR_POSITION:
            return canParse<Position>(value);
        case SUMO_ATTR_NAME:
            return SUMOXMLDefinitions::isValidAttribute(value);
        case SUMO_ATTR_FILE:
            return SUMOXMLDefinitions::isValidFilename(value);
        case SUMO_ATTR_PROB:
            return canParse<double>(value) && (parse<double>(value) >= 0) && (parse<double>(value) <= 1);
        case SUMO_ATTR_HALTING_TIME_THRESHOLD:
            return canParse<SUMOTime>(value);
        case SUMO_ATTR_VTYPES:
            if (value.empty()) {
                return true;
            } else {
                return SUMOXMLDefinitions::isValidListOfTypeID(value);
            }
        case SUMO_ATTR_OFF:
            return canParse<bool>(value);
        case GNE_ATTR_BLOCK_MOVEMENT:
            return canParse<bool>(value);
        case GNE_ATTR_SELECTED:
            return canParse<bool>(value);
        case GNE_ATTR_PARAMETERS:
            return Parameterised::areParametersValid(value);
        default:
            throw InvalidArgument(getTagStr() + " doesn't have an attribute of type '" + toString(key) + "'");
    }
}


bool
GNERerouter::isAttributeEnabled(SumoXMLAttr /* key */) const {
    return true;
}


std::string
GNERerouter::getPopUpID() const {
    return getTagStr() + ": " + getID();
}


std::string
GNERerouter::getHierarchyName() const {
    return getTagStr();
}

// ===========================================================================
// private
// ===========================================================================

void
GNERerouter::setAttribute(SumoXMLAttr key, const std::string& value) {
    switch (key) {
        case SUMO_ATTR_EDGES:
            throw InvalidArgument(getTagStr() + " cannot be edited");
        case SUMO_ATTR_ID:
            myNet->getAttributeCarriers()->updateID(this, value);
            break;
        case SUMO_ATTR_POSITION:
            myNet->removeGLObjectFromGrid(this);
            myPosition = parse<Position>(value);
            myNet->addGLObjectIntoGrid(this);
            break;
        case SUMO_ATTR_NAME:
            myAdditionalName = value;
            break;
        case SUMO_ATTR_FILE:
            myFilename = value;
            break;
        case SUMO_ATTR_PROB:
            myProbability = parse<double>(value);
            break;
        case SUMO_ATTR_HALTING_TIME_THRESHOLD:
            myTimeThreshold = parse<SUMOTime>(value);
            break;
        case SUMO_ATTR_VTYPES:
            myVTypes = value;
            break;
        case SUMO_ATTR_OFF:
            myOff = parse<bool>(value);
            break;
        case GNE_ATTR_BLOCK_MOVEMENT:
            myBlockMovement = parse<bool>(value);
            break;
        case GNE_ATTR_SELECTED:
            if (parse<bool>(value)) {
                selectAttributeCarrier();
            } else {
                unselectAttributeCarrier();
            }
            break;
        case GNE_ATTR_PARAMETERS:
            setParametersStr(value);
            break;
        default:
            throw InvalidArgument(getTagStr() + " doesn't have an attribute of type '" + toString(key) + "'");
    }
}


void
GNERerouter::rebuildRerouterSymbols(const std::string& value, GNEUndoList* undoList) {
    undoList->p_begin(("change " + getTagStr() + " attribute").c_str());
    // drop all additional children
    while (getChildAdditionals().size() > 0) {
        undoList->add(new GNEChange_Additional(getChildAdditionals().front(), false), true);
    }
    // get edge vector
    const std::vector<GNEEdge*> edges = parse<std::vector<GNEEdge*> >(myNet, value);
    // create new VSS Symbols
    for (const auto& edge : edges) {
        // create VSS Symbol
        GNEAdditional* VSSSymbol = new GNERerouterSymbol(this, edge);
        // add it using GNEChange_Additional
        myNet->getViewNet()->getUndoList()->add(new GNEChange_Additional(VSSSymbol, true), true);
    }
    undoList->p_end();
}


/****************************************************************************/<|MERGE_RESOLUTION|>--- conflicted
+++ resolved
@@ -183,13 +183,8 @@
         // draw additional name
         drawAdditionalName(s);
         // check if dotted contour has to be drawn
-<<<<<<< HEAD
-        if (s.drawDottedContour() || (myNet->getViewNet()->getInspectedAttributeCarrier() == this)) {
+        if (s.drawDottedContour() || myNet->getViewNet()->isAttributeCarrierInspected(this)) {
             GNEGeometry::drawDottedSquaredShape(GNEGeometry::DottedContourType::INSPECT, s, myPosition, s.additionalSettings.rerouterSize, s.additionalSettings.rerouterSize, 0, 0, 0, rerouterExaggeration);
-=======
-        if (s.drawDottedContour() || myNet->getViewNet()->isAttributeCarrierInspected(this)) {
-            GNEGeometry::drawDottedSquaredShape(true, s, myPosition, s.additionalSettings.rerouterSize, s.additionalSettings.rerouterSize, 0, 0, 0, rerouterExaggeration);
->>>>>>> 1261b585
         }
         if (s.drawDottedContour() || (myNet->getViewNet()->getFrontAttributeCarrier() == this)) {
             GNEGeometry::drawDottedSquaredShape(GNEGeometry::DottedContourType::FRONT, s, myPosition, s.additionalSettings.rerouterSize, s.additionalSettings.rerouterSize, 0, 0, 0, rerouterExaggeration);
