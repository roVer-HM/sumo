/****************************************************************************/
// Eclipse SUMO, Simulation of Urban MObility; see https://eclipse.org/sumo
// Copyright (C) 2001-2021 German Aerospace Center (DLR) and others.
// This program and the accompanying materials are made available under the
// terms of the Eclipse Public License 2.0 which is available at
// https://www.eclipse.org/legal/epl-2.0/
// This Source Code may also be made available under the following Secondary
// Licenses when the conditions for such availability set forth in the Eclipse
// Public License 2.0 are satisfied: GNU General Public License, version 2
// or later which is available at
// https://www.gnu.org/licenses/old-licenses/gpl-2.0-standalone.html
// SPDX-License-Identifier: EPL-2.0 OR GPL-2.0-or-later
/****************************************************************************/
/// @file    GNEDetectorE3.cpp
/// @author  Pablo Alvarez Lopez
/// @date    Nov 2015
///
//
/****************************************************************************/
#include <netedit/GNENet.h>
#include <netedit/GNEUndoList.h>
#include <netedit/GNEViewNet.h>
#include <netedit/changes/GNEChange_Attribute.h>
#include <utils/gui/div/GLHelper.h>
#include <utils/gui/images/GUITextureSubSys.h>
#include <utils/gui/globjects/GLIncludes.h>

#include "GNEDetectorE3.h"


// ===========================================================================
// member method definitions
// ===========================================================================

GNEDetectorE3::GNEDetectorE3(const std::string& id, GNENet* net, Position pos, SUMOTime freq, const std::string& filename,
                             const std::string& vehicleTypes, const std::string& name, SUMOTime timeThreshold, double speedThreshold, bool blockMovement) :
    GNEAdditional(id, net, GLO_E3DETECTOR, SUMO_TAG_E3DETECTOR, name, blockMovement,
{}, {}, {}, {}, {}, {}, {}, {}),
myPosition(pos),
myFreq(freq),
myFilename(filename),
myVehicleTypes(vehicleTypes),
myTimeThreshold(timeThreshold),
mySpeedThreshold(speedThreshold) {
    // update centering boundary without updating grid
    updateCenteringBoundary(false);
}


GNEDetectorE3::~GNEDetectorE3() {}


GNEMoveOperation*
GNEDetectorE3::getMoveOperation(const double /*shapeOffset*/) {
    if (myBlockMovement) {
        // element blocked, then nothing to move
        return nullptr;
    } else {
        // return move operation for additional placed in view
        return new GNEMoveOperation(this, myPosition);
    }
}


void
GNEDetectorE3::updateGeometry() {
    // update additional geometry
    myAdditionalGeometry.updateSinglePosGeometry(myPosition, 0);
    // Update Hierarchical connections geometry
    myHierarchicalConnections.update();
}


void
GNEDetectorE3::updateCenteringBoundary(const bool updateGrid) {
    // remove additional from grid
    if (updateGrid) {
        myNet->removeGLObjectFromGrid(this);
    }
    // now update geometry
    updateGeometry();
    // add shape boundary
    myBoundary = myAdditionalGeometry.getShape().getBoxBoundary();
    // grow
    myBoundary.grow(10);
    // add additional into RTREE again
    if (updateGrid) {
        myNet->addGLObjectIntoGrid(this);
    }
}


void
GNEDetectorE3::splitEdgeGeometry(const double /*splitPosition*/, const GNENetworkElement* /*originalElement*/, const GNENetworkElement* /*newElement*/, GNEUndoList* /*undoList*/) {
    // geometry of this element cannot be splitted
}


std::string
GNEDetectorE3::getParentName() const {
    return myNet->getMicrosimID();
}


void
GNEDetectorE3::drawGL(const GUIVisualizationSettings& s) const {
    // Obtain exaggeration of the draw
    const double E3Exaggeration = s.addSize.getExaggeration(s, this);
    // first check if additional has to be drawn
    if (myNet->getViewNet()->getDataViewOptions().showAdditionals()) {
        // check exaggeration
        if (s.drawAdditionals(E3Exaggeration)) {
            // check if boundary has to be drawn
            if (s.drawBoundaries) {
                GLHelper::drawBoundary(getCenteringBoundary());
            }
            // Start drawing adding an gl identificator
            glPushName(getGlID());
            // Add layer matrix
            glPushMatrix();
            // translate to front
            myNet->getViewNet()->drawTranslateFrontAttributeCarrier(this, GLO_E3DETECTOR);
            // Add texture matrix
            glPushMatrix();
            // translate to position
            glTranslated(myPosition.x(), myPosition.y(), 0);
            // scale
            glScaled(E3Exaggeration, E3Exaggeration, 1);
            // set color
<<<<<<< HEAD
            GLHelper::setColor(RGBColor::GREY);
            // just draw a box
            GLHelper::drawBoxLine(Position(0, s.detectorSettings.E3Size), 0, 2 * s.detectorSettings.E3Size, s.detectorSettings.E3Size);
        } else {
            // draw texture
            if (drawUsingSelectColor()) {
                GUITexturesHelper::drawTexturedBox(GUITextureSubSys::getTexture(GUITexture::E3_SELECTED), s.detectorSettings.E3Size);
            } else {
                GUITexturesHelper::drawTexturedBox(GUITextureSubSys::getTexture(GUITexture::E3), s.detectorSettings.E3Size);
=======
            glColor3d(1, 1, 1);
            // rotate
            glRotated(180, 0, 0, 1);
            // draw depending
            if (s.drawForRectangleSelection || !s.drawDetail(s.detailSettings.laneTextures, E3Exaggeration)) {
                // set color
                GLHelper::setColor(RGBColor::GREY);
                // just draw a box
                GLHelper::drawBoxLine(Position(0, s.detectorSettings.E3Size), 0, 2 * s.detectorSettings.E3Size, s.detectorSettings.E3Size);
            } else {
                // draw texture
                if (drawUsingSelectColor()) {
                    GUITexturesHelper::drawTexturedBox(GUITextureSubSys::getTexture(GNETEXTURE_E3SELECTED), s.detectorSettings.E3Size);
                } else {
                    GUITexturesHelper::drawTexturedBox(GUITextureSubSys::getTexture(GNETEXTURE_E3), s.detectorSettings.E3Size);
                }
            }
            // Pop texture matrix
            glPopMatrix();
            // draw lock icon
            GNEViewNetHelper::LockIcon::drawLockIcon(this, myAdditionalGeometry, E3Exaggeration, -0.5, -0.5, false, 0.4);
            // Pop layer matrix
            glPopMatrix();
            // Pop name
            glPopName();
            // Pop name
            glPopName();
            // push connection matrix
            glPushMatrix();
            // translate to front
            myNet->getViewNet()->drawTranslateFrontAttributeCarrier(this, GLO_E3DETECTOR, -0.1);
            // Draw child connections
            drawHierarchicalConnections(s, this, E3Exaggeration);
            // Pop connection matrix
            glPopMatrix();
            // check if dotted contours has to be drawn
            if (s.drawDottedContour() || myNet->getViewNet()->isAttributeCarrierInspected(this)) {
                GNEGeometry::drawDottedSquaredShape(GNEGeometry::DottedContourType::INSPECT, s, myPosition, s.detectorSettings.E3Size, s.detectorSettings.E3Size, 0, 0, 0, E3Exaggeration);
            }
            if (s.drawDottedContour() || myNet->getViewNet()->getFrontAttributeCarrier() == this) {
                GNEGeometry::drawDottedSquaredShape(GNEGeometry::DottedContourType::FRONT, s, myPosition, s.detectorSettings.E3Size, s.detectorSettings.E3Size, 0, 0, 0, E3Exaggeration);
>>>>>>> 184eacf8
            }
        }
        // Draw additional ID
        drawAdditionalID(s);
        // draw additional name
        drawAdditionalName(s);
    }
}


std::string
GNEDetectorE3::getAttribute(SumoXMLAttr key) const {
    switch (key) {
        case SUMO_ATTR_ID:
            return getID();
        case SUMO_ATTR_POSITION:
            return toString(myPosition);
        case SUMO_ATTR_FREQUENCY:
            return time2string(myFreq);
        case SUMO_ATTR_NAME:
            return myAdditionalName;
        case SUMO_ATTR_FILE:
            return myFilename;
        case SUMO_ATTR_VTYPES:
            return myVehicleTypes;
        case SUMO_ATTR_HALTING_TIME_THRESHOLD:
            return time2string(myTimeThreshold);
        case SUMO_ATTR_HALTING_SPEED_THRESHOLD:
            return toString(mySpeedThreshold);
        case GNE_ATTR_BLOCK_MOVEMENT:
            return toString(myBlockMovement);
        case GNE_ATTR_SELECTED:
            return toString(isAttributeCarrierSelected());
        case GNE_ATTR_PARAMETERS:
            return getParametersStr();
        default:
            throw InvalidArgument(getTagStr() + " doesn't have an attribute of type '" + toString(key) + "'");
    }
}


double
GNEDetectorE3::getAttributeDouble(SumoXMLAttr key) const {
    throw InvalidArgument(getTagStr() + " doesn't have a double attribute of type '" + toString(key) + "'");
}


void
GNEDetectorE3::setAttribute(SumoXMLAttr key, const std::string& value, GNEUndoList* undoList) {
    if (value == getAttribute(key)) {
        return; //avoid needless changes, later logic relies on the fact that attributes have changed
    }
    switch (key) {
        case SUMO_ATTR_ID:
        case SUMO_ATTR_FREQUENCY:
        case SUMO_ATTR_POSITION:
        case SUMO_ATTR_NAME:
        case SUMO_ATTR_FILE:
        case SUMO_ATTR_VTYPES:
        case SUMO_ATTR_HALTING_TIME_THRESHOLD:
        case SUMO_ATTR_HALTING_SPEED_THRESHOLD:
        case GNE_ATTR_BLOCK_MOVEMENT:
        case GNE_ATTR_SELECTED:
        case GNE_ATTR_PARAMETERS:
            undoList->p_add(new GNEChange_Attribute(this, key, value));
            break;
        default:
            throw InvalidArgument(getTagStr() + " doesn't have an attribute of type '" + toString(key) + "'");
    }
}


bool
GNEDetectorE3::isValid(SumoXMLAttr key, const std::string& value) {
    switch (key) {
        case SUMO_ATTR_ID:
            return isValidDetectorID(value);
        case SUMO_ATTR_POSITION:
            return canParse<Position>(value);
        case SUMO_ATTR_FREQUENCY:
            return canParse<SUMOTime>(value);
        case SUMO_ATTR_NAME:
            return SUMOXMLDefinitions::isValidAttribute(value);
        case SUMO_ATTR_FILE:
            return SUMOXMLDefinitions::isValidFilename(value);
        case SUMO_ATTR_VTYPES:
            if (value.empty()) {
                return true;
            } else {
                return SUMOXMLDefinitions::isValidListOfTypeID(value);
            }
        case SUMO_ATTR_HALTING_TIME_THRESHOLD:
            return canParse<SUMOTime>(value);
        case SUMO_ATTR_HALTING_SPEED_THRESHOLD:
            return canParse<double>(value) && (parse<double>(value) >= 0);
        case GNE_ATTR_BLOCK_MOVEMENT:
            return canParse<bool>(value);
        case GNE_ATTR_SELECTED:
            return canParse<bool>(value);
        case GNE_ATTR_PARAMETERS:
            return Parameterised::areParametersValid(value);
        default:
            throw InvalidArgument(getTagStr() + " doesn't have an attribute of type '" + toString(key) + "'");
    }
}


bool
GNEDetectorE3::checkChildAdditionalRestriction() const {
    int numEntrys = 0;
    int numExits = 0;
    // iterate over additional chidls and obtain number of entrys and exits
    for (auto i : getChildAdditionals()) {
        if (i->getTagProperty().getTag() == SUMO_TAG_DET_ENTRY) {
            numEntrys++;
        } else if (i->getTagProperty().getTag() == SUMO_TAG_DET_EXIT) {
            numExits++;
        }
    }
    // write warnings
    if (numEntrys == 0) {
        WRITE_WARNING("An " + toString(SUMO_TAG_E3DETECTOR) + " need at least one " + toString(SUMO_TAG_DET_ENTRY) + " detector");
    }
    if (numExits == 0) {
        WRITE_WARNING("An " + toString(SUMO_TAG_E3DETECTOR) + " need at least one " + toString(SUMO_TAG_DET_EXIT) + " detector");
    }
    // return false depending of number of Entrys and Exits
    return ((numEntrys != 0) && (numExits != 0));
}


bool
GNEDetectorE3::isAttributeEnabled(SumoXMLAttr /* key */) const {
    return true;
}


std::string
GNEDetectorE3::getPopUpID() const {
    return getTagStr() + ":" + getID();
}


std::string
GNEDetectorE3::getHierarchyName() const {
    return getTagStr();
}

// ===========================================================================
// private
// ===========================================================================

void
GNEDetectorE3::setAttribute(SumoXMLAttr key, const std::string& value) {
    switch (key) {
        case SUMO_ATTR_ID:
            myNet->getAttributeCarriers()->updateID(this, value);
            // Change IDs of all Entry/Exits children
            for (const auto& entryExit : getChildAdditionals()) {
                entryExit->setMicrosimID(getID());
            }
            break;
        case SUMO_ATTR_POSITION:
            myPosition = parse<Position>(value);
            // update boundary
            updateCenteringBoundary(true);
            break;
        case SUMO_ATTR_FREQUENCY:
            myFreq = parse<SUMOTime>(value);
            break;
        case SUMO_ATTR_NAME:
            myAdditionalName = value;
            break;
        case SUMO_ATTR_FILE:
            myFilename = value;
            break;
        case SUMO_ATTR_VTYPES:
            myVehicleTypes = value;
            break;
        case SUMO_ATTR_HALTING_TIME_THRESHOLD:
            myTimeThreshold = parse<SUMOTime>(value);
            break;
        case SUMO_ATTR_HALTING_SPEED_THRESHOLD:
            mySpeedThreshold = parse<double>(value);
            break;
        case GNE_ATTR_BLOCK_MOVEMENT:
            myBlockMovement = parse<bool>(value);
            break;
        case GNE_ATTR_SELECTED:
            if (parse<bool>(value)) {
                selectAttributeCarrier();
            } else {
                unselectAttributeCarrier();
            }
            break;
        case GNE_ATTR_PARAMETERS:
            setParametersStr(value);
            break;
        default:
            throw InvalidArgument(getTagStr() + " doesn't have an attribute of type '" + toString(key) + "'");
    }
}


void
GNEDetectorE3::setMoveShape(const GNEMoveResult& moveResult) {
    // update position
    myPosition = moveResult.shapeToUpdate.front();
    // update geometry
    updateGeometry();
}


void
GNEDetectorE3::commitMoveShape(const GNEMoveResult& moveResult, GNEUndoList* undoList) {
    undoList->p_begin("position of " + getTagStr());
    undoList->p_add(new GNEChange_Attribute(this, SUMO_ATTR_POSITION, toString(moveResult.shapeToUpdate.front())));
    undoList->p_end();
}


/****************************************************************************/<|MERGE_RESOLUTION|>--- conflicted
+++ resolved
@@ -127,17 +127,6 @@
             // scale
             glScaled(E3Exaggeration, E3Exaggeration, 1);
             // set color
-<<<<<<< HEAD
-            GLHelper::setColor(RGBColor::GREY);
-            // just draw a box
-            GLHelper::drawBoxLine(Position(0, s.detectorSettings.E3Size), 0, 2 * s.detectorSettings.E3Size, s.detectorSettings.E3Size);
-        } else {
-            // draw texture
-            if (drawUsingSelectColor()) {
-                GUITexturesHelper::drawTexturedBox(GUITextureSubSys::getTexture(GUITexture::E3_SELECTED), s.detectorSettings.E3Size);
-            } else {
-                GUITexturesHelper::drawTexturedBox(GUITextureSubSys::getTexture(GUITexture::E3), s.detectorSettings.E3Size);
-=======
             glColor3d(1, 1, 1);
             // rotate
             glRotated(180, 0, 0, 1);
@@ -150,9 +139,9 @@
             } else {
                 // draw texture
                 if (drawUsingSelectColor()) {
-                    GUITexturesHelper::drawTexturedBox(GUITextureSubSys::getTexture(GNETEXTURE_E3SELECTED), s.detectorSettings.E3Size);
+                    GUITexturesHelper::drawTexturedBox(GUITextureSubSys::getTexture(GUITexture::E3_SELECTED), s.detectorSettings.E3Size);
                 } else {
-                    GUITexturesHelper::drawTexturedBox(GUITextureSubSys::getTexture(GNETEXTURE_E3), s.detectorSettings.E3Size);
+                    GUITexturesHelper::drawTexturedBox(GUITextureSubSys::getTexture(GUITexture::E3), s.detectorSettings.E3Size);
                 }
             }
             // Pop texture matrix
@@ -179,7 +168,6 @@
             }
             if (s.drawDottedContour() || myNet->getViewNet()->getFrontAttributeCarrier() == this) {
                 GNEGeometry::drawDottedSquaredShape(GNEGeometry::DottedContourType::FRONT, s, myPosition, s.detectorSettings.E3Size, s.detectorSettings.E3Size, 0, 0, 0, E3Exaggeration);
->>>>>>> 184eacf8
             }
         }
         // Draw additional ID
