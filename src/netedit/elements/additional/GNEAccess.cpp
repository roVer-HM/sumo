--- conflicted
+++ resolved
@@ -183,13 +183,8 @@
         // pop gl identficador
         glPopName();
         // check if dotted contours has to be drawn
-<<<<<<< HEAD
-        if (s.drawDottedContour() || myNet->getViewNet()->getInspectedAttributeCarrier() == this) {
+        if (s.drawDottedContour() || myNet->getViewNet()->isAttributeCarrierInspected(this)) {
             GNEGeometry::drawDottedContourCircle(GNEGeometry::DottedContourType::INSPECT, s, myAdditionalGeometry.getPosition(), 0.5, accessExaggeration);
-=======
-        if (s.drawDottedContour() || myNet->getViewNet()->isAttributeCarrierInspected(this)) {
-            GNEGeometry::drawDottedContourCircle(true, s, myAdditionalGeometry.getPosition(), 0.5, accessExaggeration);
->>>>>>> 1261b585
         }
         if (s.drawDottedContour() || myNet->getViewNet()->getFrontAttributeCarrier() == this) {
             GNEGeometry::drawDottedContourCircle(GNEGeometry::DottedContourType::FRONT, s, myAdditionalGeometry.getPosition(), 0.5, accessExaggeration);
