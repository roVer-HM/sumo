--- conflicted
+++ resolved
@@ -48,18 +48,10 @@
         GNELane* lane, const std::string &startPos, const std::string &endPos, const std::string& name,
         bool friendlyPosition, const std::map<std::string, std::string> &parameters, bool blockMovement) :
     GNEAdditional(id, net, type, tag, name, blockMovement,
-<<<<<<< HEAD
         {}, {}, {lane}, {}, {}, {}, {}, {}),
     myStartPosition(startPos),
     myEndPosition(endPos),
     myFriendlyPosition(friendlyPosition) {
-=======
-{}, {}, {lane}, {}, {}, {}, {}, {}),
-myStartPosition(startPos),
-myEndPosition(endPos),
-myParametersSet(parametersSet),
-myFriendlyPosition(friendlyPosition) {
->>>>>>> 036d51e0
 }
 
 
@@ -82,13 +74,8 @@
         double startPos = GNEAttributeCarrier::canParse<double>(myStartPosition)? GNEAttributeCarrier::parse<double>(myStartPosition) : 0;
         double endPos = GNEAttributeCarrier::canParse<double>(myEndPosition)? GNEAttributeCarrier::parse<double>(myEndPosition) : laneLength;
         // return move operation for additional placed over shape
-<<<<<<< HEAD
         return new GNEMoveOperation(this, getParentLanes().front(), {startPos, endPos},
-            myNet->getViewNet()->getViewParent()->getMoveFrame()->getCommonModeOptions()->getAllowChangeLane());
-=======
-        return new GNEMoveOperation(this, getParentLanes().front(), {myStartPosition, myEndPosition},
                                     myNet->getViewNet()->getViewParent()->getMoveFrame()->getCommonModeOptions()->getAllowChangeLane());
->>>>>>> 036d51e0
     }
 }
 
