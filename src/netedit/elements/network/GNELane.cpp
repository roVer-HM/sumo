/****************************************************************************/
// Eclipse SUMO, Simulation of Urban MObility; see https://eclipse.org/sumo
// Copyright (C) 2001-2020 German Aerospace Center (DLR) and others.
// This program and the accompanying materials are made available under the
// terms of the Eclipse Public License 2.0 which is available at
// https://www.eclipse.org/legal/epl-2.0/
// This Source Code may also be made available under the following Secondary
// Licenses when the conditions for such availability set forth in the Eclipse
// Public License 2.0 are satisfied: GNU General Public License, version 2
// or later which is available at
// https://www.gnu.org/licenses/old-licenses/gpl-2.0-standalone.html
// SPDX-License-Identifier: EPL-2.0 OR GPL-2.0-or-later
/****************************************************************************/
/// @file    GNELane.cpp
/// @author  Jakob Erdmann
/// @date    Feb 2011
///
// A class for visualizing Lane geometry (adapted from GNELaneWrapper)
/****************************************************************************/
#include <config.h>

#include <netedit/GNENet.h>
#include <netedit/GNEUndoList.h>
#include <netedit/GNEViewNet.h>
#include <netedit/GNEViewParent.h>
#include <netedit/changes/GNEChange_Attribute.h>
#include <netedit/elements/additional/GNEAdditional.h>
#include <netedit/elements/additional/GNEShape.h>
#include <netedit/elements/data/GNEGenericData.h>
#include <netedit/elements/demand/GNEDemandElement.h>
#include <netedit/frames/network/GNETLSEditorFrame.h>
#include <netedit/frames/demand/GNERouteFrame.h>
#include <utils/gui/div/GLHelper.h>
#include <utils/gui/globjects/GLIncludes.h>
#include <utils/gui/globjects/GUIGLObjectPopupMenu.h>
#include <utils/gui/images/GUITextureSubSys.h>
#include <utils/gui/windows/GUIAppEnum.h>

#include "GNELane.h"
#include "GNEEdge.h"
#include "GNEJunction.h"
#include "GNEInternalLane.h"
#include "GNEConnection.h"

// ===========================================================================
// FOX callback mapping
// ===========================================================================

// Object implementation
FXIMPLEMENT(GNELane, FXDelegator, 0, 0)

// ===========================================================================
// method definitions
// ===========================================================================

// ---------------------------------------------------------------------------
// GNELane::LaneDrawingConstants - methods
// ---------------------------------------------------------------------------

GNELane::LaneDrawingConstants::LaneDrawingConstants(const GUIVisualizationSettings& s, const GNELane* lane) :
    selectionScale(lane->isAttributeCarrierSelected() || lane->myParentEdge->isAttributeCarrierSelected() ? s.selectionScale : 1),
    exaggeration(selectionScale * s.laneWidthExaggeration),
    halfWidth2(exaggeration * (lane->myParentEdge->getNBEdge()->getLaneWidth(lane->getIndex()) / 2 - SUMO_const_laneMarkWidth / 2)),
    halfWidth(lane->drawUsingSelectColor() ? halfWidth2 - exaggeration * 0.3 : halfWidth2) {
    // start drawing lane checking whether it is not too small
    //selectionScale = lane->isAttributeCarrierSelected() || lane->myParentEdge->isAttributeCarrierSelected() ? s.selectionScale : 1;
    //exaggeration = selectionScale * s.laneWidthExaggeration; // * s.laneScaler.getScheme().getColor(getScaleValue(s.laneScaler.getActive()));
    // compute lane-marking intersection points)
    //halfWidth2 = exaggeration * (lane->myParentEdge->getNBEdge()->getLaneWidth(lane->getIndex()) / 2 - SUMO_const_laneMarkWidth / 2);

    // Draw as a normal lane, and reduce width to make sure that a selected edge can still be seen
    //halfWidth =  lane->drawUsingSelectColor() ? halfWidth2 - exaggeration * 0.3 : halfWidth2;
}


GNELane::LaneDrawingConstants::LaneDrawingConstants() :
    selectionScale(0),
    exaggeration(0),
    halfWidth2(0),
    halfWidth(0) {
}

// ---------------------------------------------------------------------------
// GNELane - methods
// ---------------------------------------------------------------------------

GNELane::GNELane(GNEEdge* edge, const int index) :
    GNENetworkElement(edge->getNet(), edge->getNBEdge()->getLaneID(index), GLO_LANE, SUMO_TAG_LANE,
{}, {}, {}, {}, {}, {}, {}, {}),
myParentEdge(edge),
myIndex(index),
mySpecialColor(nullptr),
mySpecialColorValue(-1),
myLane2laneConnections(this) {
}


GNELane::GNELane() :
    GNENetworkElement(nullptr, "dummyConstructorGNELane", GLO_LANE, SUMO_TAG_LANE,
{}, {}, {}, {}, {}, {}, {}, {}),
myParentEdge(nullptr),
myIndex(-1),
mySpecialColor(nullptr),
mySpecialColorValue(-1),
myLane2laneConnections(this) {
}


GNELane::~GNELane() {}


GNEEdge*
GNELane::getParentEdge() const {
    return myParentEdge;
}


const PositionVector&
GNELane::getLaneShape() const {
    return myParentEdge->getNBEdge()->getLaneShape(myIndex);
}


const std::vector<double>&
GNELane::getShapeRotations() const {
    return myLaneGeometry.getShapeRotations();
}


const std::vector<double>&
GNELane::getShapeLengths() const {
    return myLaneGeometry.getShapeLengths();
}


const GNEGeometry::DottedGeometry&
GNELane::getDottedLaneGeometry() const {
    return myDottedLaneGeometry;
}


void
GNELane::updateGeometry() {
    // Clear texture containers
    myLaneRestrictedTexturePositions.clear();
    myLaneRestrictedTextureRotations.clear();
    //double length = myParentEdge->getLength(); // @todo see ticket #448
    // may be different from length
    // Obtain lane shape of NBEdge
    myLaneGeometry.updateGeometry(myParentEdge->getNBEdge()->getLaneShape(myIndex));
    // update connections
    myLane2laneConnections.updateLane2laneConnection();
    // update dotted lane geometry
    if (myNet->getViewNet()) {
        myDottedLaneGeometry.updateDottedGeometry(myNet->getViewNet()->getVisualisationSettings(), this);
    }
    // update shapes parents associated with this lane
    for (const auto& shape : getParentShapes()) {
        shape->updateGeometry();
    }
    // update child shapes associated with this lane
    for (const auto& shape : getChildShapes()) {
        shape->updateGeometry();
    }
    // update additionals children associated with this lane
    for (const auto& additional : getParentAdditionals()) {
        additional->updateGeometry();
        additional->updatePartialGeometry(this);
    }
    // update additionals parents associated with this lane
    for (const auto& additional : getChildAdditionals()) {
        additional->updateGeometry();
        additional->updatePartialGeometry(this);
    }
    // update partial demand elements parents associated with this lane
    for (const auto& demandElement : getParentDemandElements()) {
        demandElement->updateGeometry();
        demandElement->updatePartialGeometry(this);
    }
    // update partial demand elements children associated with this lane
    for (const auto& demandElement : getChildDemandElements()) {
        demandElement->updateGeometry();
        demandElement->updatePartialGeometry(this);
    }
    // Update geometry of parent generic datas that have this edge as parent
    for (const auto& additionalParent : getParentGenericDatas()) {
        additionalParent->updateGeometry();
    }
    // Update geometry of additionals generic datas vinculated to this edge
    for (const auto& childAdditionals : getChildGenericDatas()) {
        childAdditionals->updateGeometry();
    }
    // in Move mode, connections aren't updated
    if (myNet->getViewNet() && myNet->getViewNet()->getEditModes().networkEditMode != NetworkEditMode::NETWORK_MOVE) {
        // Update incoming connections of this lane
        auto incomingConnections = getGNEIncomingConnections();
        for (auto i : incomingConnections) {
            i->updateGeometry();
        }
        // Update outgoings connections of this lane
        auto outGoingConnections = getGNEOutcomingConnections();
        for (auto i : outGoingConnections) {
            i->updateGeometry();
        }
    }
    // if lane has enought length for show textures of restricted lanes
    if ((getLaneShapeLength() > 4)) {
        // if lane is restricted
        if (isRestricted(SVC_PEDESTRIAN) || isRestricted(SVC_BICYCLE) || isRestricted(SVC_BUS)) {
            // get values for position and rotation of icons
            for (int i = 2; i < getLaneShapeLength() - 1; i += 15) {
                myLaneRestrictedTexturePositions.push_back(myLaneGeometry.getShape().positionAtOffset(i));
                myLaneRestrictedTextureRotations.push_back(myLaneGeometry.getShape().rotationDegreeAtOffset(i));
            }
        }
    }
}


Position
GNELane::getPositionInView() const {
    // currently unused
    return Position(0, 0);
}


void
GNELane::startLaneShapeGeometryMoving(const double shapeOffset) {
    // save current centering boundary
    myMovingGeometryBoundary = getCenteringBoundary();
    // start move shape depending of block shape
    startMoveShape(myParentEdge->getNBEdge()->getLaneShape(myIndex), shapeOffset, myNet->getViewNet()->getVisualisationSettings().neteditSizeSettings.edgeGeometryPointRadius);
}


void
GNELane::endLaneShapeGeometryMoving() {
    // check that endGeometryMoving was called only once
    if (myMovingGeometryBoundary.isInitialised()) {
        // Remove object from net
        myNet->removeGLObjectFromGrid(this);
        // reset myMovingGeometryBoundary
        myMovingGeometryBoundary.reset();
        // add object into grid again (using the new centering boundary)
        myNet->addGLObjectIntoGrid(this);
    }
}


int
GNELane::getLaneShapeVertexIndex(Position pos, const bool snapToGrid) const {
    // get shape
    const PositionVector& shape = myParentEdge->getNBEdge()->getLaneShape(myIndex);
    // check if position has to be snapped to grid
    if (snapToGrid) {
        pos = myNet->getViewNet()->snapToActiveGrid(pos);
    }
    const double offset = shape.nearest_offset_to_point2D(pos, true);
    if (offset == GeomHelper::INVALID_OFFSET) {
        return -1;
    }
    Position newPos = shape.positionAtOffset2D(offset);
    // first check if vertex already exists in the inner geometry
    for (int i = 0; i < (int)shape.size(); i++) {
        if (shape[i].distanceTo2D(newPos) < myNet->getViewNet()->getVisualisationSettings().neteditSizeSettings.edgeGeometryPointRadius) {
            // index refers to inner geometry
            if (i == 0 || i == (int)(shape.size() - 1)) {
                return -1;
            }
            return i;
        }
    }
    return -1;
}


void
GNELane::moveLaneShape(const Position& offset) {
    // first obtain a copy of shapeBeforeMoving
    PositionVector newShape = getShapeBeforeMoving();
    if (moveEntireShape()) {
        // move entire shape
        newShape.add(offset);
    } else {
        int geometryPointIndex = getGeometryPointIndex();
        // if geometryPoint is -1, then we have to create a new geometry point
        if (geometryPointIndex == -1) {
            geometryPointIndex = newShape.insertAtClosest(getPosOverShapeBeforeMoving(), true);
        }
        // get last index
        const int lastIndex = (int)newShape.size() - 1;
        // check if we have to move first and last postion
        if ((newShape.size() > 2) && (newShape.front() == newShape.back()) &&
                ((geometryPointIndex == 0) || (geometryPointIndex == lastIndex))) {
            // move first and last position in newShape
            newShape[0].add(offset);
            newShape[lastIndex] = newShape[0];
        } else {
            // move geometry point within newShape
            newShape[geometryPointIndex].add(offset);
        }
    }
    // set new shape
    myParentEdge->getNBEdge()->setLaneShape(myIndex, newShape);
    // update geometry
    updateGeometry();
}


void
GNELane::commitLaneShapeChange(GNEUndoList* undoList) {
    // get visualisation settings
    auto& s = myNet->getViewNet()->getVisualisationSettings();
    // restore original shape into shapeToCommit
    PositionVector shapeToCommit = myParentEdge->getNBEdge()->getLaneShape(myIndex);
    // get geometryPoint radius
    const double geometryPointRadius = s.neteditSizeSettings.edgeGeometryPointRadius * s.polySize.getExaggeration(s, this);
    // remove double points
    shapeToCommit.removeDoublePoints(geometryPointRadius);
    // check if we have to merge start and end points
    if ((shapeToCommit.front() != shapeToCommit.back()) && (shapeToCommit.front().distanceTo2D(shapeToCommit.back()) < geometryPointRadius)) {
        shapeToCommit[0] = shapeToCommit.back();
    }
    // update geometry
    updateGeometry();
    // restore old geometry to allow change attribute (And restore shape if during movement a new point was created
    myParentEdge->getNBEdge()->setLaneShape(myIndex, getShapeBeforeMoving());
    // finish geometry moving
    endLaneShapeGeometryMoving();
    // commit new shape
    undoList->p_begin("moving " + toString(SUMO_ATTR_CUSTOMSHAPE) + " of " + getTagStr());
    undoList->p_add(new GNEChange_Attribute(this, SUMO_ATTR_CUSTOMSHAPE, toString(shapeToCommit)));
    undoList->p_end();
}


void
GNELane::drawLinkNo(const GUIVisualizationSettings& s) const {
    // first check that drawLinkJunctionIndex must be drawn
    if (s.drawLinkJunctionIndex.show) {
        // get connections
        const std::vector<NBEdge::Connection>& cons = myParentEdge->getNBEdge()->getConnectionsFromLane(myIndex);
        // get number of links
        const int noLinks = (int)cons.size();
        // only continue if there is links
        if (noLinks > 0) {
            // push link matrix
            glPushMatrix();
            // move front
            glTranslated(0, 0, GLO_TEXTNAME);
            // calculate width
            const double width = myParentEdge->getNBEdge()->getLaneWidth(myIndex) / (double) noLinks;
            // get X1
            double x1 = myParentEdge->getNBEdge()->getLaneWidth(myIndex) / 2;
            // iterate over links
            for (int i = noLinks; --i >= 0;) {
                // calculate x2
                const double x2 = x1 - (double)(width / 2.);
                // get link index
                const int linkIndex = myParentEdge->getNBEdge()->getToNode()->getConnectionIndex(myParentEdge->getNBEdge(),
                                      cons[s.lefthand ? noLinks - 1 - i : i]);
                // draw link index
                GLHelper::drawTextAtEnd(toString(linkIndex), myLaneGeometry.getShape(), x2, s.drawLinkJunctionIndex, s.scale);
                // update x1
                x1 -= width;
            }
            // pop link matrix
            glPopMatrix();
        }
    }
}


void
GNELane::drawTLSLinkNo(const GUIVisualizationSettings& s) const {
    // first check that drawLinkTLIndex must be drawn
    if (s.drawLinkTLIndex.show) {
        // get connections
        const std::vector<NBEdge::Connection>& cons = myParentEdge->getNBEdge()->getConnectionsFromLane(myIndex);
        // get numer of links
        const int noLinks = (int)cons.size();
        // only continue if there is lnks
        if (noLinks > 0) {
            // push link matrix
            glPushMatrix();
            // move t front
            glTranslated(0, 0, GLO_TEXTNAME);
            // calculate width
            const double w = myParentEdge->getNBEdge()->getLaneWidth(myIndex) / (double) noLinks;
            // calculate x1
            double x1 = myParentEdge->getNBEdge()->getLaneWidth(myIndex) / 2;
            // iterate over links
            for (int i = noLinks; --i >= 0;) {
                // calculate x2
                const double x2 = x1 - (double)(w / 2.);
                // get link number
                const int linkNo = cons[s.lefthand ? noLinks - 1 - i : i].tlLinkIndex;
                // draw link number
                GLHelper::drawTextAtEnd(toString(linkNo), myLaneGeometry.getShape(), x2, s.drawLinkTLIndex, s.scale);
                // update x1
                x1 -= w;
            }
            // pop link matrix
            glPopMatrix();
        }
    }
}


void
GNELane::drawLinkRules(const GUIVisualizationSettings& /*s*/) const {
    // currently unused
}


void
GNELane::drawArrows(const GUIVisualizationSettings& s) const {
    if (s.showLinkDecals && myParentEdge->getParentJunctions().back()->isLogicValid() && s.scale > 3) {
        // calculate begin, end and rotation
        const Position& begin = myLaneGeometry.getShape()[-2];
        const Position& end = myLaneGeometry.getShape().back();
        const double rot = GNEGeometry::calculateRotation(begin, end);
        // push arrow matrix
        glPushMatrix();
        // move front (note: must draw on top of junction shape?
        glTranslated(0, 0, 0.1);
        // change color to white
        GLHelper::setColor(RGBColor::WHITE);
        // move to end
        glTranslated(end.x(), end.y(), 0);
        // rotate
        glRotated(rot, 0, 0, 1);
        // get destiny node
        const NBNode* dest = myParentEdge->getNBEdge()->myTo;
        // draw all links iterating over connections
        for (const auto& connection : myParentEdge->getNBEdge()->myConnections) {
            if (connection.fromLane == myIndex) {
                // get link direction
                LinkDirection dir = dest->getDirection(myParentEdge->getNBEdge(), connection.toEdge, s.lefthand);
                // draw depending of link direction
                switch (dir) {
                    case LinkDirection::STRAIGHT:
                        GLHelper::drawBoxLine(Position(0, 4), 0, 2, .05);
                        GLHelper::drawTriangleAtEnd(Position(0, 4), Position(0, 1), (double) 1, (double) .25);
                        break;
                    case LinkDirection::LEFT:
                        GLHelper::drawBoxLine(Position(0, 4), 0, 1.5, .05);
                        GLHelper::drawBoxLine(Position(0, 2.5), 90, 1, .05);
                        GLHelper::drawTriangleAtEnd(Position(0, 2.5), Position(1.5, 2.5), (double) 1, (double) .25);
                        break;
                    case LinkDirection::RIGHT:
                        GLHelper::drawBoxLine(Position(0, 4), 0, 1.5, .05);
                        GLHelper::drawBoxLine(Position(0, 2.5), -90, 1, .05);
                        GLHelper::drawTriangleAtEnd(Position(0, 2.5), Position(-1.5, 2.5), (double) 1, (double) .25);
                        break;
                    case LinkDirection::TURN:
                        GLHelper::drawBoxLine(Position(0, 4), 0, 1.5, .05);
                        GLHelper::drawBoxLine(Position(0, 2.5), 90, .5, .05);
                        GLHelper::drawBoxLine(Position(0.5, 2.5), 180, 1, .05);
                        GLHelper::drawTriangleAtEnd(Position(0.5, 2.5), Position(0.5, 4), (double) 1, (double) .25);
                        break;
                    case LinkDirection::TURN_LEFTHAND:
                        GLHelper::drawBoxLine(Position(0, 4), 0, 1.5, .05);
                        GLHelper::drawBoxLine(Position(0, 2.5), -90, 1, .05);
                        GLHelper::drawBoxLine(Position(-0.5, 2.5), -180, 1, .05);
                        GLHelper::drawTriangleAtEnd(Position(-0.5, 2.5), Position(-0.5, 4), (double) 1, (double) .25);
                        break;
                    case LinkDirection::PARTLEFT:
                        GLHelper::drawBoxLine(Position(0, 4), 0, 1.5, .05);
                        GLHelper::drawBoxLine(Position(0, 2.5), 45, .7, .05);
                        GLHelper::drawTriangleAtEnd(Position(0, 2.5), Position(1.2, 1.3), (double) 1, (double) .25);
                        break;
                    case LinkDirection::PARTRIGHT:
                        GLHelper::drawBoxLine(Position(0, 4), 0, 1.5, .05);
                        GLHelper::drawBoxLine(Position(0, 2.5), -45, .7, .05);
                        GLHelper::drawTriangleAtEnd(Position(0, 2.5), Position(-1.2, 1.3), (double) 1, (double) .25);
                        break;
                    case LinkDirection::NODIR:
                        GLHelper::drawBoxLine(Position(1, 5.8), 245, 2, .05);
                        GLHelper::drawBoxLine(Position(-1, 5.8), 115, 2, .05);
                        glTranslated(0, 5, 0);
                        GLHelper::drawOutlineCircle(0.9, 0.8, 32);
                        glTranslated(0, -5, 0);
                        break;
                }
            }
        }
        // pop arrow matrix
        glPopMatrix();
    }
}


void
GNELane::drawLane2LaneConnections() const {
    glPushMatrix();
    glTranslated(0, 0, 0.1); // must draw on top of junction shape
    std::vector<NBEdge::Connection> connections = myParentEdge->getNBEdge()->getConnectionsFromLane(myIndex);
    NBNode* node = myParentEdge->getNBEdge()->getToNode();
    const Position& startPos = myLaneGeometry.getShape()[-1];
    for (auto it : connections) {
        const LinkState state = node->getLinkState(myParentEdge->getNBEdge(), it.toEdge, it.fromLane, it.toLane, it.mayDefinitelyPass, it.tlID);
        switch (state) {
            case LINKSTATE_TL_OFF_NOSIGNAL:
                glColor3d(1, 1, 0);
                break;
            case LINKSTATE_TL_OFF_BLINKING:
                glColor3d(0, 1, 1);
                break;
            case LINKSTATE_MAJOR:
                glColor3d(1, 1, 1);
                break;
            case LINKSTATE_MINOR:
                glColor3d(.4, .4, .4);
                break;
            case LINKSTATE_STOP:
                glColor3d(.7, .4, .4);
                break;
            case LINKSTATE_EQUAL:
                glColor3d(.7, .7, .7);
                break;
            case LINKSTATE_ALLWAY_STOP:
                glColor3d(.7, .7, 1);
                break;
            case LINKSTATE_ZIPPER:
                glColor3d(.75, .5, 0.25);
                break;
            default:
                throw ProcessError("Unexpected LinkState '" + toString(state) + "'");
        }
        const Position& endPos = it.toEdge->getLaneShape(it.toLane)[0];
        glBegin(GL_LINES);
        glVertex2d(startPos.x(), startPos.y());
        glVertex2d(endPos.x(), endPos.y());
        glEnd();
        GLHelper::drawTriangleAtEnd(startPos, endPos, (double) 1.5, (double) .2);
    }
    glPopMatrix();
}


void
GNELane::drawGL(const GUIVisualizationSettings& s) const {
    // get lane drawing constants
    LaneDrawingConstants laneDrawingConstants(s, this);
    // get lane color
    const RGBColor color = setLaneColor(s);
    // get flag for draw lane as railwy
    const bool drawRailway = drawAsRailway(s);
    // we draw the lanes with reduced width so that the lane markings below are visible (this avoids artifacts at geometry corners without having to)
    const bool spreadSuperposed = s.spreadSuperposed && drawRailway && myParentEdge->getNBEdge()->isBidiRail();
    // Push edge parent name
    glPushName(myParentEdge->getGlID());
    // Push lane name
    glPushName(getGlID());
    // Push layer matrix
    glPushMatrix();
    // translate to front (note: Special case)
    if (myNet->getViewNet()->getFrontAttributeCarrier() == myParentEdge) {
        glTranslated(0, 0, GLO_DOTTEDCONTOUR_FRONT);
    } else {
        myNet->getViewNet()->drawTranslateFrontAttributeCarrier(this, GLO_LANE);
    }
    // recognize full transparency and simply don't draw
    if ((color.alpha() == 0) || ((s.scale * laneDrawingConstants.exaggeration) < s.laneMinSize)) {
        // Pop draw matrix 1
        glPopMatrix();
        // Pop Lane Name
        glPopName();
    } else {
        if ((s.scale * laneDrawingConstants.exaggeration) < 1.) {
            // draw lane as line, depending of myShapeColors
            if (myShapeColors.size() > 0) {
                GLHelper::drawLine(myLaneGeometry.getShape(), myShapeColors);
            } else {
                GLHelper::drawLine(myLaneGeometry.getShape());
            }
        } else {
            // Check if lane has to be draw as railway and if isn't being drawn for selecting
            if (drawRailway && (!s.drawForRectangleSelection || spreadSuperposed)) {
                // draw as railway
                drawLaneAsRailway(s, laneDrawingConstants);
            } else {
                // draw as box lines
                GNEGeometry::drawLaneGeometry(myNet->getViewNet(), myLaneGeometry.getShape(), myLaneGeometry.getShapeRotations(), myLaneGeometry.getShapeLengths(), myShapeColors, laneDrawingConstants.halfWidth);
            }
            if (laneDrawingConstants.halfWidth != laneDrawingConstants.halfWidth2 && !spreadSuperposed) {
                // Push matrix
                glPushMatrix();
                // move back
                glTranslated(0, 0, -0.1);
                // set selected edge color
                GLHelper::setColor(s.colorSettings.selectedEdgeColor);
                // draw again to show the selected edge
                GNEGeometry::drawLaneGeometry(myNet->getViewNet(), myLaneGeometry.getShape(), myLaneGeometry.getShapeRotations(), myLaneGeometry.getShapeLengths(), {}, laneDrawingConstants.halfWidth2);
                // Pop matrix
                glPopMatrix();
            }
            // only draw details depending of the scale and if isn't being drawn for selecting
            if ((s.scale >= 10) && !s.drawForRectangleSelection && !s.drawForPositionSelection) {
                // draw markings
                drawMarkings(s, laneDrawingConstants.exaggeration, drawRailway);
                // draw arrows
                drawArrows(s);
                // Draw direction indicators
                drawDirectionIndicators(s, laneDrawingConstants.exaggeration, drawRailway, spreadSuperposed);
            }
            // draw lane textures
            drawTextures(s, laneDrawingConstants);
            // draw start end shape points
            drawStartEndShapePoints(s);
            // draw edge geometry points
            myParentEdge->drawEdgeGeometryPoints(s, this);
        }
        // Pop layer matrix
        glPopMatrix();
        // Pop lane Name
        glPopName();
        // Pop edge Name
        glPopName();
        // only draw links number depending of the scale and if isn't being drawn for selecting
        if ((s.scale >= 10) && !s.drawForRectangleSelection && !s.drawForPositionSelection) {
            // draw link number
            drawLinkNo(s);
            // draw TLS link number
            drawTLSLinkNo(s);
        }
        // check if dotted contours has to be drawn
        if (!drawRailway) {
<<<<<<< HEAD
            if (s.drawDottedContour() || (myNet->getViewNet()->getInspectedAttributeCarrier() == this) ||
                    ((myNet->getViewNet()->getInspectedAttributeCarrier() == myParentEdge) && (myParentEdge->getLanes().size() == 1))) {
                GNEGeometry::drawDottedContourLane(GNEGeometry::DottedContourType::INSPECT, s, myDottedLaneGeometry, laneDrawingConstants.halfWidth, true, true);
=======
            if (s.drawDottedContour() || myNet->getViewNet()->isAttributeCarrierInspected(this) ||
                    (myNet->getViewNet()->isAttributeCarrierInspected(myParentEdge) && (myParentEdge->getLanes().size() == 1))) {
                GNEGeometry::drawDottedContourLane(true, s, myDottedLaneGeometry, laneDrawingConstants.halfWidth, true, true);
>>>>>>> 1261b585
            }
            if (s.drawDottedContour() || (myNet->getViewNet()->getFrontAttributeCarrier() == this) ||
                    ((myNet->getViewNet()->getFrontAttributeCarrier() == myParentEdge) && (myParentEdge->getLanes().size() == 1))) {
                GNEGeometry::drawDottedContourLane(GNEGeometry::DottedContourType::FRONT, s, myDottedLaneGeometry, laneDrawingConstants.halfWidth, true, true);
            }
        }
        // draw children
        drawChildren(s);
        // draw path additional elements
        drawPathAdditionalElements(s);
        // draw path demand elements
        drawPathDemandElements(s);
        // draw path generic dataelements
        drawPathGenericDataElements(s);
    }
}


void
GNELane::drawChildren(const GUIVisualizationSettings& s) const {
    // draw child shapes
    for (const auto& POILane : getChildShapes()) {
        POILane->drawGL(s);
    }
    // draw child additional
    for (const auto& additional : getChildAdditionals()) {
        if (!additional->getTagProperty().isPlacedInRTree()) {
            // check that ParkingAreas aren't draw two times
            additional->drawGL(s);
        }
    }
    // draw child demand elements
    for (const auto& demandElement : getChildDemandElements()) {
        if (!demandElement->getTagProperty().isPlacedInRTree()) {
            demandElement->drawGL(s);
        }
    }
}


void
GNELane::drawPathAdditionalElements(const GUIVisualizationSettings& s) const {
    // draw child path additionals
    for (const auto& tag : myPathAdditionalElements) {
        for (const GNEAdditional* element : tag.second) {
            element->drawLanePathChildren(s, this, 0);
        }
    }
}


void
GNELane::drawPathDemandElements(const GUIVisualizationSettings& s) const {
    // draw child path demand elements
    for (const auto& tag : myPathDemandElements) {
        for (const GNEDemandElement* const element : tag.second) {
            element->drawLanePathChildren(s, this, 0);
        }
    }
}


void
GNELane::drawPathGenericDataElements(const GUIVisualizationSettings& s) const {
    // draw child path generic datas
    for (const auto& tag : myPathGenericDatas) {
        for (const GNEGenericData* element : tag.second) {
            element->drawLanePathChildren(s, this, 0);
        }
    }
}


void
GNELane::drawMarkings(const GUIVisualizationSettings& s, const double exaggeration, const bool drawRailway) const {
    if (s.laneShowBorders && (exaggeration == 1) && !drawRailway) {
        // get half lane width
        const double myHalfLaneWidth = myParentEdge->getNBEdge()->getLaneWidth(myIndex) / 2;
        const int lefthand = s.lefthand ? -1 : 1;
        // push matrix
        glPushMatrix();
        // move top
        glTranslated(0, 0, 0.1);
        // optionally draw inverse markings
        if (myIndex > 0 && (myParentEdge->getNBEdge()->getPermissions(myIndex - 1) & myParentEdge->getNBEdge()->getPermissions(myIndex)) != 0) {
            // calculate marking witdhs
            const double markinWidthA = (myHalfLaneWidth + SUMO_const_laneMarkWidth) * exaggeration * lefthand;
            const double markinWidthB = (myHalfLaneWidth - SUMO_const_laneMarkWidth) * exaggeration * lefthand;
            // iterate over lane shape
            for (int i = 0; i < (int) myLaneGeometry.getShape().size() - 1; ++i) {
                // push matrix
                glPushMatrix();
                // move to gemetry point
                glTranslated(myLaneGeometry.getShape()[i].x(), myLaneGeometry.getShape()[i].y(), 0.1);
                // rotate
                glRotated(myLaneGeometry.getShapeRotations()[i], 0, 0, 1);
                // calculate subLengths
                for (double subLengths = 0; subLengths < myLaneGeometry.getShapeLengths()[i]; subLengths += 6) {
                    // calculate lenght
                    const double length = MIN2((double)3, myLaneGeometry.getShapeLengths()[i] - subLengths);
                    // draw rectangle
                    glBegin(GL_QUADS);
                    glVertex2d(-markinWidthA, -subLengths);
                    glVertex2d(-markinWidthA, -subLengths - length);
                    glVertex2d(-markinWidthB, -subLengths - length);
                    glVertex2d(-markinWidthB, -subLengths);
                    glEnd();
                }
                // pop matrix
                glPopMatrix();
            }
        }
        // pop matrix
        glPopMatrix();
        // push background matrix
        glPushMatrix();
        // move back
        glTranslated(0, 0, -0.1);
        // draw white boundings and white markings
        GLHelper::setColor(RGBColor::WHITE);
        // draw geometry
        GNEGeometry::drawGeometry(myNet->getViewNet(), myLaneGeometry, (myHalfLaneWidth + SUMO_const_laneMarkWidth) * exaggeration);
        // pop background matrix
        glPopMatrix();
    }
}


GUIGLObjectPopupMenu*
GNELane::getPopUpMenu(GUIMainWindow& app, GUISUMOAbstractView& parent) {
    // first obtain edit mode (needed because certain Commands depend of current edit mode)
    const NetworkEditMode editMode = myNet->getViewNet()->getEditModes().networkEditMode;
    GUIGLObjectPopupMenu* ret = new GUIGLObjectPopupMenu(app, parent, *this);
    buildPopupHeader(ret, app);
    buildCenterPopupEntry(ret);
    // build copy names entry
    if (editMode != NetworkEditMode::NETWORK_TLS) {
        new FXMenuCommand(ret, "Copy parent edge name to clipboard", nullptr, ret, MID_COPY_EDGE_NAME);
        buildNameCopyPopupEntry(ret);
    }
    // build selection
    myNet->getViewNet()->buildSelectionACPopupEntry(ret, this);
    if (editMode != NetworkEditMode::NETWORK_TLS) {
        // build show parameters menu
        buildShowParamsPopupEntry(ret);
        // build position copy entry
        buildPositionCopyEntry(ret, false);
    }
    // check if we're in supermode network
    if (myNet->getViewNet()->getEditModes().isCurrentSupermodeNetwork()) {
        if (editMode != NetworkEditMode::NETWORK_CONNECT && editMode != NetworkEditMode::NETWORK_TLS && editMode != NetworkEditMode::NETWORK_CREATE_EDGE) {
            // build edge oeprations
            buildEdgeOperations(parent, ret);
            // build lane operations
            buildLaneOperations(parent, ret);
            // add separator
            new FXMenuSeparator(ret);
            // build rechable operations
            buildRechableOperations(parent, ret);
        } else if (editMode == NetworkEditMode::NETWORK_TLS) {
            if (myNet->getViewNet()->getViewParent()->getTLSEditorFrame()->controlsEdge(myParentEdge)) {
                new FXMenuCommand(ret, "Select state for all links from this edge:", nullptr, nullptr, 0);
                const std::vector<std::string> names = GNEInternalLane::LinkStateNames.getStrings();
                for (auto it : names) {
                    FXuint state = GNEInternalLane::LinkStateNames.get(it);
                    FXMenuRadio* mc = new FXMenuRadio(ret, it.c_str(), this, FXDataTarget::ID_OPTION + state);
                    mc->setSelBackColor(MFXUtils::getFXColor(GNEInternalLane::colorForLinksState(state)));
                    mc->setBackColor(MFXUtils::getFXColor(GNEInternalLane::colorForLinksState(state)));
                }
            }
        } else {
            FXMenuCommand* mc = new FXMenuCommand(ret, "Additional options available in 'Inspect Mode'", nullptr, nullptr, 0);
            mc->handle(&parent, FXSEL(SEL_COMMAND, FXWindow::ID_DISABLE), nullptr);
        }
        // build shape positions menu
        if (editMode != NetworkEditMode::NETWORK_TLS) {
            new FXMenuSeparator(ret);
            const double pos = myLaneGeometry.getShape().nearest_offset_to_point2D(parent.getPositionInformation());
            const double height = myLaneGeometry.getShape().positionAtOffset2D(myLaneGeometry.getShape().nearest_offset_to_point2D(parent.getPositionInformation())).z();
            new FXMenuCommand(ret, ("Shape pos: " + toString(pos)).c_str(), nullptr, nullptr, 0);
            new FXMenuCommand(ret, ("Length pos: " + toString(pos * getLaneParametricLength() / getLaneShapeLength())).c_str(), nullptr, nullptr, 0);
            new FXMenuCommand(ret, ("Height: " + toString(height)).c_str(), nullptr, nullptr, 0);
        }
    }
    return ret;
}


Boundary
GNELane::getCenteringBoundary() const {
    if (myParentEdge->getNBEdge()->getLaneStruct(myIndex).customShape.size() == 0) {
        return myParentEdge->getNBEdge()->getLaneStruct(myIndex).shape.getBoxBoundary();
    } else {
        return myParentEdge->getNBEdge()->getLaneStruct(myIndex).customShape.getBoxBoundary();
    }
}


int
GNELane::getIndex() const {
    return myIndex;
}

void
GNELane::setIndex(int index) {
    myIndex = index;
    setMicrosimID(myParentEdge->getNBEdge()->getLaneID(index));
}


double
GNELane::getSpeed() const {
    return myParentEdge->getNBEdge()->getLaneSpeed(myIndex);
}


double
GNELane::getLaneParametricLength() const  {
    double laneParametricLength = myParentEdge->getNBEdge()->getLoadedLength();
    if (laneParametricLength > 0) {
        return laneParametricLength;
    } else {
        throw ProcessError("Lane Parametric Length cannot be never 0");
    }
}


double
GNELane::getLaneShapeLength() const {
    return myLaneGeometry.getShape().length();
}


bool
GNELane::isRestricted(SUMOVehicleClass vclass) const {
    return myParentEdge->getNBEdge()->getPermissions(myIndex) == vclass;
}


const GNEGeometry::Lane2laneConnection&
GNELane::getLane2laneConnections() const {
    return myLane2laneConnections;
}


std::string
GNELane::getAttribute(SumoXMLAttr key) const {
    const NBEdge* edge = myParentEdge->getNBEdge();
    switch (key) {
        case SUMO_ATTR_ID:
            return getID();
        case SUMO_ATTR_SPEED:
            return toString(edge->getLaneSpeed(myIndex));
        case SUMO_ATTR_ALLOW:
            return getVehicleClassNames(edge->getPermissions(myIndex));
        case SUMO_ATTR_DISALLOW:
            return getVehicleClassNames(invertPermissions(edge->getPermissions(myIndex)));
        case SUMO_ATTR_WIDTH:
            return toString(edge->getLaneStruct(myIndex).width);
        case SUMO_ATTR_ENDOFFSET:
            return toString(edge->getLaneStruct(myIndex).endOffset);
        case SUMO_ATTR_ACCELERATION:
            return toString(edge->getLaneStruct(myIndex).accelRamp);
        case SUMO_ATTR_CUSTOMSHAPE:
            return toString(edge->getLaneStruct(myIndex).customShape);
        case SUMO_ATTR_INDEX:
            return toString(myIndex);
        case GNE_ATTR_PARENT:
            return myParentEdge->getID();
        case GNE_ATTR_SELECTED:
            return toString(isAttributeCarrierSelected());
        case GNE_ATTR_PARAMETERS:
            return myParentEdge->getNBEdge()->getLaneStruct(myIndex).getParametersStr();
        default:
            throw InvalidArgument(getTagStr() + " doesn't have an attribute of type '" + toString(key) + "'");
    }
}

std::string
GNELane::getAttributeForSelection(SumoXMLAttr key) const {
    std::string result = getAttribute(key);
    if ((key == SUMO_ATTR_ALLOW || key == SUMO_ATTR_DISALLOW) && result.find("all") != std::string::npos) {
        result += " " + getVehicleClassNames(SVCAll, true);
    }
    return result;
}


void
GNELane::setAttribute(SumoXMLAttr key, const std::string& value, GNEUndoList* undoList) {
    switch (key) {
        case SUMO_ATTR_ID:
            throw InvalidArgument("Modifying attribute '" + toString(key) + "' of " + getTagStr() + " isn't allowed");
        case SUMO_ATTR_SPEED:
        case SUMO_ATTR_ALLOW:
        case SUMO_ATTR_DISALLOW:
        case SUMO_ATTR_WIDTH:
        case SUMO_ATTR_ENDOFFSET:
        case SUMO_ATTR_ACCELERATION:
        case SUMO_ATTR_CUSTOMSHAPE:
        case SUMO_ATTR_INDEX:
        case GNE_ATTR_SELECTED:
        case GNE_ATTR_PARAMETERS:
            // no special handling
            undoList->p_add(new GNEChange_Attribute(this, key, value));
            break;
        default:
            throw InvalidArgument(getTagStr() + " doesn't have an attribute of type '" + toString(key) + "'");
    }
}


bool
GNELane::isValid(SumoXMLAttr key, const std::string& value) {
    switch (key) {
        case SUMO_ATTR_ID:
        case SUMO_ATTR_INDEX:
            return false;
        case SUMO_ATTR_SPEED:
            return canParse<double>(value);
        case SUMO_ATTR_ALLOW:
        case SUMO_ATTR_DISALLOW:
            return canParseVehicleClasses(value);
        case SUMO_ATTR_WIDTH:
            return canParse<double>(value) && ((parse<double>(value) > 0) || (parse<double>(value) == NBEdge::UNSPECIFIED_WIDTH));
        case SUMO_ATTR_ENDOFFSET:
            return canParse<double>(value) && (parse<double>(value) >= 0);
        case SUMO_ATTR_ACCELERATION:
            return canParse<bool>(value);
        case SUMO_ATTR_CUSTOMSHAPE: {
            // A lane shape can either be empty or have more than 1 element
            if (value.empty()) {
                return true;
            } else if (canParse<PositionVector>(value)) {
                return parse<PositionVector>(value).size() > 1;
            }
            return false;
        }
        case GNE_ATTR_SELECTED:
            return canParse<bool>(value);
        case GNE_ATTR_PARAMETERS:
            return Parameterised::areParametersValid(value);
        default:
            throw InvalidArgument(getTagStr() + " doesn't have an attribute of type '" + toString(key) + "'");
    }
}


bool
GNELane::isAttributeEnabled(SumoXMLAttr key) const {
    switch (key) {
        case SUMO_ATTR_ID:
        case SUMO_ATTR_INDEX:
            return false;
        default:
            return true;
    }
}


void
GNELane::addPathAdditionalElement(GNEAdditional* additionalElement) {
    // get tag
    SumoXMLTag tag = additionalElement->getTagProperty().getTag();
    // avoid insert duplicated path element childs
    if (std::find(myPathAdditionalElements[tag].begin(), myPathAdditionalElements[tag].end(), additionalElement) == myPathAdditionalElements[tag].end()) {
        myPathAdditionalElements[tag].push_back(additionalElement);
    }
}


void
GNELane::removePathAdditionalElement(GNEAdditional* additionalElement) {
    // get tag
    SumoXMLTag tag = additionalElement->getTagProperty().getTag();
    // search and remove pathElementChild
    auto it = std::find(myPathAdditionalElements[tag].begin(), myPathAdditionalElements[tag].end(), additionalElement);
    if (it != myPathAdditionalElements[tag].end()) {
        myPathAdditionalElements[tag].erase(it);
    }
}


void
GNELane::addPathDemandElement(GNEDemandElement* demandElement) {
    // get tag
    SumoXMLTag tag = demandElement->getTagProperty().getTag();
    // avoid insert duplicated path element childs
    if (std::find(myPathDemandElements[tag].begin(), myPathDemandElements[tag].end(), demandElement) == myPathDemandElements[tag].end()) {
        myPathDemandElements[tag].push_back(demandElement);
    }
}


void
GNELane::removePathDemandElement(GNEDemandElement* demandElement) {
    // get tag
    SumoXMLTag tag = demandElement->getTagProperty().getTag();
    // search and remove pathElementChild
    auto it = std::find(myPathDemandElements[tag].begin(), myPathDemandElements[tag].end(), demandElement);
    if (it != myPathDemandElements[tag].end()) {
        myPathDemandElements[tag].erase(it);
    }
}


void
GNELane::addPathGenericData(GNEGenericData* genericData) {
    // get tag
    SumoXMLTag tag = genericData->getTagProperty().getTag();
    // avoid insert duplicated path element childs
    if (std::find(myPathGenericDatas[tag].begin(), myPathGenericDatas[tag].end(), genericData) == myPathGenericDatas[tag].end()) {
        myPathGenericDatas[tag].push_back(genericData);
    }
}


void
GNELane::removePathGenericData(GNEGenericData* genericData) {
    // get tag
    SumoXMLTag tag = genericData->getTagProperty().getTag();
    // search and remove pathElementChild
    auto it = std::find(myPathGenericDatas[tag].begin(), myPathGenericDatas[tag].end(), genericData);
    if (it != myPathGenericDatas[tag].end()) {
        myPathGenericDatas[tag].erase(it);
    }
}


void
GNELane::invalidatePathElements() {
    // make a copy of myPathAdditionalElements
    auto copyOfPathAdditionalElements = myPathAdditionalElements;
    for (const auto& tag : copyOfPathAdditionalElements) {
        for (const auto& additionalElement : tag.second) {
            // note: currently additional elements don't use compute/invalidate paths
            additionalElement->updateGeometry();
        }
    }
    // make a copy of myPathDemandElements
    auto copyOfPathDemandElements = myPathDemandElements;
    for (const auto& tag : copyOfPathDemandElements) {
        for (const auto& demandElement : tag.second) {
            demandElement->invalidatePath();
        }
    }
    // make a copy of myPathGenericDatas
    auto copyOfPathGenericDatas = myPathGenericDatas;
    for (const auto& tag : copyOfPathGenericDatas) {
        for (const auto& genericData : tag.second) {
            // note: currently generic datas don't use compute/invalidate paths
            genericData->updateGeometry();
        }
    }
}


void
GNELane::setSpecialColor(const RGBColor* color, double colorValue) {
    mySpecialColor = color;
    mySpecialColorValue = colorValue;
}

// ===========================================================================
// private
// ===========================================================================

void
GNELane::setAttribute(SumoXMLAttr key, const std::string& value) {
    NBEdge* edge = myParentEdge->getNBEdge();
    switch (key) {
        case SUMO_ATTR_ID:
        case SUMO_ATTR_INDEX:
            throw InvalidArgument("Modifying attribute '" + toString(key) + "' of " + getTagStr() + " isn't allowed");
        case SUMO_ATTR_SPEED:
            edge->setSpeed(myIndex, parse<double>(value));
            break;
        case SUMO_ATTR_ALLOW:
            edge->setPermissions(parseVehicleClasses(value), myIndex);
            break;
        case SUMO_ATTR_DISALLOW:
            edge->setPermissions(invertPermissions(parseVehicleClasses(value)), myIndex);
            break;
        case SUMO_ATTR_WIDTH:
            edge->setLaneWidth(myIndex, parse<double>(value));
            break;
        case SUMO_ATTR_ENDOFFSET:
            edge->setEndOffset(myIndex, parse<double>(value));
            break;
        case SUMO_ATTR_ACCELERATION:
            edge->setAcceleration(myIndex, parse<bool>(value));
            break;
        case SUMO_ATTR_CUSTOMSHAPE: {
            // first remove parent edge from net
            myNet->removeGLObjectFromGrid(myParentEdge);
            // set new shape
            edge->setLaneShape(myIndex, parse<PositionVector>(value));
            // add parent edge into net again
            myNet->addGLObjectIntoGrid(myParentEdge);
            break;
        }
        case GNE_ATTR_SELECTED:
            if (parse<bool>(value)) {
                selectAttributeCarrier();
            } else {
                unselectAttributeCarrier();
            }
            break;
        case GNE_ATTR_PARAMETERS:
            myParentEdge->getNBEdge()->getLaneStruct(myIndex).setParametersStr(value);
            break;
        default:
            throw InvalidArgument(getTagStr() + " doesn't have an attribute of type '" + toString(key) + "'");
    }
}


RGBColor
GNELane::setLaneColor(const GUIVisualizationSettings& s) const {
    // get inspected attribute carriers
    const auto & inspectedACs = myNet->getViewNet()->getInspectedAttributeCarriers();
    // declare a RGBColor variable
    RGBColor color;
    // get inspected AC
    const GNEAttributeCarrier* inspectedAC = inspectedACs.size() > 0? inspectedACs.front() : nullptr;
    // we need to draw lanes with a special color if we're inspecting a Trip or Flow and this lane belongs to a via's edge.
    if (inspectedAC && (inspectedAC->isAttributeCarrierSelected() == false) &&
            ((inspectedAC->getTagProperty().getTag() == SUMO_TAG_TRIP) || (inspectedAC->getTagProperty().getTag() == SUMO_TAG_FLOW))) {
        // obtain attribute "via"
        std::vector<std::string> viaEdges = parse<std::vector<std::string> >(inspectedAC->getAttribute(SUMO_ATTR_VIA));
        // iterate over viaEdges
        for (const auto& edge : viaEdges) {
            // check if parent edge is in the via edges
            if (myParentEdge->getID() == edge) {
                // set green color in GLHelper and return it
                color = RGBColor::GREEN;
            }
        }
    }
    if (mySpecialColor != nullptr) {
        // If special color is enabled, set it
        color = *mySpecialColor;
    } else if (drawUsingSelectColor() && s.laneColorer.getActive() != 1) {
        // override with special colors (unless the color scheme is based on selection)
        color = s.colorSettings.selectedLaneColor;
    } else if (myParentEdge->drawUsingSelectColor() && s.laneColorer.getActive() != 1) {
        // override with special colors (unless the color scheme is based on selection)
        color = s.colorSettings.selectedEdgeColor;
    } else {
        // Get normal lane color
        const GUIColorer& c = s.laneColorer;
        if (!setFunctionalColor(c.getActive(), color) && !setMultiColor(s, c, color)) {
            color = c.getScheme().getColor(getColorValue(s, c.getActive()));
        }
    }
    // special color for conflicted candidate edges
    if (myParentEdge->isConflictedCandidate()) {
        // extra check for route frame
        if (myNet->getViewNet()->getViewParent()->getRouteFrame()->getPathCreator()->drawCandidateEdgesWithSpecialColor()) {
            color = s.candidateColorSettings.conflict;
        }
    }
    // special color for special candidate edges
    if (myParentEdge->isSpecialCandidate()) {
        // extra check for route frame
        if (myNet->getViewNet()->getViewParent()->getRouteFrame()->getPathCreator()->drawCandidateEdgesWithSpecialColor()) {
            color = s.candidateColorSettings.special;
        }
    }
    // special color for candidate edges
    if (myParentEdge->isPossibleCandidate()) {
        // extra check for route frame
        if (myNet->getViewNet()->getViewParent()->getRouteFrame()->getPathCreator()->drawCandidateEdgesWithSpecialColor()) {
            color = s.candidateColorSettings.possible;
        }
    }
    // special color for source candidate edges
    if (myParentEdge->isSourceCandidate()) {
        color = s.candidateColorSettings.source;
    }
    // special color for target candidate edges
    if (myParentEdge->isTargetCandidate()) {
        color = s.candidateColorSettings.target;
    }
    // special color for source candidate lanes
    if (mySourceCandidate) {
        color = s.candidateColorSettings.source;
    }
    // special color for target candidate lanes
    if (myTargetCandidate) {
        color = s.candidateColorSettings.target;
    }
    // special color for special candidate lanes
    if (mySpecialCandidate) {
        color = s.candidateColorSettings.special;
    }
    // special color for possible candidate lanes
    if (myPossibleCandidate) {
        color = s.candidateColorSettings.possible;
    }
    // special color for conflicted candidate lanes
    if (myConflictedCandidate) {
        color = s.candidateColorSettings.conflict;
    }
    // set color in GLHelper
    GLHelper::setColor(color);
    return color;
}


bool
GNELane::setFunctionalColor(int activeScheme, RGBColor& col) const {
    switch (activeScheme) {
        case 6: {
            double hue = GeomHelper::naviDegree(myLaneGeometry.getShape().beginEndAngle()); // [0-360]
            col = RGBColor::fromHSV(hue, 1., 1.);
            return true;
        }
        default:
            return false;
    }
}


bool
GNELane::setMultiColor(const GUIVisualizationSettings& s, const GUIColorer& c, RGBColor& col) const {
    const int activeScheme = c.getActive();
    myShapeColors.clear();
    switch (activeScheme) {
        case 9: // color by height at segment start
            for (PositionVector::const_iterator ii = myLaneGeometry.getShape().begin(); ii != myLaneGeometry.getShape().end() - 1; ++ii) {
                myShapeColors.push_back(c.getScheme().getColor(ii->z()));
            }
            col = c.getScheme().getColor(getColorValue(s, 8));
            return true;
        case 11: // color by inclination  at segment start
            for (int ii = 1; ii < (int)myLaneGeometry.getShape().size(); ++ii) {
                const double inc = (myLaneGeometry.getShape()[ii].z() - myLaneGeometry.getShape()[ii - 1].z()) / MAX2(POSITION_EPS, myLaneGeometry.getShape()[ii].distanceTo2D(myLaneGeometry.getShape()[ii - 1]));
                myShapeColors.push_back(c.getScheme().getColor(inc));
            }
            col = c.getScheme().getColor(getColorValue(s, 10));
            return true;
        default:
            return false;
    }
}


double
GNELane::getColorValue(const GUIVisualizationSettings& s, int activeScheme) const {
    const SVCPermissions myPermissions = myParentEdge->getNBEdge()->getPermissions(myIndex);
    if (mySpecialColor != nullptr && mySpecialColorValue != std::numeric_limits<double>::max()) {
        return mySpecialColorValue;
    }
    switch (activeScheme) {
        case 0:
            switch (myPermissions) {
                case SVC_PEDESTRIAN:
                    return 1;
                case SVC_BICYCLE:
                    return 2;
                case 0:
                    // forbidden road or green verge
                    return myParentEdge->getNBEdge()->getPermissions() == 0 ? 10 : 3;
                case SVC_SHIP:
                    return 4;
                case SVC_AUTHORITY:
                    return 8;
                default:
                    break;
            }
            if (myParentEdge->getNBEdge()->isMacroscopicConnector()) {
                return 9;
            } else if (isRailway(myPermissions)) {
                return 5;
            } else if ((myPermissions & SVC_PASSENGER) != 0) {
                if ((myPermissions & (SVC_RAIL_CLASSES & ~SVC_RAIL_FAST)) != 0 && (myPermissions & SVC_SHIP) == 0) {
                    return 6;
                } else {
                    return 0;
                }
            } else {
                return 7;
            }
        case 1:
            return isAttributeCarrierSelected() || myParentEdge->isAttributeCarrierSelected();
        case 2:
            return (double)myPermissions;
        case 3:
            return myParentEdge->getNBEdge()->getLaneSpeed(myIndex);
        case 4:
            return myParentEdge->getNBEdge()->getNumLanes();
        case 5: {
            return myParentEdge->getNBEdge()->getLoadedLength() / myParentEdge->getNBEdge()->getLaneStruct(myIndex).shape.length();
        }
        // case 6: by angle (functional)
        case 7: {
            return myParentEdge->getNBEdge()->getPriority();
        }
        case 8: {
            // color by z of first shape point
            return myLaneGeometry.getShape()[0].z();
        }
        // case 9: by segment height
        case 10: {
            // color by incline
            return (myLaneGeometry.getShape()[-1].z() - myLaneGeometry.getShape()[0].z()) /  myParentEdge->getNBEdge()->getLength();
        }
        // case 11: by segment incline

        case 12: {
            // by numerical edge param value
            try {
                return StringUtils::toDouble(myParentEdge->getNBEdge()->getParameter(s.edgeParam, "0"));
            } catch (NumberFormatException&) {
                try {
                    return StringUtils::toBool(myParentEdge->getNBEdge()->getParameter(s.edgeParam, "0"));
                } catch (BoolFormatException&) {
                    return -1;
                }
            }
        }
        case 13: {
            // by numerical lane param value
            try {
                return StringUtils::toDouble(myParentEdge->getNBEdge()->getLaneStruct(myIndex).getParameter(s.laneParam, "0"));
            } catch (NumberFormatException&) {
                try {
                    return StringUtils::toBool(myParentEdge->getNBEdge()->getLaneStruct(myIndex).getParameter(s.laneParam, "0"));
                } catch (BoolFormatException&) {
                    return -1;
                }
            }
        }
        case 14: {
            return myParentEdge->getNBEdge()->getDistance();
        }
        case 15: {
            return fabs(myParentEdge->getNBEdge()->getDistance());
        }
    }
    return 0;
}


bool
GNELane::drawAsRailway(const GUIVisualizationSettings& s) const {
    return isRailway(myParentEdge->getNBEdge()->getPermissions(myIndex)) && s.showRails && (!s.drawForRectangleSelection || s.spreadSuperposed);
}


bool
GNELane::drawAsWaterway(const GUIVisualizationSettings& s) const {
    return isWaterway(myParentEdge->getNBEdge()->getPermissions(myIndex)) && s.showRails && !s.drawForRectangleSelection; // reusing the showRails setting
}


void
GNELane::drawDirectionIndicators(const GUIVisualizationSettings& s, double exaggeration, const bool drawAsRailway, const bool spreadSuperposed) const {
    // Draw direction indicators if the correspondient option is enabled
    if (s.showLaneDirection) {
        // improve visibility of superposed rail edges
        if (drawAsRailway) {
            setLaneColor(s);
        } else {
            glColor3d(0.3, 0.3, 0.3);
        }
        // get width and sideOffset
        const double width = MAX2(NUMERICAL_EPS, (myParentEdge->getNBEdge()->getLaneWidth(myIndex) * exaggeration * (spreadSuperposed ? 0.4 : 1)));
        const double sideOffset = spreadSuperposed ? width * -0.5 : 0;
        // push direction indicator matrix
        glPushMatrix();
        // move to front
        glTranslated(0, 0, 0.1);
        // iterate over shape
        for (int i = 0; i < (int) myLaneGeometry.getShape().size() - 1; ++i) {
            // push triangle matrix
            glPushMatrix();
            // move front
            glTranslated(myLaneGeometry.getShape()[i].x(), myLaneGeometry.getShape()[i].y(), 0.1);
            // rotate
            glRotated(myLaneGeometry.getShapeRotations()[i], 0, 0, 1);
            // calculate subwidth
            for (double subWidth = 0; subWidth < myLaneGeometry.getShapeLengths()[i]; subWidth += width) {
                // calculate lenght
                const double length = MIN2(width * 0.5, myLaneGeometry.getShapeLengths()[i] - subWidth);
                // draw tiangle
                glBegin(GL_TRIANGLES);
                glVertex2d(sideOffset, -subWidth - length);
                glVertex2d(sideOffset - width * 0.25, -subWidth);
                glVertex2d(sideOffset + width * 0.25, -subWidth);
                glEnd();
            }
            // pop triangle matrix
            glPopMatrix();
        }
        // pop direction indicator matrix
        glPopMatrix();
    }
}


void
GNELane::drawLaneAsRailway(const GUIVisualizationSettings& s, const LaneDrawingConstants& laneDrawingConstants) const {
    // we draw the lanes with reduced width so that the lane markings below are visible
    // (this avoids artifacts at geometry corners without having to
    const bool spreadSuperposed = s.spreadSuperposed && drawAsRailway(s) && myParentEdge->getNBEdge()->isBidiRail();
    // get lane shape
    PositionVector shape = myLaneGeometry.getShape();
    // get width
    const double width = myParentEdge->getNBEdge()->getLaneWidth(myIndex);
    // draw as railway: assume standard gauge of 1435mm when lane width is not set
    // draw foot width 150mm, assume that distance between rail feet inner sides is reduced on both sides by 39mm with regard to the gauge
    // assume crosstie length of 181% gauge (2600mm for standard gauge)
    double halfGauge = 0.5 * (width == SUMO_const_laneWidth ?  1.4350 : width) * laneDrawingConstants.exaggeration;
    // check if we have to modify shape
    if (spreadSuperposed) {
        shape.move2side(halfGauge * 0.8);
        halfGauge *= 0.4;
        //std::cout << "spreadSuperposed " << getID() << " old=" << myLaneGeometry.getShape() << " new=" << shape << "\n";
    }
    // calculate constant
    const double halfInnerFeetWidth = halfGauge - 0.039 * laneDrawingConstants.exaggeration;
    const double halfRailWidth = halfInnerFeetWidth + 0.15 * laneDrawingConstants.exaggeration;
    const double halfCrossTieWidth = halfGauge * 1.81;
    // Draw lane geometry
    GNEGeometry::drawLaneGeometry(myNet->getViewNet(), shape, myLaneGeometry.getShapeRotations(), myLaneGeometry.getShapeLengths(), myShapeColors, halfRailWidth);
    // Save current color
    RGBColor current = GLHelper::getColor();
    // Draw gray on top with reduced width (the area between the two tracks)
    glColor3d(0.8, 0.8, 0.8);
    // move
    glTranslated(0, 0, 0.1);
    // draw lane geometry again
    GNEGeometry::drawLaneGeometry(myNet->getViewNet(), shape, myLaneGeometry.getShapeRotations(), myLaneGeometry.getShapeLengths(), {}, halfInnerFeetWidth);
    // Set current color back
    GLHelper::setColor(current);
    // Draw crossties
    GLHelper::drawCrossTies(shape, myLaneGeometry.getShapeRotations(), myLaneGeometry.getShapeLengths(), 0.26 * laneDrawingConstants.exaggeration, 0.6 * laneDrawingConstants.exaggeration, halfCrossTieWidth, s.drawForRectangleSelection);
    // check if dotted contours has to be drawn
<<<<<<< HEAD
    if (s.drawDottedContour() || (myNet->getViewNet()->getInspectedAttributeCarrier() == this) ||
            ((myNet->getViewNet()->getInspectedAttributeCarrier() == myParentEdge) && (myParentEdge->getLanes().size() == 1))) {
        GNEGeometry::drawDottedContourShape(GNEGeometry::DottedContourType::INSPECT, s, shape, halfGauge, 1);
=======
    if (s.drawDottedContour() || myNet->getViewNet()->isAttributeCarrierInspected(this) ||
            (myNet->getViewNet()->isAttributeCarrierInspected(myParentEdge) && (myParentEdge->getLanes().size() == 1))) {
        GNEGeometry::drawDottedContourShape(true, s, shape, halfGauge, 1);
>>>>>>> 1261b585
    }
    if (s.drawDottedContour() || (myNet->getViewNet()->getFrontAttributeCarrier() == this) ||
            ((myNet->getViewNet()->getFrontAttributeCarrier() == myParentEdge) && (myParentEdge->getLanes().size() == 1))) {
        GNEGeometry::drawDottedContourShape(GNEGeometry::DottedContourType::FRONT, s, shape, halfGauge, 1);
    }
}


void
GNELane::drawTextures(const GUIVisualizationSettings& s, const LaneDrawingConstants& laneDrawingConstants) const {
    // check all conditions for drawing textures
    if (!s.drawForRectangleSelection && !s.drawForPositionSelection && !s.disableLaneIcons &&
            (myLaneRestrictedTexturePositions.size() > 0) &&
            s.drawDetail(s.detailSettings.laneTextures, laneDrawingConstants.exaggeration)) {
        // Declare default width of icon (3)
        double iconWidth = 1;
        // Obtain width of icon, if width of lane is different
        if (myParentEdge->getNBEdge()->getLaneStruct(myIndex).width != -1) {
            iconWidth = myParentEdge->getNBEdge()->getLaneStruct(myIndex).width / 3;
        }
        // Draw list of icons
        for (int i = 0; i < (int)myLaneRestrictedTexturePositions.size(); i++) {
            // Push draw matrix 2
            glPushMatrix();
            // Set white color
            glColor3d(1, 1, 1);
            // Traslate matrix 2
            glTranslated(myLaneRestrictedTexturePositions.at(i).x(), myLaneRestrictedTexturePositions.at(i).y(), 0.1);
            // Rotate matrix 2
            glRotated(myLaneRestrictedTextureRotations.at(i), 0, 0, -1);
            glRotated(90, 0, 0, 1);
            // draw texture box depending of type of restriction
            if (isRestricted(SVC_PEDESTRIAN)) {
                GUITexturesHelper::drawTexturedBox(GUITextureSubSys::getTexture(GNETEXTURE_LANEPEDESTRIAN), iconWidth);
            } else if (isRestricted(SVC_BICYCLE)) {
                GUITexturesHelper::drawTexturedBox(GUITextureSubSys::getTexture(GNETEXTURE_LANEBIKE), iconWidth);
            } else if (isRestricted(SVC_BUS)) {
                GUITexturesHelper::drawTexturedBox(GUITextureSubSys::getTexture(GNETEXTURE_LANEBUS), iconWidth);
            }
            // Pop draw matrix 2
            glPopMatrix();
        }
    }
}


void
GNELane::drawStartEndShapePoints(const GUIVisualizationSettings& s) const {
    // draw a Start/endPoints if lane has a custom shape
    if (!s.drawForRectangleSelection && (myParentEdge->getNBEdge()->getLaneStruct(myIndex).customShape.size() > 1)) {
        GLHelper::setColor(s.junctionColorer.getSchemes()[0].getColor(2));
        if (drawUsingSelectColor() && s.laneColorer.getActive() != 1) {
            // override with special colors (unless the color scheme is based on selection)
            GLHelper::setColor(s.colorSettings.selectedEdgeColor.changedBrightness(-20));
        }
        // obtain circle width and resolution
        double circleWidth = GNEEdge::SNAP_RADIUS * MIN2((double)1, s.laneWidthExaggeration) / 2;
        // Obtain exaggeration of the draw
        const double exaggeration = s.addSize.getExaggeration(s, this);
        // obtain custom shape
        const PositionVector& customShape = myParentEdge->getNBEdge()->getLaneStruct(myIndex).customShape;
        // draw s depending of detail
        if (s.drawDetail(s.detailSettings.geometryPointsText, exaggeration)) {
            // push start matrix
            glPushMatrix();
            // move to shape start position
            glTranslated(customShape.front().x(), customShape.front().y(), 0.1);
            // draw circle
            GLHelper::drawFilledCircle(circleWidth, s.getCircleResolution());
            // check if we can draw "S"
            if (!s.drawForPositionSelection) {
                // move top
                glTranslated(0, 0, 0.1);
                // draw "S"
                GLHelper::drawText("S", Position(), 0.1, circleWidth, RGBColor::WHITE);
            }
            // pop start matrix
            glPopMatrix();
        }
        // draw line between junction and start position
        glPushMatrix();
        // move top
        glTranslated(0, 0, 0.1);
        // set line width
        glLineWidth(4);
        // draw line
        GLHelper::drawLine(customShape.front(), myParentEdge->getParentJunctions().front()->getPositionInView());
        // pop line matrix
        glPopMatrix();
        // draw "e" depending of detail
        if (s.drawDetail(s.detailSettings.geometryPointsText, exaggeration)) {
            // push start matrix
            glPushMatrix();
            // move to end position
            glTranslated(customShape.back().x(), customShape.back().y(), 0.1);
            // draw filled circle
            GLHelper::drawFilledCircle(circleWidth, s.getCircleResolution());
            // check if we can draw "E"
            if (!s.drawForPositionSelection) {
                // move top
                glTranslated(0, 0, 0.1);
                // draw "E"
                GLHelper::drawText("E", Position(), 0, circleWidth, RGBColor::WHITE);
            }
            // pop start matrix
            glPopMatrix();
        }
        // draw line between Junction and end position
        glPushMatrix();
        // move top
        glTranslated(0, 0, 0.1);
        // set line width
        glLineWidth(4);
        // draw line
        GLHelper::drawLine(customShape.back(), myParentEdge->getParentJunctions().back()->getPositionInView());
        // pop line matrix
        glPopMatrix();
    }
}


std::string
GNELane::getParentName() const {
    return myParentEdge->getID();
}


long
GNELane::onDefault(FXObject* obj, FXSelector sel, void* data) {
    myNet->getViewNet()->getViewParent()->getTLSEditorFrame()->handleMultiChange(this, obj, sel, data);
    return 1;
}


std::vector<GNEConnection*>
GNELane::getGNEIncomingConnections() {
    // Declare a vector to save incoming connections
    std::vector<GNEConnection*> incomingConnections;
    // Obtain incoming edges if junction source was already created
    GNEJunction* junctionSource =  myParentEdge->getParentJunctions().front();
    if (junctionSource) {
        // Iterate over incoming GNEEdges of junction
        for (auto i : junctionSource->getGNEIncomingEdges()) {
            // Iterate over connection of incoming edges
            for (auto j : i->getGNEConnections()) {
                if (j->getNBEdgeConnection().fromLane == getIndex()) {
                    incomingConnections.push_back(j);
                }
            }
        }
    }
    return incomingConnections;
}


std::vector<GNEConnection*>
GNELane::getGNEOutcomingConnections() {
    // Obtain GNEConnection of parent edge
    const std::vector<GNEConnection*>& edgeConnections = myParentEdge->getGNEConnections();
    std::vector<GNEConnection*> outcomingConnections;
    // Obtain outgoing connections
    for (auto i : edgeConnections) {
        if (i->getNBEdgeConnection().fromLane == getIndex()) {
            outcomingConnections.push_back(i);
        }
    }
    return outcomingConnections;
}


void
GNELane::updateConnectionIDs() {
    // update incoming connections of lane
    std::vector<GNEConnection*> incomingConnections = getGNEIncomingConnections();
    for (auto i : incomingConnections) {
        i->updateID();
    }
    // update outocming connections of lane
    std::vector<GNEConnection*> outcomingConnections = getGNEOutcomingConnections();
    for (auto i : outcomingConnections) {
        i->updateID();
    }
}


double
GNELane::getLengthGeometryFactor() const {
    // factor should not be 0
    if (myParentEdge->getNBEdge()->getFinalLength() > 0) {
        return MAX2(POSITION_EPS, (myParentEdge->getNBEdge()->getLaneShape(myIndex).length() / myParentEdge->getNBEdge()->getFinalLength()));
    } else {
        return POSITION_EPS;
    };
}


void
GNELane::startGeometryMoving() {
    // Lanes don't need to save the current Centering Boundary, due they are parts of an Edge
    // Save current centering boundary of child additional
    for (auto i : getChildAdditionals()) {
        i->startGeometryMoving();
    }
    // Save current centering boundary of additionals with this lane as chid
    for (auto i : getParentAdditionals()) {
        i->startGeometryMoving();
    }
    // Save current centering boundary of child demand elements
    for (auto i : getChildDemandElements()) {
        i->startGeometryMoving();
    }
    // Save current centering boundary of demand element with this lane as chid
    for (auto i : getParentDemandElements()) {
        i->startGeometryMoving();
    }
}


void
GNELane::endGeometryMoving() {
    // Lanes don't need to save the current Centering Boundary, due they are parts of an Edge
    // Restore centering boundary of additionals with this lane as chid
    for (auto i : getChildAdditionals()) {
        i->endGeometryMoving();
    }
    // Restore centering boundary of additionals with this lane as chid
    for (auto i : getParentAdditionals()) {
        i->endGeometryMoving();
    }
    // Restore centering boundary of demand elements with this lane as chid
    for (auto i : getChildDemandElements()) {
        i->endGeometryMoving();
    }
    // Restore centering boundary of demand elements with this lane as chid
    for (auto i : getParentDemandElements()) {
        i->endGeometryMoving();
    }
}


void
GNELane::buildEdgeOperations(GUISUMOAbstractView& parent, GUIGLObjectPopupMenu* ret) {
    // Create basic commands
    std::string edgeDescPossibleMulti = toString(SUMO_TAG_EDGE);
    const int edgeSelSize = (int)myNet->retrieveEdges(true).size();
    if (edgeSelSize && myParentEdge->isAttributeCarrierSelected() && (edgeSelSize > 1)) {
        edgeDescPossibleMulti = toString(edgeSelSize) + " " + toString(SUMO_TAG_EDGE) + "s";
    }
    // create menu pane for edge operations
    FXMenuPane* edgeOperations = new FXMenuPane(ret);
    ret->insertMenuPaneChild(edgeOperations);
    new FXMenuCascade(ret, "edge operations", nullptr, edgeOperations);
    // create menu commands for all edge operations
    new FXMenuCommand(edgeOperations, "Split edge here", nullptr, &parent, MID_GNE_EDGE_SPLIT);
    new FXMenuCommand(edgeOperations, "Split edge in both directions here", nullptr, &parent, MID_GNE_EDGE_SPLIT_BIDI);
    new FXMenuCommand(edgeOperations, "Set geometry endpoint here (shift-click)", nullptr, &parent, MID_GNE_EDGE_EDIT_ENDPOINT);
    new FXMenuCommand(edgeOperations, "Restore geometry endpoint (shift-click)", nullptr, &parent, MID_GNE_EDGE_RESET_ENDPOINT);
    new FXMenuCommand(edgeOperations, ("Reverse " + edgeDescPossibleMulti).c_str(), nullptr, &parent, MID_GNE_EDGE_REVERSE);
    new FXMenuCommand(edgeOperations, ("Add reverse direction for " + edgeDescPossibleMulti).c_str(), nullptr, &parent, MID_GNE_EDGE_ADD_REVERSE);
    new FXMenuCommand(edgeOperations, ("Reset lengths for " + edgeDescPossibleMulti).c_str(), nullptr, &parent, MID_GNE_EDGE_RESET_LENGTH);
    new FXMenuCommand(edgeOperations, ("Straighten " + edgeDescPossibleMulti).c_str(), nullptr, &parent, MID_GNE_EDGE_STRAIGHTEN);
    new FXMenuCommand(edgeOperations, ("Smooth " + edgeDescPossibleMulti).c_str(), nullptr, &parent, MID_GNE_EDGE_SMOOTH);
    new FXMenuCommand(edgeOperations, ("Straighten elevation of " + edgeDescPossibleMulti).c_str(), nullptr, &parent, MID_GNE_EDGE_STRAIGHTEN_ELEVATION);
    new FXMenuCommand(edgeOperations, ("Smooth elevation of " + edgeDescPossibleMulti).c_str(), nullptr, &parent, MID_GNE_EDGE_SMOOTH_ELEVATION);

}


void
GNELane::buildLaneOperations(GUISUMOAbstractView& parent, GUIGLObjectPopupMenu* ret) {
    // Get icons
    FXIcon* pedestrianIcon = GUIIconSubSys::getIcon(GUIIcon::LANEPEDESTRIAN);
    FXIcon* bikeIcon = GUIIconSubSys::getIcon(GUIIcon::LANEBIKE);
    FXIcon* busIcon = GUIIconSubSys::getIcon(GUIIcon::LANEBUS);
    FXIcon* greenVergeIcon = GUIIconSubSys::getIcon(GUIIcon::LANEGREENVERGE);
    // if lane is selected, calculate number of restricted lanes
    bool edgeHasSidewalk = false;
    bool edgeHasBikelane = false;
    bool edgeHasBuslane = false;
    bool edgeHasGreenVerge = false;
    bool differentLaneShapes = false;
    if (isAttributeCarrierSelected()) {
        auto selectedLanes = myNet->retrieveLanes(true);
        for (auto i : selectedLanes) {
            if (i->myParentEdge->hasRestrictedLane(SVC_PEDESTRIAN)) {
                edgeHasSidewalk = true;
            }
            if (i->myParentEdge->hasRestrictedLane(SVC_BICYCLE)) {
                edgeHasBikelane = true;
            }
            if (i->myParentEdge->hasRestrictedLane(SVC_BUS)) {
                edgeHasBuslane = true;
            }
            if (i->myParentEdge->hasRestrictedLane(SVC_IGNORING)) {
                edgeHasGreenVerge = true;
            }
            if (i->myParentEdge->getNBEdge()->getLaneStruct(i->getIndex()).customShape.size() != 0) {
                differentLaneShapes = true;
            }
        }
    } else {
        edgeHasSidewalk = myParentEdge->hasRestrictedLane(SVC_PEDESTRIAN);
        edgeHasBikelane = myParentEdge->hasRestrictedLane(SVC_BICYCLE);
        edgeHasBuslane = myParentEdge->hasRestrictedLane(SVC_BUS);
        edgeHasGreenVerge = myParentEdge->hasRestrictedLane(SVC_IGNORING);
        differentLaneShapes = myParentEdge->getNBEdge()->getLaneStruct(myIndex).customShape.size() != 0;
    }
    // create menu pane for lane operations
    FXMenuPane* laneOperations = new FXMenuPane(ret);
    ret->insertMenuPaneChild(laneOperations);
    new FXMenuCascade(ret, "lane operations", nullptr, laneOperations);
    new FXMenuCommand(laneOperations, "Duplicate lane", nullptr, &parent, MID_GNE_LANE_DUPLICATE);
    if (differentLaneShapes) {
        new FXMenuCommand(laneOperations, "reset custom shape", nullptr, &parent, MID_GNE_LANE_RESET_CUSTOMSHAPE);
    }
    // Create panel for lane operations and insert it in ret
    FXMenuPane* addSpecialLanes = new FXMenuPane(laneOperations);
    ret->insertMenuPaneChild(addSpecialLanes);
    FXMenuPane* removeSpecialLanes = new FXMenuPane(laneOperations);
    ret->insertMenuPaneChild(removeSpecialLanes);
    FXMenuPane* transformSlanes = new FXMenuPane(laneOperations);
    ret->insertMenuPaneChild(transformSlanes);
    // Create menu comands for all add special lanes
    FXMenuCommand* addSidewalk = new FXMenuCommand(addSpecialLanes, "Sidewalk", pedestrianIcon, &parent, MID_GNE_LANE_ADD_SIDEWALK);
    FXMenuCommand* addBikelane = new FXMenuCommand(addSpecialLanes, "Bikelane", bikeIcon, &parent, MID_GNE_LANE_ADD_BIKE);
    FXMenuCommand* addBuslane = new FXMenuCommand(addSpecialLanes, "Buslane", busIcon, &parent, MID_GNE_LANE_ADD_BUS);
    FXMenuCommand* addGreenVerge = new FXMenuCommand(addSpecialLanes, "Greenverge", greenVergeIcon, &parent, MID_GNE_LANE_ADD_GREENVERGE);
    // Create menu comands for all remove special lanes and disable it
    FXMenuCommand* removeSidewalk = new FXMenuCommand(removeSpecialLanes, "Sidewalk", pedestrianIcon, &parent, MID_GNE_LANE_REMOVE_SIDEWALK);
    removeSidewalk->disable();
    FXMenuCommand* removeBikelane = new FXMenuCommand(removeSpecialLanes, "Bikelane", bikeIcon, &parent, MID_GNE_LANE_REMOVE_BIKE);
    removeBikelane->disable();
    FXMenuCommand* removeBuslane = new FXMenuCommand(removeSpecialLanes, "Buslane", busIcon, &parent, MID_GNE_LANE_REMOVE_BUS);
    removeBuslane->disable();
    FXMenuCommand* removeGreenVerge = new FXMenuCommand(removeSpecialLanes, "Greenverge", greenVergeIcon, &parent, MID_GNE_LANE_REMOVE_GREENVERGE);
    removeGreenVerge->disable();
    // Create menu comands for all trasform special lanes and disable it
    FXMenuCommand* transformLaneToSidewalk = new FXMenuCommand(transformSlanes, "Sidewalk", pedestrianIcon, &parent, MID_GNE_LANE_TRANSFORM_SIDEWALK);
    FXMenuCommand* transformLaneToBikelane = new FXMenuCommand(transformSlanes, "Bikelane", bikeIcon, &parent, MID_GNE_LANE_TRANSFORM_BIKE);
    FXMenuCommand* transformLaneToBuslane = new FXMenuCommand(transformSlanes, "Buslane", busIcon, &parent, MID_GNE_LANE_TRANSFORM_BUS);
    FXMenuCommand* transformLaneToGreenVerge = new FXMenuCommand(transformSlanes, "Greenverge", greenVergeIcon, &parent, MID_GNE_LANE_TRANSFORM_GREENVERGE);
    // add menuCascade for lane operations
    FXMenuCascade* cascadeAddSpecialLane = new FXMenuCascade(laneOperations, ("add restricted " + toString(SUMO_TAG_LANE)).c_str(), nullptr, addSpecialLanes);
    FXMenuCascade* cascadeRemoveSpecialLane = new FXMenuCascade(laneOperations, ("remove restricted " + toString(SUMO_TAG_LANE)).c_str(), nullptr, removeSpecialLanes);
    new FXMenuCascade(laneOperations, ("transform to restricted " + toString(SUMO_TAG_LANE)).c_str(), nullptr, transformSlanes);
    // Enable and disable options depending of current transform of the lane
    if (edgeHasSidewalk) {
        transformLaneToSidewalk->disable();
        addSidewalk->disable();
        removeSidewalk->enable();
    }
    if (edgeHasBikelane) {
        transformLaneToBikelane->disable();
        addBikelane->disable();
        removeBikelane->enable();
    }
    if (edgeHasBuslane) {
        transformLaneToBuslane->disable();
        addBuslane->disable();
        removeBuslane->enable();
    }
    if (edgeHasGreenVerge) {
        transformLaneToGreenVerge->disable();
        addGreenVerge->disable();
        removeGreenVerge->enable();
    }
    // Check if cascade menus must be disabled
    if (edgeHasSidewalk && edgeHasBikelane && edgeHasBuslane && edgeHasGreenVerge) {
        cascadeAddSpecialLane->disable();
    }
    if (!edgeHasSidewalk && !edgeHasBikelane && !edgeHasBuslane && !edgeHasGreenVerge) {
        cascadeRemoveSpecialLane->disable();
    }
}


void
GNELane::buildRechableOperations(GUISUMOAbstractView& parent, GUIGLObjectPopupMenu* ret) {
    // addreachability menu
    FXMenuPane* reachableByClass = new FXMenuPane(ret);
    ret->insertMenuPaneChild(reachableByClass);
    if (myNet->isNetRecomputed()) {
        new FXMenuCascade(ret, "Select reachable", GUIIconSubSys::getIcon(GUIIcon::FLAG), reachableByClass);
        for (const auto& vClass : SumoVehicleClassStrings.getStrings()) {
            new FXMenuCommand(reachableByClass, vClass.c_str(), nullptr, &parent, MID_REACHABILITY);
        }
    } else {
        FXMenuCommand* menuCommand = new FXMenuCommand(ret, "Select reachable (compute junctions)", nullptr, nullptr, 0);
        menuCommand->handle(&parent, FXSEL(SEL_COMMAND, FXWindow::ID_DISABLE), nullptr);
    }
}

/****************************************************************************/<|MERGE_RESOLUTION|>--- conflicted
+++ resolved
@@ -627,15 +627,9 @@
         }
         // check if dotted contours has to be drawn
         if (!drawRailway) {
-<<<<<<< HEAD
-            if (s.drawDottedContour() || (myNet->getViewNet()->getInspectedAttributeCarrier() == this) ||
-                    ((myNet->getViewNet()->getInspectedAttributeCarrier() == myParentEdge) && (myParentEdge->getLanes().size() == 1))) {
-                GNEGeometry::drawDottedContourLane(GNEGeometry::DottedContourType::INSPECT, s, myDottedLaneGeometry, laneDrawingConstants.halfWidth, true, true);
-=======
             if (s.drawDottedContour() || myNet->getViewNet()->isAttributeCarrierInspected(this) ||
                     (myNet->getViewNet()->isAttributeCarrierInspected(myParentEdge) && (myParentEdge->getLanes().size() == 1))) {
-                GNEGeometry::drawDottedContourLane(true, s, myDottedLaneGeometry, laneDrawingConstants.halfWidth, true, true);
->>>>>>> 1261b585
+                GNEGeometry::drawDottedContourLane(GNEGeometry::DottedContourType::INSPECT, s, myDottedLaneGeometry, laneDrawingConstants.halfWidth, true, true);
             }
             if (s.drawDottedContour() || (myNet->getViewNet()->getFrontAttributeCarrier() == this) ||
                     ((myNet->getViewNet()->getFrontAttributeCarrier() == myParentEdge) && (myParentEdge->getLanes().size() == 1))) {
@@ -1476,15 +1470,9 @@
     // Draw crossties
     GLHelper::drawCrossTies(shape, myLaneGeometry.getShapeRotations(), myLaneGeometry.getShapeLengths(), 0.26 * laneDrawingConstants.exaggeration, 0.6 * laneDrawingConstants.exaggeration, halfCrossTieWidth, s.drawForRectangleSelection);
     // check if dotted contours has to be drawn
-<<<<<<< HEAD
-    if (s.drawDottedContour() || (myNet->getViewNet()->getInspectedAttributeCarrier() == this) ||
-            ((myNet->getViewNet()->getInspectedAttributeCarrier() == myParentEdge) && (myParentEdge->getLanes().size() == 1))) {
-        GNEGeometry::drawDottedContourShape(GNEGeometry::DottedContourType::INSPECT, s, shape, halfGauge, 1);
-=======
     if (s.drawDottedContour() || myNet->getViewNet()->isAttributeCarrierInspected(this) ||
             (myNet->getViewNet()->isAttributeCarrierInspected(myParentEdge) && (myParentEdge->getLanes().size() == 1))) {
-        GNEGeometry::drawDottedContourShape(true, s, shape, halfGauge, 1);
->>>>>>> 1261b585
+        GNEGeometry::drawDottedContourShape(GNEGeometry::DottedContourType::INSPECT, s, shape, halfGauge, 1);
     }
     if (s.drawDottedContour() || (myNet->getViewNet()->getFrontAttributeCarrier() == this) ||
             ((myNet->getViewNet()->getFrontAttributeCarrier() == myParentEdge) && (myParentEdge->getLanes().size() == 1))) {
