/****************************************************************************/
// Eclipse SUMO, Simulation of Urban MObility; see https://eclipse.org/sumo
// Copyright (C) 2001-2022 German Aerospace Center (DLR) and others.
// This program and the accompanying materials are made available under the
// terms of the Eclipse Public License 2.0 which is available at
// https://www.eclipse.org/legal/epl-2.0/
// This Source Code may also be made available under the following Secondary
// Licenses when the conditions for such availability set forth in the Eclipse
// Public License 2.0 are satisfied: GNU General Public License, version 2
// or later which is available at
// https://www.gnu.org/licenses/old-licenses/gpl-2.0-standalone.html
// SPDX-License-Identifier: EPL-2.0 OR GPL-2.0-or-later
/****************************************************************************/
/// @file    GNETagProperties.h
/// @author  Pablo Alvarez Lopez
/// @date    Jan 2020
///
// Abstract Base class for tag properties used in GNEAttributeCarrier
/****************************************************************************/
#pragma once
#include <config.h>


// ===========================================================================
// included modules
// ===========================================================================

#include <utils/gui/images/GUIIcons.h>
#include <netedit/GNEViewNetHelper.h>

#include "GNEAttributeProperties.h"


// ===========================================================================
// class definitions
// ===========================================================================

class GNETagProperties {

public:

    enum TagType {
        // basic types
        NETWORKELEMENT =    1 << 0,  // Network elements (Edges, Junctions, Lanes...)
        ADDITIONALELEMENT = 1 << 1,  // Additional elements (Bus Stops, Charging Stations, Detectors...)
<<<<<<< HEAD
        WIRE =              1 << 2,  // Wire (tractionSubstation, overheadWireSegment...)
        SHAPE =             1 << 3,  // Shapes (Polygons and POIs)
        TAZELEMENT =        1 << 4,  // Traffic Assignment Zones
        DEMANDELEMENT =     1 << 5,  // Demand elements (Routes, Vehicles, Trips...)
        DATAELEMENT =       1 << 6,  // Data elements (DataSets, Data Intervals, EdgeData...)
        // sub additional elements
        STOPPINGPLACE =     1 << 7,  // StoppingPlaces (BusStops, ChargingStations...)
        DETECTOR =          1 << 8,  // Detectors (E1, E2...)
=======
        DEMANDELEMENT =     1 << 2,  // Demand elements (Routes, Vehicles, Trips...)
        DATAELEMENT =       1 << 3,  // Data elements (DataSets, Data Intervals, EdgeData...)
        // sub additional elements
        STOPPINGPLACE =     1 << 4,  // StoppingPlaces (BusStops, ChargingStations...)
        DETECTOR =          1 << 5,  // Detectors (E1, E2...)
        SHAPE =             1 << 6,  // Shapes (Polygons and POIs)
        TAZELEMENT =        1 << 7,  // Traffic Assignment Zones
>>>>>>> 2215763a
        // sub demand elements
        VTYPE =             1 << 9,  // Vehicle types (vType and pTye)
        VEHICLE =           1 << 10, // Vehicles (Vehicles, trips, flows, and routeFlows)
        ROUTE =             1 << 11, // Routes and embedded routes
        STOP =              1 << 12, // Stops
        WAYPOINT =          1 << 12, // Waypoints (note: All waypoints are also Stops)
        FLOW =              1 << 13, // Flows
        // persons
        PERSON =            1 << 14, // Persons (Persons and personFlows)
        PERSONPLAN =        1 << 15, // Person plans (Walks, rides, personTrips and stopPersons)
        PERSONTRIP =        1 << 16, // Person Trips
        WALK =              1 << 17, // Walks
        RIDE =              1 << 18, // Rides
        STOPPERSON =        1 << 19, // Person stops
        // containers
        CONTAINER =         1 << 20, // Containers (Containers and personFlows)
        CONTAINERPLAN =     1 << 21, // Container plans (tranship and transport)
        TRANSPORT =         1 << 22, // Transport
        TRANSHIP =          1 << 23, // Tranship
        STOPCONTAINER =     1 << 24, // Container stops
        // sub data elements
        GENERICDATA =       1 << 25, // Generic data (GNEEdgeData, GNELaneData...)
        // other
        SYMBOL =            1 << 26, // Symbol elements (VSSSymbols, RerouterSymbols...)
        INTERNALLANE =      1 << 27, // Internal Lane
    };

    enum TagProperty {
        NOTDRAWABLE =               1 << 0,     // Element cannot be drawed in view
        CLOSESHAPE =                1 << 1,     // Element can close their shape
        GEOSHAPE =                  1 << 2,     // Element's shape acn be defined using a GEO Shape
        DIALOG =                    1 << 3,     // Element can be edited using a dialog (GNECalibratorDialog, GNERerouterDialog...)
        CHILD =                     1 << 4,     // Element is child of another element and will be writed in XML without id (Example: E3Entry -> E3Detector...)
        REPARENT =                  1 << 5,     // Element can be reparent
        NOTSELECTABLE =             1 << 6,     // Element cannot be selected
        MASKSTARTENDPOS =           1 << 7,     // Element mask attributes StartPos and EndPos as "length" (Only used in the appropiate GNEFrame)
        NOPARAMETERS =              1 << 8,     // Element doesn't accept parameters "key1=value1|key2=value2|...|keyN=valueN" (by default all tags supports parameters)
        RTREE =                     1 << 9,     // Element is placed in RTREE
        CENTERAFTERCREATION =       1 << 10,    // Camera is moved after element creation
        EMBEDDED_ROUTE =            1 << 11,    // Element has an embedded route
        REQUIERE_PROJ =             1 << 12,    // Element requiere a geo-projection defined in network
        VCLASS_ICON =               1 << 13,    // Element returns icon depending of their vClass
    };

    /// @brief default constructor
    GNETagProperties();

    /// @brief parameter constructor
    GNETagProperties(const SumoXMLTag tag, const int tagType, const int tagProperty, const GUIIcon icon, const SumoXMLTag XMLTag,
                     const std::vector<SumoXMLTag> parentTags = {}, const unsigned int backgroundColor = FXRGBA(255, 255, 255, 255));

    /// @brief destructor
    ~GNETagProperties();

    /// @brief get Tag vinculated with this attribute Property
    SumoXMLTag getTag() const;

    /// @brief get supermode associated with this tag
    Supermode getSupermode() const;

    /// @brief get Tag vinculated with this attribute Property in String Format (used to avoid multiple calls to toString(...)
    const std::string& getTagStr() const;

    /// @brief check Tag integrity (this include all their attributes)
    void checkTagIntegrity() const;

    /// @brief add attribute (duplicated attributed aren't allowed)
    void addAttribute(const GNEAttributeProperties& attributeProperty);

    /// @brief get field string (by default tag in string format)
    const std::string& getFieldString() const;

    /// @brief set field that will be drawn in TextFields/ComboBox/etc,
    void setFieldString(const std::string& fieldString);

    /// @brief get background color
    unsigned int getBackGroundColor() const;

    /// @brief get attribute (throw error if doesn't exist)
    const GNEAttributeProperties& getAttributeProperties(SumoXMLAttr attr) const;

    /// @brief get begin of attribute values (used for iterate)
    std::vector<GNEAttributeProperties>::const_iterator begin() const;

    /// @brief get end of attribute values (used for iterate)
    std::vector<GNEAttributeProperties>::const_iterator end() const;

    /// @brief get attribute value
    const GNEAttributeProperties& at(int index) const;

    /// @brief get number of attributes
    int getNumberOfAttributes() const;

    /// @brief return the default value of the attribute of an element
    const std::string& getDefaultValue(SumoXMLAttr attr) const;

    /// @brief get GUI icon associated to this Tag
    GUIIcon getGUIIcon() const;

    /// @brief get XML tag
    SumoXMLTag getXMLTag() const;

    /// @brief get parent tags
    const std::vector<SumoXMLTag>& getParentTags() const;

    /// @brief check if current TagProperties owns the attribute "attr"
    bool hasAttribute(SumoXMLAttr attr) const;

    /// @brief return true if tag correspond to a network element
    bool isNetworkElement() const;

    /// @brief return true if tag correspond to an additional element
    bool isAdditionalElement() const;

<<<<<<< HEAD
    /// @brief return true if tag correspond to a wire
    bool isWire() const;

    /// @brief return true if tag correspond to a shape
    bool isShape() const;

    /// @brief return true if tag correspond to a TAZ element
    bool isTAZElement() const;

=======
>>>>>>> 2215763a
    /// @brief return true if tag correspond to a demand element
    bool isDemandElement() const;

    /// @brief return true if tag correspond to a data element
    bool isDataElement() const;

    /// @brief return true if tag correspond to a detector
    bool isStoppingPlace() const;

    /// @brief return true if tag correspond to a shape
    bool isDetector() const;

    /// @brief return true if tag correspond to a shape
    bool isShape() const;

    /// @brief return true if tag correspond to a TAZ element
    bool isTAZElement() const;

    /// @brief return true if tag correspond to a vehicle type element
    bool isVehicleType() const;

    /// @brief return true if tag correspond to a vehicle element
    bool isVehicle() const;

    /// @brief return true if tag correspond to a route element
    bool isRoute() const;

    /// @brief return true if tag correspond to a stop element
    bool isStop() const;

    /// @brief return true if tag correspond to a waypoint element
    bool isWaypoint() const;

    /// @brief return true if tag correspond to a flow element
    bool isFlow() const;

    /// @brief return true if tag correspond to a person element
    bool isPerson() const;

    /// @brief return true if tag correspond to a person plan
    bool isPersonPlan() const;

    /// @brief return true if tag correspond to a person trip
    bool isPersonTrip() const;

    /// @brief return true if tag correspond to a walk element
    bool isWalk() const;

    /// @brief return true if tag correspond to a ride element
    bool isRide() const;

    /// @brief return true if tag correspond to a person stop element
    bool isStopPerson() const;

    /// @brief return true if tag correspond to a container element
    bool isContainer() const;

    /// @brief return true if tag correspond to a container plan
    bool isContainerPlan() const;

    /// @brief return true if tag correspond to a transport
    bool isTransportPlan() const;

    /// @brief return true if tag correspond to a tranship
    bool isTranshipPlan() const;

    /// @brief return true if tag correspond to a container stop element
    bool isStopContainer() const;

    /// @brief return true if tag correspond to a generic data element
    bool isGenericData() const;

    /// @brief return true if tag correspond to an element child of another element (Example: E3->Entry/Exit)
    bool isChild() const;

    /// @brief return true if tag correspond to a symbol element
    bool isSymbol() const;

    /// @brief return true if tag correspond to a internal lane
    bool isInternalLane() const;

    /// @brief return true if tag correspond to a drawable element
    bool isDrawable() const;

    /// @brief return true if tag correspond to a selectable element
    bool isSelectable() const;

    /// @brief return true if tag correspond to an element that can close their shape
    bool canCloseShape() const;

    /// @brief return true if tag correspond to an element that can use a geo shape
    bool hasGEOShape() const;

    /// @brief return true if tag correspond to an element that can be edited using a dialog
    bool hasDialog() const;

    /// @brief return true if Tag correspond to an element that supports parameters "key1=value1|key2=value2|...|keyN=valueN"
    bool hasParameters() const;

    /// @brief return true if Tag correspond to an element that has has to be placed in RTREE
    bool isPlacedInRTree() const;

    /// @brief return true if tag correspond to an element that can be reparent
    bool canBeReparent() const;

    /// @brief return true if tag correspond to an element that can mask the attributes "start" and "end" position as attribute "length"
    bool canMaskStartEndPos() const;

    /// @brief return true if tag correspond to an element that center camera after creation
    bool canCenterCameraAfterCreation() const;

    /// @brief return true if tag correspond to an element that owns a embebbed route
    bool hasEmbebbedRoute() const;

    /// @brief return true if tag correspond to an element that requires a geo projection
    bool requireProj() const;

    /// @brief return true if tag correspond to an element that has vClass icons
    bool vClassIcon() const;

private:
    /// @brief Sumo XML Tag vinculated wit this tag Property
    SumoXMLTag myTag;

    /// @brief Sumo XML Tag vinculated wit this tag Property in String format
    std::string myTagStr;

    /// @brief Attribute Type
    int myTagType;

    /// @brief Attribute properties
    int myTagProperty;

    /// @brief vector with the attribute values vinculated with this Tag
    std::vector<GNEAttributeProperties> myAttributeProperties;

    /// @brief icon associated to this Tag
    GUIIcon myIcon;

    /// @brief Tag written in XML and used in GNENetHelper::AttributeCarriers
    SumoXMLTag myXMLTag;

    /// @brief vector with master tags (used by child elements)
    std::vector<SumoXMLTag> myParentTags;

    /// @brief field string
    std::string myFieldString;

    /// @brief background color (used in labels and textFields, by default white)
    unsigned int myBackgroundColor;

    /// @brief max number of attributes allowed for every tag
    static const size_t MAXNUMBEROFATTRIBUTES;
};

/****************************************************************************/
<|MERGE_RESOLUTION|>--- conflicted
+++ resolved
@@ -43,16 +43,6 @@
         // basic types
         NETWORKELEMENT =    1 << 0,  // Network elements (Edges, Junctions, Lanes...)
         ADDITIONALELEMENT = 1 << 1,  // Additional elements (Bus Stops, Charging Stations, Detectors...)
-<<<<<<< HEAD
-        WIRE =              1 << 2,  // Wire (tractionSubstation, overheadWireSegment...)
-        SHAPE =             1 << 3,  // Shapes (Polygons and POIs)
-        TAZELEMENT =        1 << 4,  // Traffic Assignment Zones
-        DEMANDELEMENT =     1 << 5,  // Demand elements (Routes, Vehicles, Trips...)
-        DATAELEMENT =       1 << 6,  // Data elements (DataSets, Data Intervals, EdgeData...)
-        // sub additional elements
-        STOPPINGPLACE =     1 << 7,  // StoppingPlaces (BusStops, ChargingStations...)
-        DETECTOR =          1 << 8,  // Detectors (E1, E2...)
-=======
         DEMANDELEMENT =     1 << 2,  // Demand elements (Routes, Vehicles, Trips...)
         DATAELEMENT =       1 << 3,  // Data elements (DataSets, Data Intervals, EdgeData...)
         // sub additional elements
@@ -60,7 +50,6 @@
         DETECTOR =          1 << 5,  // Detectors (E1, E2...)
         SHAPE =             1 << 6,  // Shapes (Polygons and POIs)
         TAZELEMENT =        1 << 7,  // Traffic Assignment Zones
->>>>>>> 2215763a
         // sub demand elements
         VTYPE =             1 << 9,  // Vehicle types (vType and pTye)
         VEHICLE =           1 << 10, // Vehicles (Vehicles, trips, flows, and routeFlows)
@@ -175,7 +164,6 @@
     /// @brief return true if tag correspond to an additional element
     bool isAdditionalElement() const;
 
-<<<<<<< HEAD
     /// @brief return true if tag correspond to a wire
     bool isWire() const;
 
@@ -185,8 +173,6 @@
     /// @brief return true if tag correspond to a TAZ element
     bool isTAZElement() const;
 
-=======
->>>>>>> 2215763a
     /// @brief return true if tag correspond to a demand element
     bool isDemandElement() const;
 
