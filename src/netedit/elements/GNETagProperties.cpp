/****************************************************************************/
// Eclipse SUMO, Simulation of Urban MObility; see https://eclipse.org/sumo
// Copyright (C) 2001-2022 German Aerospace Center (DLR) and others.
// This program and the accompanying materials are made available under the
// terms of the Eclipse Public License 2.0 which is available at
// https://www.eclipse.org/legal/epl-2.0/
// This Source Code may also be made available under the following Secondary
// Licenses when the conditions for such availability set forth in the Eclipse
// Public License 2.0 are satisfied: GNU General Public License, version 2
// or later which is available at
// https://www.gnu.org/licenses/old-licenses/gpl-2.0-standalone.html
// SPDX-License-Identifier: EPL-2.0 OR GPL-2.0-or-later
/****************************************************************************/
/// @file    GNETagProperties.cpp
/// @author  Pablo Alvarez Lopez
/// @date    Jan 2020
///
// Abstract Base class for tag properties used in GNEAttributeCarrier
/****************************************************************************/


// ===========================================================================
// included modules
// ===========================================================================

#include "GNETagProperties.h"


// ===========================================================================
// static members
// ===========================================================================

const size_t GNETagProperties::MAXNUMBEROFATTRIBUTES = 128;

// ===========================================================================
// method definitions
// ===========================================================================

GNETagProperties::GNETagProperties() :
    myTag(SUMO_TAG_NOTHING),
    myTagType(0),
    myTagProperty(0),
    myIcon(GUIIcon::EMPTY),
    myXMLTag(SUMO_TAG_NOTHING),
    myBackgroundColor(0) {
}


GNETagProperties::GNETagProperties(const SumoXMLTag tag, const int tagType, const int tagProperty, const GUIIcon icon, const SumoXMLTag XMLTag,
                                   const std::vector<SumoXMLTag> parentTags, const unsigned int backgroundColor) :
    myTag(tag),
    myTagStr(toString(tag)),
    myTagType(tagType),
    myTagProperty(tagProperty),
    myIcon(icon),
    myXMLTag(XMLTag),
    myParentTags(parentTags),
    myFieldString(toString(tag)),
    myBackgroundColor(backgroundColor) {
}


GNETagProperties::~GNETagProperties() {}


SumoXMLTag
GNETagProperties::getTag() const {
    return myTag;
}


Supermode
GNETagProperties::getSupermode() const {
    if (isDemandElement()) {
        return Supermode::DEMAND;
    } else if (isDataElement()) {
        return Supermode::DATA;
    } else {
        return Supermode::NETWORK;
    }
}


const std::string&
GNETagProperties::getTagStr() const {
    return myTagStr;
}


void
GNETagProperties::checkTagIntegrity() const {
<<<<<<< HEAD
    // check that element belongs to a group
    if (!isNetworkElement() && !isAdditionalElement() && !isWire() && !isShape() && !isTAZElement() && !isDemandElement() && !isDataElement() && !isInternalLane()) {
        throw ProcessError("element must be at least networkElement, additional, TAZ, shape, demandElement or dataElement");
    }
    // check that element belongs to ONLY one group
    if ((isNetworkElement() + isAdditionalElement() + isWire() + isShape() + isTAZElement() + isDemandElement() + isDataElement()) > 1) {
        throw ProcessError("element can be only a networkElement, additional, wire, TAZ, shape, demandElement or dataElement at the same time");
=======
    // check that element must ist at least networkElement, Additional, or shape
    if (!isNetworkElement() && !isAdditionalElement() && !isDemandElement() && !isDataElement() && !isInternalLane()) {
        throw ProcessError("element must be at leas networkElement, additional, TAZ, demandElement or dataElement");
    }
    // check that element only is networkElement, Additional, or shape at the same time
    if ((isNetworkElement() + isAdditionalElement() + isDemandElement() + isDataElement()) > 1) {
        throw ProcessError("element can be only a networkElement, additional, demandElement or dataElement at the same time");
>>>>>>> 2215763a
    }
    // if element can mask the start and end position, check that bot attributes exist
    if (canMaskStartEndPos() && (!hasAttribute(SUMO_ATTR_STARTPOS) || !hasAttribute(SUMO_ATTR_ENDPOS))) {
        throw ProcessError("If attribute mask the start and end position, bot attribute has to be defined");
    }
    // check that master tag is valid
    if (isChild() && myParentTags.empty()) {
        throw FormatException("Master tags cannot be empty");
    }
    // check that master was defined
    if (!isChild() && !myParentTags.empty()) {
        throw FormatException("Tag doesn't support master elements");
    }
    // check reparent
    if (!isChild() && canBeReparent()) {
        throw FormatException("Only Child elements can be reparent");
    }
    // check vClass icons
    if (vClassIcon() && !hasAttribute(SUMO_ATTR_VCLASS)) {
        throw FormatException("Tag requiere attribute SUMO_ATTR_VCLASS");
    }
    // check integrity of all attributes
    for (const auto& attributeProperty : myAttributeProperties) {
        attributeProperty.checkAttributeIntegrity();
        // check that if attribute is vehicle classes, own a combination of Allow/disallow attibute
        if (attributeProperty.isVClasses()) {
            if ((attributeProperty.getAttr() != SUMO_ATTR_ALLOW) && (attributeProperty.getAttr() != SUMO_ATTR_DISALLOW) &&
                    (attributeProperty.getAttr() != SUMO_ATTR_CHANGE_LEFT) && (attributeProperty.getAttr() != SUMO_ATTR_CHANGE_RIGHT) &&
                    (attributeProperty.getAttr() != GNE_ATTR_STOPOEXCEPTION)) {
                throw ProcessError("Attributes aren't combinables");
            } else if ((attributeProperty.getAttr() == SUMO_ATTR_ALLOW) && !hasAttribute(SUMO_ATTR_DISALLOW)) {
                throw ProcessError("allow need a disallow attribute in the same tag");
            } else if ((attributeProperty.getAttr() == SUMO_ATTR_DISALLOW) && !hasAttribute(SUMO_ATTR_ALLOW)) {
                throw ProcessError("disallow need an allow attribute in the same tag");
            }
        }
    }
}


const std::string&
GNETagProperties::getDefaultValue(SumoXMLAttr attr) const {
    // iterate over attribute properties
    for (const auto& attributeProperty : myAttributeProperties) {
        if (attributeProperty.getAttr() == attr) {
            if (!attributeProperty.hasDefaultValue()) {
                throw ProcessError("attribute '" + attributeProperty.getAttrStr() + "' doesn't have a default value");
            } else {
                return attributeProperty.getDefaultValue();
            }
        }
    }
    throw ProcessError("Attribute '" + toString(attr) + "' not defined");
}


void
GNETagProperties::addAttribute(const GNEAttributeProperties& attributeProperty) {
    if ((myAttributeProperties.size() + 1) >= MAXNUMBEROFATTRIBUTES) {
        throw ProcessError("Maximum number of attributes for tag " + attributeProperty.getAttrStr() + " exceeded");
    } else {
        // Check that attribute wasn't already inserted
        for (const auto& attrProperty : myAttributeProperties) {
            if (attributeProperty.getAttr() == attrProperty.getAttr()) {
                throw ProcessError("Attribute '" + attributeProperty.getAttrStr() + "' already inserted");
            }
        }
        // insert AttributeProperties in vector
        myAttributeProperties.push_back(attributeProperty);
        myAttributeProperties.back().setTagPropertyParent(this);
    }
}


const std::string&
GNETagProperties::getFieldString() const {
    return myFieldString;
}


void
GNETagProperties::setFieldString(const std::string& fieldString) {
    myFieldString = fieldString;
}


unsigned int
GNETagProperties::getBackGroundColor() const {
    return myBackgroundColor;
}


const GNEAttributeProperties&
GNETagProperties::getAttributeProperties(SumoXMLAttr attr) const {
    // iterate over attribute properties
    for (const auto& attributeProperty : myAttributeProperties) {
        if ((attributeProperty.getAttr() == attr) || (attributeProperty.hasAttrSynonym() && (attributeProperty.getAttrSynonym() == attr))) {
            return attributeProperty;
        }
    }
    // throw error if these attribute doesn't exist
    throw ProcessError("Attribute '" + toString(attr) + "' doesn't exist");
}


std::vector<GNEAttributeProperties>::const_iterator
GNETagProperties::begin() const {
    return myAttributeProperties.begin();
}


std::vector<GNEAttributeProperties>::const_iterator
GNETagProperties::end() const {
    return myAttributeProperties.end();
}


const GNEAttributeProperties&
GNETagProperties::at(int index) const {
    return myAttributeProperties.at(index);
}


int
GNETagProperties::getNumberOfAttributes() const {
    return (int)myAttributeProperties.size();
}


GUIIcon
GNETagProperties::getGUIIcon() const {
    return myIcon;
}


SumoXMLTag
GNETagProperties::getXMLTag() const {
    return myXMLTag;
}


const std::vector<SumoXMLTag>&
GNETagProperties::getParentTags() const {
    return myParentTags;
}


bool
GNETagProperties::hasAttribute(SumoXMLAttr attr) const {
    // iterate over attribute properties
    for (const auto& attributeProperty : myAttributeProperties) {
        if (attributeProperty.getAttr() == attr) {
            return true;
        }
    }
    return false;
}


bool
GNETagProperties::isNetworkElement() const {
    return (myTagType & NETWORKELEMENT) != 0;
}


bool
GNETagProperties::isAdditionalElement() const {
    return (myTagType & ADDITIONALELEMENT) != 0;
}


bool
<<<<<<< HEAD
GNETagProperties::isWire() const {
    return (myTagType & WIRE) != 0;
}


bool
GNETagProperties::isShape() const {
    return (myTagType & SHAPE) != 0;
}


bool
GNETagProperties::isTAZElement() const {
    return (myTagType & TAZELEMENT) != 0;
}


bool
=======
>>>>>>> 2215763a
GNETagProperties::isDemandElement() const {
    return (myTagType & DEMANDELEMENT) != 0;
}


bool
GNETagProperties::isDataElement() const {
    return (myTagType & DATAELEMENT) != 0;
}


bool
GNETagProperties::isStoppingPlace() const {
    return (myTagType & STOPPINGPLACE) != 0;
}


bool
GNETagProperties::isDetector() const {
    return (myTagType & DETECTOR) != 0;
}


bool
GNETagProperties::isShape() const {
    return (myTagType & SHAPE) != 0;
}


bool
GNETagProperties::isTAZElement() const {
    return (myTagType & TAZELEMENT) != 0;
}


bool
GNETagProperties::isVehicleType() const {
    return (myTagType & VTYPE) != 0;
}


bool
GNETagProperties::isVehicle() const {
    return (myTagType & VEHICLE) != 0;
}


bool
GNETagProperties::isRoute() const {
    return (myTagType & ROUTE) != 0;
}


bool
GNETagProperties::isStop() const {
    return (myTagType & STOP) != 0;
}


bool
GNETagProperties::isWaypoint() const {
    return (myTagType & WAYPOINT) != 0;
}


bool
GNETagProperties::isFlow() const {
    return (myTagType & FLOW) != 0;
}


bool
GNETagProperties::isPerson() const {
    return (myTagType & PERSON) != 0;
}


bool
GNETagProperties::isPersonPlan() const {
    return (myTagType & PERSONPLAN) != 0;
}


bool
GNETagProperties::isPersonTrip() const {
    return (myTagType & PERSONTRIP) != 0;
}


bool
GNETagProperties::isWalk() const {
    return (myTagType & WALK) != 0;
}


bool
GNETagProperties::isRide() const {
    return (myTagType & RIDE) != 0;
}


bool
GNETagProperties::isStopPerson() const {
    return (myTagType & STOPPERSON) != 0;
}


bool
GNETagProperties::isContainer() const {
    return (myTagType & CONTAINER) != 0;
}


bool
GNETagProperties::isContainerPlan() const {
    return (myTagType & CONTAINERPLAN) != 0;
}


bool
GNETagProperties::isTransportPlan() const {
    return (myTagType & TRANSPORT) != 0;
}

bool
GNETagProperties::isTranshipPlan() const {
    return (myTagType & TRANSHIP) != 0;
}



bool
GNETagProperties::isStopContainer() const {
    return (myTagType & STOPCONTAINER) != 0;
}


bool
GNETagProperties::isGenericData() const {
    return (myTagType & GENERICDATA) != 0;
}


bool
GNETagProperties::isChild() const {
    return (myTagProperty & CHILD) != 0;
}


bool
GNETagProperties::isSymbol() const {
    return (myTagType & SYMBOL) != 0;
}


bool
GNETagProperties::isInternalLane() const {
    return (myTagType & INTERNALLANE) != 0;
}


bool
GNETagProperties::isDrawable() const {
    return (myTagProperty & NOTDRAWABLE) == 0;
}


bool
GNETagProperties::isSelectable() const {
    // note: By default all elements can be selected, except Tags with "NOTSELECTABLE"
    return (myTagProperty & NOTSELECTABLE) == 0;
}


bool
GNETagProperties::canCloseShape() const {
    return (myTagProperty & CLOSESHAPE) != 0;
}


bool
GNETagProperties::hasGEOShape() const {
    return (myTagProperty & GEOSHAPE) != 0;
}


bool
GNETagProperties::hasDialog() const {
    return (myTagProperty & DIALOG) != 0;
}


bool
GNETagProperties::hasParameters() const {
    // note: By default all elements support parameters, except Tags with "NOPARAMETERS"
    return (myTagProperty & NOPARAMETERS) == 0;
}


bool
GNETagProperties::isPlacedInRTree() const {
    return (myTagProperty & RTREE) != 0;
}


bool
GNETagProperties::canBeReparent() const {
    return (myTagProperty & REPARENT) != 0;
}


bool
GNETagProperties::canMaskStartEndPos() const {
    return (myTagProperty & MASKSTARTENDPOS) != 0;
}


bool
GNETagProperties::canCenterCameraAfterCreation() const {
    return (myTagProperty & CENTERAFTERCREATION) != 0;
}


bool
GNETagProperties::hasEmbebbedRoute() const {
    return (myTagProperty & EMBEDDED_ROUTE) != 0;
}


bool
GNETagProperties::requireProj() const {
    return (myTagProperty & REQUIERE_PROJ) != 0;
}


bool
GNETagProperties::vClassIcon() const {
    return (myTagProperty & VCLASS_ICON) != 0;
}

/****************************************************************************/<|MERGE_RESOLUTION|>--- conflicted
+++ resolved
@@ -89,15 +89,6 @@
 
 void
 GNETagProperties::checkTagIntegrity() const {
-<<<<<<< HEAD
-    // check that element belongs to a group
-    if (!isNetworkElement() && !isAdditionalElement() && !isWire() && !isShape() && !isTAZElement() && !isDemandElement() && !isDataElement() && !isInternalLane()) {
-        throw ProcessError("element must be at least networkElement, additional, TAZ, shape, demandElement or dataElement");
-    }
-    // check that element belongs to ONLY one group
-    if ((isNetworkElement() + isAdditionalElement() + isWire() + isShape() + isTAZElement() + isDemandElement() + isDataElement()) > 1) {
-        throw ProcessError("element can be only a networkElement, additional, wire, TAZ, shape, demandElement or dataElement at the same time");
-=======
     // check that element must ist at least networkElement, Additional, or shape
     if (!isNetworkElement() && !isAdditionalElement() && !isDemandElement() && !isDataElement() && !isInternalLane()) {
         throw ProcessError("element must be at leas networkElement, additional, TAZ, demandElement or dataElement");
@@ -105,7 +96,6 @@
     // check that element only is networkElement, Additional, or shape at the same time
     if ((isNetworkElement() + isAdditionalElement() + isDemandElement() + isDataElement()) > 1) {
         throw ProcessError("element can be only a networkElement, additional, demandElement or dataElement at the same time");
->>>>>>> 2215763a
     }
     // if element can mask the start and end position, check that bot attributes exist
     if (canMaskStartEndPos() && (!hasAttribute(SUMO_ATTR_STARTPOS) || !hasAttribute(SUMO_ATTR_ENDPOS))) {
@@ -278,7 +268,6 @@
 
 
 bool
-<<<<<<< HEAD
 GNETagProperties::isWire() const {
     return (myTagType & WIRE) != 0;
 }
@@ -297,8 +286,6 @@
 
 
 bool
-=======
->>>>>>> 2215763a
 GNETagProperties::isDemandElement() const {
     return (myTagType & DEMANDELEMENT) != 0;
 }
