/****************************************************************************/
// Eclipse SUMO, Simulation of Urban MObility; see https://eclipse.org/sumo
// Copyright (C) 2001-2019 German Aerospace Center (DLR) and others.
// This program and the accompanying materials
// are made available under the terms of the Eclipse Public License v2.0
// which accompanies this distribution, and is available at
// http://www.eclipse.org/legal/epl-v20.html
// SPDX-License-Identifier: EPL-2.0
/****************************************************************************/
/// @file    GNEDeleteFrame.h
/// @author  Pablo Alvarez Lopez
/// @date    Dec 2016
/// @version $Id$
///
// The Widget for remove network-elements
/****************************************************************************/
#ifndef GNEDeleteFrame_h
#define GNEDeleteFrame_h

// ===========================================================================
// included modules
// ===========================================================================
#include "GNEFrame.h"

// ===========================================================================
// class definitions
// ===========================================================================
/**
 * @class GNEDeleteFrame
 * The Widget for deleting elements
 */
class GNEDeleteFrame : public GNEFrame {

public:

    // ===========================================================================
    // class DeleteOptions
    // ===========================================================================

    class DeleteOptions : protected FXGroupBox {

    public:
        /// @brief constructor
        DeleteOptions(GNEDeleteFrame* deleteFrameParent);

        /// @brief destructor
        ~DeleteOptions();

        /// @brief check if force delete additionals checkbox is enabled
        bool forceDeleteAdditionals() const;

        /// @brief check if only delete geometry points checkbox is enabled
        bool deleteOnlyGeometryPoints() const;

        /// @brief check if protect demand elements checkbox is enabled
        bool protectDemandElements() const;

    private:
        /// @brief checkbox for enable/disable automatic deletion of additionals childs
        FXCheckButton* myForceDeleteAdditionals;

        /// @brief checkbox for enable/disable delete only geometry points
        FXCheckButton* myDeleteOnlyGeometryPoints;

        /// @brief checkbox for enable/disable automatic deletion of demand childs
        FXCheckButton* myProtectDemandElements;
    };

    /**@brief Constructor
     * @brief parent FXHorizontalFrame in which this GNEFrame is placed
     * @brief viewNet viewNet that uses this GNEFrame
     */
    GNEDeleteFrame(FXHorizontalFrame* horizontalFrameParent, GNEViewNet* viewNet);

    /// @brief Destructor
    ~GNEDeleteFrame();

    /// @brief show delete frame
    void show();

    /// @brief hide delete frame
    void hide();

    /// @brief remove selected attribute carriers (element)
    void removeSelectedAttributeCarriers();

    /**@brief remove attribute carrier (element)
     * @param objectsUnderCursor objects under cursors
     * @param ignoreOptions ignore delete options and ALWAYS remove AC
     */
    void removeAttributeCarrier(const GNEViewNetHelper::ObjectsUnderCursor& objectsUnderCursor, bool ignoreOptions = false);

    /// @brief get delete options
    DeleteOptions* getDeleteOptions() const;

protected:
    /// @brief check if there is ACs to delete
    bool ACsToDelete() const;

private:
    /// @brief modul for delete options
    DeleteOptions* myDeleteOptions;

    /// @brief modul for hierarchy
<<<<<<< HEAD
    AttributeCarrierHierarchy* myAttributeCarrierHierarchy;

    /// @brief pointer to marked attributeCarrier (element)
    GNEAttributeCarrier* myMarkedAC;

    /// @brief current attribute carrier selected in three
    GNEAttributeCarrier* myClickedAC;
=======
    ACHierarchy* myACHierarchy;
>>>>>>> 4733cd65
};


#endif

/****************************************************************************/
<|MERGE_RESOLUTION|>--- conflicted
+++ resolved
@@ -102,17 +102,7 @@
     DeleteOptions* myDeleteOptions;
 
     /// @brief modul for hierarchy
-<<<<<<< HEAD
     AttributeCarrierHierarchy* myAttributeCarrierHierarchy;
-
-    /// @brief pointer to marked attributeCarrier (element)
-    GNEAttributeCarrier* myMarkedAC;
-
-    /// @brief current attribute carrier selected in three
-    GNEAttributeCarrier* myClickedAC;
-=======
-    ACHierarchy* myACHierarchy;
->>>>>>> 4733cd65
 };
 
 
