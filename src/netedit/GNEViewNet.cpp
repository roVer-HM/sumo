/****************************************************************************/
// Eclipse SUMO, Simulation of Urban MObility; see https://eclipse.org/sumo
// Copyright (C) 2001-2019 German Aerospace Center (DLR) and others.
// This program and the accompanying materials
// are made available under the terms of the Eclipse Public License v2.0
// which accompanies this distribution, and is available at
// http://www.eclipse.org/legal/epl-v20.html
// SPDX-License-Identifier: EPL-2.0
/****************************************************************************/
/// @file    GNEViewNet.cpp
/// @author  Jakob Erdmann
/// @author  Pablo Alvarez Lopez
/// @date    Feb 2011
///
// A view on the network being edited (adapted from GUIViewTraffic)
/****************************************************************************/


// ===========================================================================
// included modules
// ===========================================================================

#include <netbuild/NBEdgeCont.h>
#include <netedit/elements/additional/GNEPOI.h>
#include <netedit/elements/additional/GNEPoly.h>
#include <netedit/elements/additional/GNETAZ.h>
#include <netedit/elements/demand/GNEDemandElement.h>
#include <netedit/frames/common/GNEDeleteFrame.h>
#include <netedit/frames/common/GNEInspectorFrame.h>
#include <netedit/frames/common/GNESelectorFrame.h>
#include <netedit/frames/data/GNEEdgeDataFrame.h>
#include <netedit/frames/demand/GNEPersonFrame.h>
#include <netedit/frames/demand/GNEPersonPlanFrame.h>
#include <netedit/frames/demand/GNEPersonTypeFrame.h>
#include <netedit/frames/demand/GNERouteFrame.h>
#include <netedit/frames/demand/GNEStopFrame.h>
#include <netedit/frames/demand/GNEVehicleFrame.h>
#include <netedit/frames/demand/GNEVehicleTypeFrame.h>
#include <netedit/frames/network/GNEAdditionalFrame.h>
#include <netedit/frames/network/GNEConnectorFrame.h>
#include <netedit/frames/network/GNECreateEdgeFrame.h>
#include <netedit/frames/network/GNECrossingFrame.h>
#include <netedit/frames/network/GNEPolygonFrame.h>
#include <netedit/frames/network/GNEProhibitionFrame.h>
#include <netedit/frames/network/GNETAZFrame.h>
#include <netedit/frames/network/GNETLSEditorFrame.h>
#include <netedit/elements/network/GNEConnection.h>
#include <netedit/elements/network/GNECrossing.h>
#include <netedit/elements/network/GNEEdge.h>
#include <netedit/elements/network/GNEJunction.h>
#include <netedit/elements/network/GNELane.h>
#include <utils/gui/cursors/GUICursorSubSys.h>
#include <utils/gui/div/GLHelper.h>
#include <utils/gui/globjects/GUIGLObjectPopupMenu.h>
#include <utils/gui/globjects/GUIGlObjectStorage.h>
#include <utils/gui/images/GUITextureSubSys.h>
#include <utils/gui/settings/GUICompleteSchemeStorage.h>
#include <utils/gui/windows/GUIAppEnum.h>
#include <utils/gui/windows/GUIDanielPerspectiveChanger.h>
#include <utils/gui/windows/GUIDialog_ViewSettings.h>
#include <utils/options/OptionsCont.h>

#include "GNENet.h"
#include "GNEUndoList.h"
#include "GNEViewNet.h"
#include "GNEViewParent.h"
#include "GNEApplicationWindow.h"


// ===========================================================================
// FOX callback mapping
// ===========================================================================

FXDEFMAP(GNEViewNet) GNEViewNetMap[] = {
    // Super Modes
    FXMAPFUNC(SEL_COMMAND, MID_HOTKEY_F2_SUPERMODE_NETWORK,                 GNEViewNet::onCmdSetSupermode),
    FXMAPFUNC(SEL_COMMAND, MID_HOTKEY_F3_SUPERMODE_DEMAND,                  GNEViewNet::onCmdSetSupermode),
    FXMAPFUNC(SEL_COMMAND, MID_HOTKEY_F4_SUPERMODE_DATA,                    GNEViewNet::onCmdSetSupermode),
    // Modes
    FXMAPFUNC(SEL_COMMAND, MID_HOTKEY_E_EDGEMODE_EDGEDATAMODE,                           GNEViewNet::onCmdSetMode),
    FXMAPFUNC(SEL_COMMAND, MID_HOTKEY_M_MOVEMODE,                           GNEViewNet::onCmdSetMode),
    FXMAPFUNC(SEL_COMMAND, MID_HOTKEY_D_DELETEMODE,                         GNEViewNet::onCmdSetMode),
    FXMAPFUNC(SEL_COMMAND, MID_HOTKEY_I_INSPECTMODE,                        GNEViewNet::onCmdSetMode),
    FXMAPFUNC(SEL_COMMAND, MID_HOTKEY_S_SELECTMODE,                         GNEViewNet::onCmdSetMode),
    FXMAPFUNC(SEL_COMMAND, MID_HOTKEY_C_CONNECTMODE_PERSONPLANMODE,         GNEViewNet::onCmdSetMode),
    FXMAPFUNC(SEL_COMMAND, MID_HOTKEY_T_TLSMODE_VTYPEMODE,                  GNEViewNet::onCmdSetMode),
    FXMAPFUNC(SEL_COMMAND, MID_HOTKEY_A_ADDITIONALMODE_STOPMODE,            GNEViewNet::onCmdSetMode),
    FXMAPFUNC(SEL_COMMAND, MID_HOTKEY_R_CROSSINGMODE_ROUTEMODE,             GNEViewNet::onCmdSetMode),
    FXMAPFUNC(SEL_COMMAND, MID_HOTKEY_Z_TAZMODE,                            GNEViewNet::onCmdSetMode),
    FXMAPFUNC(SEL_COMMAND, MID_HOTKEY_P_POLYGONMODE_PERSONMODE,             GNEViewNet::onCmdSetMode),
    FXMAPFUNC(SEL_COMMAND, MID_HOTKEY_V_VEHICLEMODE,                        GNEViewNet::onCmdSetMode),
    FXMAPFUNC(SEL_COMMAND, MID_HOTKEY_W_PROHIBITIONMODE_PERSONTYPEMODE,     GNEViewNet::onCmdSetMode),
    // Common view options
    FXMAPFUNC(SEL_COMMAND, MID_GNE_COMMONVIEWOPTIONS_SHOWGRID,              GNEViewNet::onCmdToogleShowGrid),
    FXMAPFUNC(SEL_COMMAND, MID_GNE_COMMONVIEWOPTIONS_DRAWSTACKEDVEHICLES,   GNEViewNet::onCmdToogleDrawStackedVehicles),
    // Network view options
    FXMAPFUNC(SEL_COMMAND, MID_GNE_NETWORKVIEWOPTIONS_SHOWDEMANDELEMENTS,   GNEViewNet::onCmdToogleShowDemandElements),
    FXMAPFUNC(SEL_COMMAND, MID_GNE_NETWORKVIEWOPTIONS_SELECTEDGES,          GNEViewNet::onCmdToogleSelectEdges),
    FXMAPFUNC(SEL_COMMAND, MID_GNE_NETWORKVIEWOPTIONS_SHOWCONNECTIONS,      GNEViewNet::onCmdToogleShowConnections),
    FXMAPFUNC(SEL_COMMAND, MID_GNE_NETWORKVIEWOPTIONS_SHOWCONNECTIONS,      GNEViewNet::onCmdToogleHideConnections),
    FXMAPFUNC(SEL_COMMAND, MID_GNE_NETWORKVIEWOPTIONS_EXTENDSELECTION,      GNEViewNet::onCmdToogleExtendSelection),
    FXMAPFUNC(SEL_COMMAND, MID_GNE_NETWORKVIEWOPTIONS_CHANGEALLPHASES,      GNEViewNet::onCmdToogleChangeAllPhases),
    FXMAPFUNC(SEL_COMMAND, MID_GNE_NETWORKVIEWOPTIONS_ASKFORMERGE,          GNEViewNet::onCmdToogleWarnAboutMerge),
    FXMAPFUNC(SEL_COMMAND, MID_GNE_NETWORKVIEWOPTIONS_SHOWBUBBLES,          GNEViewNet::onCmdToogleShowJunctionBubbles),
    FXMAPFUNC(SEL_COMMAND, MID_GNE_NETWORKVIEWOPTIONS_MOVEELEVATION,        GNEViewNet::onCmdToogleMoveElevation),
    FXMAPFUNC(SEL_COMMAND, MID_GNE_NETWORKVIEWOPTIONS_CHAINEDGES,           GNEViewNet::onCmdToogleChainEdges),
    FXMAPFUNC(SEL_COMMAND, MID_GNE_NETWORKVIEWOPTIONS_AUTOOPPOSITEEDGES,    GNEViewNet::onCmdToogleAutoOppositeEdge),
    // Demand view options
    FXMAPFUNC(SEL_COMMAND, MID_GNE_DEMANDVIEWOPTIONS_HIDENONINSPECTED,      GNEViewNet::onCmdToogleHideNonInspecteDemandElements),
    FXMAPFUNC(SEL_COMMAND, MID_GNE_DEMANDVIEWOPTIONS_HIDESHAPES,            GNEViewNet::onCmdToogleHideShapes),
    FXMAPFUNC(SEL_COMMAND, MID_GNE_DEMANDVIEWOPTIONS_SHOWALLPERSONPLANS,    GNEViewNet::onCmdToogleShowAllPersonPlans),
    FXMAPFUNC(SEL_COMMAND, MID_GNE_DEMANDVIEWOPTIONS_LOCKPERSON,            GNEViewNet::onCmdToogleLockPerson),
    // Select elements
    FXMAPFUNC(SEL_COMMAND, MID_ADDSELECT,                                   GNEViewNet::onCmdAddSelected),
    FXMAPFUNC(SEL_COMMAND, MID_REMOVESELECT,                                GNEViewNet::onCmdRemoveSelected),
    // Junctions
    FXMAPFUNC(SEL_COMMAND, MID_GNE_JUNCTION_EDIT_SHAPE,                     GNEViewNet::onCmdEditJunctionShape),
    FXMAPFUNC(SEL_COMMAND, MID_GNE_JUNCTION_RESET_SHAPE,                    GNEViewNet::onCmdResetJunctionShape),
    FXMAPFUNC(SEL_COMMAND, MID_GNE_JUNCTION_REPLACE,                        GNEViewNet::onCmdReplaceJunction),
    FXMAPFUNC(SEL_COMMAND, MID_GNE_JUNCTION_SPLIT,                          GNEViewNet::onCmdSplitJunction),
    FXMAPFUNC(SEL_COMMAND, MID_GNE_JUNCTION_SPLIT_RECONNECT,                GNEViewNet::onCmdSplitJunctionReconnect),
    FXMAPFUNC(SEL_COMMAND, MID_GNE_JUNCTION_CLEAR_CONNECTIONS,              GNEViewNet::onCmdClearConnections),
    FXMAPFUNC(SEL_COMMAND, MID_GNE_JUNCTION_RESET_CONNECTIONS,              GNEViewNet::onCmdResetConnections),
    // Connections
    FXMAPFUNC(SEL_COMMAND, MID_GNE_CONNECTION_EDIT_SHAPE,                   GNEViewNet::onCmdEditConnectionShape),
    // Crossings
    FXMAPFUNC(SEL_COMMAND, MID_GNE_CROSSING_EDIT_SHAPE,                     GNEViewNet::onCmdEditCrossingShape),
    // Edges
    FXMAPFUNC(SEL_COMMAND, MID_GNE_EDGE_SPLIT,                              GNEViewNet::onCmdSplitEdge),
    FXMAPFUNC(SEL_COMMAND, MID_GNE_EDGE_SPLIT_BIDI,                         GNEViewNet::onCmdSplitEdgeBidi),
    FXMAPFUNC(SEL_COMMAND, MID_GNE_EDGE_REVERSE,                            GNEViewNet::onCmdReverseEdge),
    FXMAPFUNC(SEL_COMMAND, MID_GNE_EDGE_ADD_REVERSE,                        GNEViewNet::onCmdAddReversedEdge),
    FXMAPFUNC(SEL_COMMAND, MID_GNE_EDGE_EDIT_ENDPOINT,                      GNEViewNet::onCmdEditEdgeEndpoint),
    FXMAPFUNC(SEL_COMMAND, MID_GNE_EDGE_RESET_ENDPOINT,                     GNEViewNet::onCmdResetEdgeEndpoint),
    FXMAPFUNC(SEL_COMMAND, MID_GNE_EDGE_STRAIGHTEN,                         GNEViewNet::onCmdStraightenEdges),
    FXMAPFUNC(SEL_COMMAND, MID_GNE_EDGE_SMOOTH,                             GNEViewNet::onCmdSmoothEdges),
    FXMAPFUNC(SEL_COMMAND, MID_GNE_EDGE_STRAIGHTEN_ELEVATION,               GNEViewNet::onCmdStraightenEdgesElevation),
    FXMAPFUNC(SEL_COMMAND, MID_GNE_EDGE_SMOOTH_ELEVATION,                   GNEViewNet::onCmdSmoothEdgesElevation),
    FXMAPFUNC(SEL_COMMAND, MID_GNE_EDGE_RESET_LENGTH,                       GNEViewNet::onCmdResetLength),
    // Lanes
    FXMAPFUNC(SEL_COMMAND, MID_GNE_LANE_DUPLICATE,                          GNEViewNet::onCmdDuplicateLane),
    FXMAPFUNC(SEL_COMMAND, MID_GNE_LANE_RESET_CUSTOMSHAPE,                  GNEViewNet::onCmdResetLaneCustomShape),
    FXMAPFUNC(SEL_COMMAND, MID_GNE_LANE_TRANSFORM_SIDEWALK,                 GNEViewNet::onCmdLaneOperation),
    FXMAPFUNC(SEL_COMMAND, MID_GNE_LANE_TRANSFORM_BIKE,                     GNEViewNet::onCmdLaneOperation),
    FXMAPFUNC(SEL_COMMAND, MID_GNE_LANE_TRANSFORM_BUS,                      GNEViewNet::onCmdLaneOperation),
    FXMAPFUNC(SEL_COMMAND, MID_GNE_LANE_TRANSFORM_GREENVERGE,               GNEViewNet::onCmdLaneOperation),
    FXMAPFUNC(SEL_COMMAND, MID_GNE_LANE_ADD_SIDEWALK,                       GNEViewNet::onCmdLaneOperation),
    FXMAPFUNC(SEL_COMMAND, MID_GNE_LANE_ADD_BIKE,                           GNEViewNet::onCmdLaneOperation),
    FXMAPFUNC(SEL_COMMAND, MID_GNE_LANE_ADD_BUS,                            GNEViewNet::onCmdLaneOperation),
    FXMAPFUNC(SEL_COMMAND, MID_GNE_LANE_ADD_GREENVERGE,                     GNEViewNet::onCmdLaneOperation),
    FXMAPFUNC(SEL_COMMAND, MID_GNE_LANE_REMOVE_SIDEWALK,                    GNEViewNet::onCmdLaneOperation),
    FXMAPFUNC(SEL_COMMAND, MID_GNE_LANE_REMOVE_BIKE,                        GNEViewNet::onCmdLaneOperation),
    FXMAPFUNC(SEL_COMMAND, MID_GNE_LANE_REMOVE_BUS,                         GNEViewNet::onCmdLaneOperation),
    FXMAPFUNC(SEL_COMMAND, MID_GNE_LANE_REMOVE_GREENVERGE,                  GNEViewNet::onCmdLaneOperation),
    // Additionals
    FXMAPFUNC(SEL_COMMAND, MID_OPEN_ADDITIONAL_DIALOG,                      GNEViewNet::onCmdOpenAdditionalDialog),
    // Polygons
    FXMAPFUNC(SEL_COMMAND, MID_GNE_POLYGON_SIMPLIFY_SHAPE,                  GNEViewNet::onCmdSimplifyShape),
    FXMAPFUNC(SEL_COMMAND, MID_GNE_POLYGON_CLOSE,                           GNEViewNet::onCmdClosePolygon),
    FXMAPFUNC(SEL_COMMAND, MID_GNE_POLYGON_OPEN,                            GNEViewNet::onCmdOpenPolygon),
    FXMAPFUNC(SEL_COMMAND, MID_GNE_POLYGON_SET_FIRST_POINT,                 GNEViewNet::onCmdSetFirstGeometryPoint),
    FXMAPFUNC(SEL_COMMAND, MID_GNE_POLYGON_DELETE_GEOMETRY_POINT,           GNEViewNet::onCmdDeleteGeometryPoint),
    // POIs
    FXMAPFUNC(SEL_COMMAND, MID_GNE_POI_TRANSFORM,                           GNEViewNet::onCmdTransformPOI),
};

// Object implementation
FXIMPLEMENT(GNEViewNet, GUISUMOAbstractView, GNEViewNetMap, ARRAYNUMBER(GNEViewNetMap))

// ===========================================================================
// member method definitions
// ===========================================================================

GNEViewNet::GNEViewNet(FXComposite* tmpParent, FXComposite* actualParent, GUIMainWindow& app,
                       GNEViewParent* viewParent, GNENet* net, GNEUndoList* undoList,
                       FXGLVisual* glVis, FXGLCanvas* share) :
    GUISUMOAbstractView(tmpParent, app, viewParent, net->getVisualisationSpeedUp(), glVis, share),
    myEditModes(this),
    myTestingMode(this),
    myCommonCheckableButtons(this),
    myNetworkCheckableButtons(this),
    myDemandCheckableButtons(this),
    myDataCheckableButtons(this),
    myCommonViewOptions(this),
    myNetworkViewOptions(this),
    myDemandViewOptions(this),
    myDataViewOptions(this),
    myMoveSingleElementValues(this),
    myMoveMultipleElementValues(this),
    myVehicleOptions(this),
    myVehicleTypeOptions(this),
    mySelectingArea(this),
    myEditShapes(this),
    myViewParent(viewParent),
    myNet(net),
    myCurrentFrame(nullptr),
    myUndoList(undoList) {
    // view must be the final member of actualParent
    reparent(actualParent);
    // Build edit modes
    buildEditModeControls();
    // Mark undo list
    myUndoList->mark();
    // set this viewNet in Net
    myNet->setViewNet(this);
    // set drag delay
    ((GUIDanielPerspectiveChanger*)myChanger)->setDragDelay(100000000); // 100 milliseconds
    // Reset textures
    GUITextureSubSys::resetTextures();
    // init testing mode
    myTestingMode.initTestingMode();
}


GNEViewNet::~GNEViewNet() {}


void
GNEViewNet::doInit() {}


void
GNEViewNet::buildViewToolBars(GUIGlChildWindow& cw) {
    // build coloring tools
    {
        for (auto it_names : gSchemeStorage.getNames()) {
            cw.getColoringSchemesCombo()->appendItem(it_names.c_str());
            if (it_names == myVisualizationSettings->name) {
                cw.getColoringSchemesCombo()->setCurrentItem(cw.getColoringSchemesCombo()->getNumItems() - 1);
            }
        }
        cw.getColoringSchemesCombo()->setNumVisible(MAX2(5, (int)gSchemeStorage.getNames().size() + 1));
    }
    // for junctions
    new FXButton(cw.getLocatorPopup(),
                 "\tLocate Junction\tLocate a junction within the network.",
                 GUIIconSubSys::getIcon(ICON_LOCATEJUNCTION), &cw, MID_LOCATEJUNCTION,
                 ICON_ABOVE_TEXT | FRAME_THICK | FRAME_RAISED);
    // for edges
    new FXButton(cw.getLocatorPopup(),
                 "\tLocate Street\tLocate a street within the network.",
                 GUIIconSubSys::getIcon(ICON_LOCATEEDGE), &cw, MID_LOCATEEDGE,
                 ICON_ABOVE_TEXT | FRAME_THICK | FRAME_RAISED);

    // for vehicles
    new FXButton(cw.getLocatorPopup(),
                 "\tLocate Vehicle\tLocate a vehicle within the network.",
                 GUIIconSubSys::getIcon(ICON_LOCATEVEHICLE), &cw, MID_LOCATEVEHICLE,
                 ICON_ABOVE_TEXT | FRAME_THICK | FRAME_RAISED);

    // for person
    new FXButton(cw.getLocatorPopup(),
                 "\tLocate Person\tLocate a person within the network.",
                 GUIIconSubSys::getIcon(ICON_LOCATEPERSON), &cw, MID_LOCATEPERSON,
                 ICON_ABOVE_TEXT | FRAME_THICK | FRAME_RAISED);

    // for routes
    new FXButton(cw.getLocatorPopup(),
                 "\tLocate Route\tLocate a route within the network.",
                 GUIIconSubSys::getIcon(ICON_LOCATEROUTE), &cw, MID_LOCATEROUTE,
                 ICON_ABOVE_TEXT | FRAME_THICK | FRAME_RAISED);

    // for routes
    new FXButton(cw.getLocatorPopup(),
                 "\tLocate Stop\tLocate a stop within the network.",
                 GUIIconSubSys::getIcon(ICON_LOCATESTOP), &cw, MID_LOCATESTOP,
                 ICON_ABOVE_TEXT | FRAME_THICK | FRAME_RAISED);

    // for persons (currently unused)
    /*
    new FXButton(cw.getLocatorPopup(),
                 "\tLocate Vehicle\tLocate a person within the network.",
                 GUIIconSubSys::getIcon(ICON_LOCATEPERSON), &v, MID_LOCATEPERSON,
                 ICON_ABOVE_TEXT | FRAME_THICK | FRAME_RAISED);
    */

    // for tls
    new FXButton(cw.getLocatorPopup(),
                 "\tLocate TLS\tLocate a tls within the network.",
                 GUIIconSubSys::getIcon(ICON_LOCATETLS), &cw, MID_LOCATETLS,
                 ICON_ABOVE_TEXT | FRAME_THICK | FRAME_RAISED);
    // for additional stuff
    new FXButton(cw.getLocatorPopup(),
                 "\tLocate Additional\tLocate an additional structure within the network.",
                 GUIIconSubSys::getIcon(ICON_LOCATEADD), &cw, MID_LOCATEADD,
                 ICON_ABOVE_TEXT | FRAME_THICK | FRAME_RAISED);
    // for pois
    new FXButton(cw.getLocatorPopup(),
                 "\tLocate PoI\tLocate a PoI within the network.",
                 GUIIconSubSys::getIcon(ICON_LOCATEPOI), &cw, MID_LOCATEPOI,
                 ICON_ABOVE_TEXT | FRAME_THICK | FRAME_RAISED);
    // for polygons
    new FXButton(cw.getLocatorPopup(),
                 "\tLocate Polygon\tLocate a Polygon within the network.",
                 GUIIconSubSys::getIcon(ICON_LOCATEPOLY), &cw, MID_LOCATEPOLY,
                 ICON_ABOVE_TEXT | FRAME_THICK | FRAME_RAISED);
}


void
GNEViewNet::update() const {
    // this call is only used for breakpoints (to check when view is updated)
    GUISUMOAbstractView::update();
}


std::set<std::pair<std::string, GNEAttributeCarrier*> >
GNEViewNet::getAttributeCarriersInBoundary(const Boundary& boundary, bool forceSelectEdges) {
    // use a SET of pairs to obtain IDs and Pointers to attribute carriers. We need this because certain ACs can be returned many times (example: Edges)
    // Note: a map cannot be used because there is different ACs with the same ID (example: Additionals)
    std::set<std::pair<std::string, GNEAttributeCarrier*> > result;
    // firstm make OpenGL context current prior to performing OpenGL commands
    if (makeCurrent()) {
        // obtain GUIGLIds of all objects in the given boundary (disabling drawForRectangleSelection)
        std::vector<GUIGlID> ids = getObjectsInBoundary(boundary, false);
        //  finish make OpenGL context current
        makeNonCurrent();
        // iterate over GUIGlIDs
        for (auto i : ids) {
            // avoid to select Net (i = 0)
            if (i != 0) {
                GNEAttributeCarrier* retrievedAC = myNet->retrieveAttributeCarrier(i);
                // in the case of a Lane, we need to change the retrieved lane to their the parent if myNetworkViewOptions.mySelectEdges is enabled
                if ((retrievedAC->getTagProperty().getTag() == SUMO_TAG_LANE) && (myNetworkViewOptions.selectEdges() || forceSelectEdges)) {
                    retrievedAC = dynamic_cast<GNELane*>(retrievedAC)->getParentEdge();
                }
                // make sure that AttributeCarrier can be selected
                GUIGlObject* glObject = dynamic_cast<GUIGlObject*>(retrievedAC);
                if (glObject && !myViewParent->getSelectorFrame()->getLockGLObjectTypes()->IsObjectTypeLocked(glObject->getType())) {
                    result.insert(std::make_pair(retrievedAC->getID(), retrievedAC));
                }
            }
        }
    }
    return result;
}


void
GNEViewNet::buildSelectionACPopupEntry(GUIGLObjectPopupMenu* ret, GNEAttributeCarrier* AC) {
    if (AC->isAttributeCarrierSelected()) {
        new FXMenuCommand(ret, "Remove From Selected", GUIIconSubSys::getIcon(ICON_FLAG_MINUS), this, MID_REMOVESELECT);
    } else {
        new FXMenuCommand(ret, "Add To Selected", GUIIconSubSys::getIcon(ICON_FLAG_PLUS), this, MID_ADDSELECT);
    }
    new FXMenuSeparator(ret);
}


bool
GNEViewNet::setColorScheme(const std::string& name) {
    if (!gSchemeStorage.contains(name)) {
        return false;
    }
    if (myVisualizationChanger != nullptr) {
        if (myVisualizationChanger->getCurrentScheme() != name) {
            myVisualizationChanger->setCurrentScheme(name);
        }
    }
    myVisualizationSettings = &gSchemeStorage.get(name.c_str());
    update();
    return true;
}


void
GNEViewNet::openObjectDialog() {
    // reimplemented from GUISUMOAbstractView due OverlappedInspection
    ungrab();
    if (!isEnabled() || !myAmInitialised) {
        return;
    }
    if (makeCurrent()) {
        // initialise the select mode
        int id = getObjectUnderCursor();
        GUIGlObject* o = nullptr;
        // we need to check if we're inspecting a overlapping element
        if (myViewParent->getInspectorFrame()->getOverlappedInspection()->overlappedInspectionShown() &&
                myViewParent->getInspectorFrame()->getOverlappedInspection()->checkSavedPosition(getPositionInformation()) &&
                myViewParent->getInspectorFrame()->getAttributesEditor()->getEditedACs().size() > 0) {
            o = dynamic_cast<GUIGlObject*>(myViewParent->getInspectorFrame()->getAttributesEditor()->getEditedACs().front());
        } else if (id != 0) {
            o = GUIGlObjectStorage::gIDStorage.getObjectBlocking(id);
        } else {
            o = GUIGlObjectStorage::gIDStorage.getNetObject();
        }
        // check if open popup menu can be opened
        if (o != nullptr) {
            myPopup = o->getPopUpMenu(*myApp, *this);
            int x, y;
            FXuint b;
            myApp->getCursorPosition(x, y, b);
            myPopup->setX(x + myApp->getX());
            myPopup->setY(y + myApp->getY());
            myPopup->create();
            myPopup->show();
            myPopupPosition = getPositionInformation();
            myChanger->onRightBtnRelease(nullptr);
            GUIGlObjectStorage::gIDStorage.unblockObject(id);
            setFocus();
        }
        makeNonCurrent();
    }
}


void
GNEViewNet::saveVisualizationSettings() const {
    // first check if we have to save gui settings in a file (only used for testing purposes)
    OptionsCont& oc = OptionsCont::getOptions();
    if (oc.getString("gui-testing.setting-output").size() > 0) {
        try {
            // open output device
            OutputDevice& output = OutputDevice::getDevice(oc.getString("gui-testing.setting-output"));
            // save view settings
            output.openTag(SUMO_TAG_VIEWSETTINGS);
            myVisualizationSettings->save(output);
            // save viewport (zoom, X, Y and Z)
            output.openTag(SUMO_TAG_VIEWPORT);
            output.writeAttr(SUMO_ATTR_ZOOM, myChanger->getZoom());
            output.writeAttr(SUMO_ATTR_X, myChanger->getXPos());
            output.writeAttr(SUMO_ATTR_Y, myChanger->getYPos());
            output.writeAttr(SUMO_ATTR_ANGLE, myChanger->getRotation());
            output.closeTag();
            output.closeTag();
            // close output device
            output.close();
        } catch (...) {
            WRITE_ERROR("GUI-Settings cannot be saved in " + oc.getString("gui-testing.setting-output"));
        }
    }
}


const GNEViewNetHelper::EditModes&
GNEViewNet::getEditModes() const {
    return myEditModes;
}


const GNEViewNetHelper::TestingMode&
GNEViewNet::getTestingMode() const {
    return myTestingMode;
}


const GNEViewNetHelper::CommonViewOptions&
GNEViewNet::getCommonViewOptions() const {
    return myCommonViewOptions;
}


const GNEViewNetHelper::NetworkViewOptions&
GNEViewNet::getNetworkViewOptions() const {
    return myNetworkViewOptions;
}


const GNEViewNetHelper::DemandViewOptions&
GNEViewNet::getDemandViewOptions() const {
    return myDemandViewOptions;
}


const GNEViewNetHelper::DataViewOptions& 
GNEViewNet::getDataViewOptions() const {
    return myDataViewOptions;
}


const GNEViewNetHelper::KeyPressed&
GNEViewNet::getKeyPressed() const {
    return myKeyPressed;
}


const GNEViewNetHelper::EditShapes&
GNEViewNet::getEditShapes() const {
    return myEditShapes;
}


void
GNEViewNet::buildColorRainbow(const GUIVisualizationSettings& s, GUIColorScheme& scheme, int active, GUIGlObjectType objectType,
                              bool hide, double hideThreshold) {
    assert(!scheme.isFixed());
    UNUSED_PARAMETER(s);
    double minValue = std::numeric_limits<double>::infinity();
    double maxValue = -std::numeric_limits<double>::infinity();
    // retrieve range
    if (objectType == GLO_LANE) {
        // XXX (see #3409) multi-colors are not currently handled. this is a quick hack
        if (active == 9) {
            active = 8; // segment height, fall back to start height
        } else if (active == 11) {
            active = 10; // segment incline, fall back to total incline
        }
        for (GNELane* lane : myNet->retrieveLanes()) {
            const double val = lane->getColorValue(s, active);
            minValue = MIN2(minValue, val);
            maxValue = MAX2(maxValue, val);
        }
    } else if (objectType == GLO_JUNCTION) {
        if (active == 3) {
            for (GNEJunction* junction : myNet->retrieveJunctions()) {
                minValue = MIN2(minValue, junction->getPositionInView().z());
                maxValue = MAX2(maxValue, junction->getPositionInView().z());
            }
        }
    }
    if (minValue != std::numeric_limits<double>::infinity()) {
        scheme.clear();
        // add new thresholds
        if (hide) {
            minValue = MAX2(hideThreshold + 1, minValue);
            scheme.addColor(RGBColor(204, 204, 204), hideThreshold);
        }
        double range = maxValue - minValue;
        scheme.addColor(RGBColor::RED, (minValue));
        scheme.addColor(RGBColor::ORANGE, (minValue + range * 1 / 6.0));
        scheme.addColor(RGBColor::YELLOW, (minValue + range * 2 / 6.0));
        scheme.addColor(RGBColor::GREEN, (minValue + range * 3 / 6.0));
        scheme.addColor(RGBColor::CYAN, (minValue + range * 4 / 6.0));
        scheme.addColor(RGBColor::BLUE, (minValue + range * 5 / 6.0));
        scheme.addColor(RGBColor::MAGENTA, (maxValue));
    }
}


void
GNEViewNet::setStatusBarText(const std::string& text) {
    myApp->setStatusBarText(text);
}


bool
GNEViewNet::autoSelectNodes() {
    return (myNetworkViewOptions.menuCheckExtendSelection->getCheck() != 0);
}


void
GNEViewNet::setSelectionScaling(double selectionScale) {
    myVisualizationSettings->selectionScale = selectionScale;
}


bool
GNEViewNet::changeAllPhases() const {
    return (myNetworkViewOptions.menuCheckChangeAllPhases->getCheck() != 0);
}


bool
GNEViewNet::showJunctionAsBubbles() const {
    return (myEditModes.networkEditMode == GNE_NETWORKMODE_MOVE) && (myNetworkViewOptions.menuCheckShowJunctionBubble->getCheck());
}


GNEViewNet::GNEViewNet() :
    myEditModes(this),
    myTestingMode(this),
    myCommonCheckableButtons(this),
    myNetworkCheckableButtons(this),
    myDemandCheckableButtons(this),
    myDataCheckableButtons(this),
    myCommonViewOptions(this),
    myNetworkViewOptions(this),
    myDemandViewOptions(this),
    myDataViewOptions(this),
    myMoveSingleElementValues(this),
    myMoveMultipleElementValues(this),
    myVehicleOptions(this),
    myVehicleTypeOptions(this),
    mySelectingArea(this),
    myEditShapes(this) {
}

std::vector<std::string>
GNEViewNet::getEdgeLaneParamKeys(bool edgeKeys) const {
    std::set<std::string> keys;
    for (const NBEdge* e : myNet->getEdgeCont().getAllEdges()) {
        if (edgeKeys) {
            for (const auto& item : e->getParametersMap()) {
                keys.insert(item.first);
            }
            for (const auto con : e->getConnections()) {
                for (const auto& item : con.getParametersMap()) {
                    keys.insert(item.first);
                }
            }
        } else {
            for (const auto lane : e->getLanes()) {
                int i = 0;
                for (const auto& item : lane.getParametersMap()) {
                    keys.insert(item.first);
                }
                for (const auto con : e->getConnectionsFromLane(i)) {
                    for (const auto& item : con.getParametersMap()) {
                        keys.insert(item.first);
                    }
                }
                i++;
            }
        }
    }
    return std::vector<std::string>(keys.begin(), keys.end());
}



int
GNEViewNet::doPaintGL(int mode, const Boundary& bound) {
    // init view settings
    if (!myVisualizationSettings->drawForPositionSelection && myVisualizationSettings->forceDrawForPositionSelection) {
        myVisualizationSettings->drawForPositionSelection = true;
        myVisualizationSettings->drawForRectangleSelection = true;
    } else {
        myVisualizationSettings->drawForRectangleSelection = false;
    }
    if (!myVisualizationSettings->drawForRectangleSelection && myVisualizationSettings->forceDrawForRectangleSelection) {
        myVisualizationSettings->drawForRectangleSelection = true;
    }
    // set lefthand and laneIcons
    myVisualizationSettings->lefthand = OptionsCont::getOptions().getBool("lefthand");
    myVisualizationSettings->disableLaneIcons = OptionsCont::getOptions().getBool("disable-laneIcons");

    glRenderMode(mode);
    glMatrixMode(GL_MODELVIEW);
    glPushMatrix();
    glDisable(GL_TEXTURE_2D);
    glDisable(GL_ALPHA_TEST);
    glEnable(GL_BLEND);
    glBlendFunc(GL_SRC_ALPHA, GL_ONE_MINUS_SRC_ALPHA);
    glEnable(GL_DEPTH_TEST);

    // visualize rectangular selection
    mySelectingArea.drawRectangleSelection(myVisualizationSettings->colorSettings.selectionColor);

    // compute lane width
    double lw = m2p(SUMO_const_laneWidth);
    // draw decals (if not in grabbing mode)
    if (!myUseToolTips && !myVisualizationSettings->drawForRectangleSelection) {
        drawDecals();
        // depending of the visualizationSettings, enable or disable check box show grid
        if (myVisualizationSettings->showGrid) {
            myCommonViewOptions.menuCheckShowGrid->setCheck(true);
            paintGLGrid();
        } else {
            myCommonViewOptions.menuCheckShowGrid->setCheck(false);
        }
        myNetworkViewOptions.menuCheckShowConnections->setCheck(myVisualizationSettings->showLane2Lane);
    }
    // draw temporal elements
    if (!myVisualizationSettings->drawForRectangleSelection) {
        drawTemporalDrawShape();
        drawLaneCandidates();
        // draw testing elements
        myTestingMode.drawTestingElements(myApp);
        // draw temporal trip/flow route
        myViewParent->getVehicleFrame()->getEdgePathCreator()->drawTemporalRoute();
        // draw temporal person plan route
        myViewParent->getPersonFrame()->getEdgePathCreator()->drawTemporalRoute();
        myViewParent->getPersonPlanFrame()->getPersonPlanCreator()->drawTemporalRoute();
        // draw temporal non consecutive edge
        myViewParent->getRouteFrame()->drawTemporalRoute();
    }
    // check menu checks of supermode demand
    if (myEditModes.currentSupermode == GNE_SUPERMODE_DEMAND) {
        // enable or disable menuCheckShowAllPersonPlans depending of there is a locked person
        if (myDemandViewOptions.getLockedPerson()) {
            myDemandViewOptions.menuCheckShowAllPersonPlans->disable();
        } else {
            myDemandViewOptions.menuCheckShowAllPersonPlans->enable();
        }
        // check if menuCheckLockPerson must be enabled or disabled
        if (myDemandViewOptions.menuCheckLockPerson->getCheck() == FALSE) {
            // check if we're in inspector mode and we're inspecting exactly one element
            if ((myEditModes.demandEditMode == GNE_DEMANDMODE_INSPECT) && getDottedAC()) {
                // obtain tag property
                const GNETagProperties& tagProperty = getDottedAC()->getTagProperty();
                // enable menu check lock person if is either a person, a person plan or a person stop
                if (tagProperty.isPerson() || tagProperty.isPersonPlan() || tagProperty.isPersonStop()) {
                    myDemandViewOptions.menuCheckLockPerson->enable();
                } else {
                    myDemandViewOptions.menuCheckLockPerson->disable();
                }
            } else {
                myDemandViewOptions.menuCheckLockPerson->disable();
            }
        }
    }
    // draw elements
    glLineWidth(1);
    glPolygonMode(GL_FRONT_AND_BACK, GL_FILL);
    const float minB[2] = { (float)bound.xmin(), (float)bound.ymin() };
    const float maxB[2] = { (float)bound.xmax(), (float)bound.ymax() };
    myVisualizationSettings->scale = lw;
    glEnable(GL_POLYGON_OFFSET_FILL);
    glEnable(GL_POLYGON_OFFSET_LINE);
    // obtain objects included in minB and maxB
    int hits2 = myGrid->Search(minB, maxB, *myVisualizationSettings);
    // pop draw matrix
    glPopMatrix();
    return hits2;
}


long
GNEViewNet::onLeftBtnPress(FXObject*, FXSelector, void* eventData) {
    // set focus in view net
    setFocus();
    // update keyPressed
    myKeyPressed.update(eventData);
    // interpret object under cursor
    if (makeCurrent()) {
        // fill objects under cursor
        myObjectsUnderCursor.updateObjectUnderCursor(getGUIGlObjectsUnderCursor(), myEditShapes.editedShapePoly);
        // if grid is enabled, fill objects under gripped cursor
        if (myVisualizationSettings->showGrid) {
            myObjectsUnderGrippedCursor.updateObjectUnderCursor(getGUIGlObjectsUnderGrippedCursor(), myEditShapes.editedShapePoly);
        }
        // process left button press function depending of supermode
        if (myEditModes.currentSupermode == GNE_SUPERMODE_NETWORK) {
            processLeftButtonPressNetwork(eventData);
        } else if (myEditModes.currentSupermode == GNE_SUPERMODE_DEMAND) {
            processLeftButtonPressDemand(eventData);
        } else if (myEditModes.currentSupermode == GNE_SUPERMODE_DATA) {
            processLeftButtonPressData(eventData);
        }
        makeNonCurrent();
    }
    // update cursor
    updateCursor();
    // update view
    update();
    return 1;
}


long
GNEViewNet::onLeftBtnRelease(FXObject* obj, FXSelector sel, void* eventData) {
    // process parent function
    GUISUMOAbstractView::onLeftBtnRelease(obj, sel, eventData);
    // first update keyPressed
    myKeyPressed.update(eventData);
    // update cursor
    updateCursor();
    // process left button release function depending of supermode
    if (myEditModes.currentSupermode == GNE_SUPERMODE_NETWORK) {
        processLeftButtonReleaseNetwork();
    } else if (myEditModes.currentSupermode == GNE_SUPERMODE_DEMAND) {
        processLeftButtonReleaseDemand();
    } else if (myEditModes.currentSupermode == GNE_SUPERMODE_DATA) {
        processLeftButtonReleaseData();
    }
    // update view
    update();
    return 1;
}


long
GNEViewNet::onRightBtnPress(FXObject* obj, FXSelector sel, void* eventData) {
    // update keyPressed
    myKeyPressed.update(eventData);
    // update cursor
    updateCursor();
    if ((myEditModes.networkEditMode == GNE_NETWORKMODE_POLYGON) && myViewParent->getPolygonFrame()->getDrawingShapeModul()->isDrawing()) {
        // disable right button press during drawing polygon
        return 1;
    } else {
        return GUISUMOAbstractView::onRightBtnPress(obj, sel, eventData);
    }
}


long
GNEViewNet::onRightBtnRelease(FXObject* obj, FXSelector sel, void* eventData) {
    // update keyPressed
    myKeyPressed.update(eventData);
    // update cursor
    updateCursor();
    // disable right button release during drawing polygon
    if ((myEditModes.networkEditMode == GNE_NETWORKMODE_POLYGON) && myViewParent->getPolygonFrame()->getDrawingShapeModul()->isDrawing()) {
        return 1;
    } else {
        return GUISUMOAbstractView::onRightBtnRelease(obj, sel, eventData);
    }
}


long
GNEViewNet::onMouseMove(FXObject* obj, FXSelector sel, void* eventData) {
    // process mouse move in GUISUMOAbstractView
    GUISUMOAbstractView::onMouseMove(obj, sel, eventData);
    // update keyPressed
    myKeyPressed.update(eventData);
    // update cursor
    updateCursor();
    // process mouse move function depending of supermode
    if (myEditModes.currentSupermode == GNE_SUPERMODE_NETWORK) {
        processMoveMouseNetwork();
    } else if (myEditModes.currentSupermode == GNE_SUPERMODE_DEMAND) {
        processMoveMouseDemand();
    } else if (myEditModes.currentSupermode == GNE_SUPERMODE_DATA) {
        processMoveMouseData();
    }
    return 1;
}


long
GNEViewNet::onKeyPress(FXObject* o, FXSelector sel, void* eventData) {
    // update keyPressed
    myKeyPressed.update(eventData);
    // update cursor
    updateCursor();
    // change "delete last created point" depending of shift key
    if ((myEditModes.networkEditMode == GNE_NETWORKMODE_POLYGON) && myViewParent->getPolygonFrame()->getDrawingShapeModul()->isDrawing()) {
        myViewParent->getPolygonFrame()->getDrawingShapeModul()->setDeleteLastCreatedPoint(myKeyPressed.shiftKeyPressed());
        update();
    } else if ((myEditModes.networkEditMode == GNE_NETWORKMODE_TAZ) && myViewParent->getTAZFrame()->getDrawingShapeModul()->isDrawing()) {
        myViewParent->getTAZFrame()->getDrawingShapeModul()->setDeleteLastCreatedPoint(myKeyPressed.shiftKeyPressed());
        update();
    }
    return GUISUMOAbstractView::onKeyPress(o, sel, eventData);
}


long
GNEViewNet::onKeyRelease(FXObject* o, FXSelector sel, void* eventData) {
    // update keyPressed
    myKeyPressed.update(eventData);
    // update cursor
    updateCursor();
    // change "delete last created point" depending of shift key
    if ((myEditModes.networkEditMode == GNE_NETWORKMODE_POLYGON) && myViewParent->getPolygonFrame()->getDrawingShapeModul()->isDrawing()) {
        myViewParent->getPolygonFrame()->getDrawingShapeModul()->setDeleteLastCreatedPoint(myKeyPressed.shiftKeyPressed());
        update();
    }
    // check if selecting using rectangle has to be disabled
    if (mySelectingArea.selectingUsingRectangle && !myKeyPressed.shiftKeyPressed()) {
        mySelectingArea.selectingUsingRectangle = false;
        update();
    }
    return GUISUMOAbstractView::onKeyRelease(o, sel, eventData);
}


void
GNEViewNet::abortOperation(bool clearSelection) {
    // steal focus from any text fields and place it over view net
    setFocus();
    // check what supermode is enabled
    if (myEditModes.currentSupermode == GNE_SUPERMODE_NETWORK) {
        // abort operation depending of current mode
        if (myEditModes.networkEditMode == GNE_NETWORKMODE_CREATE_EDGE) {
            // abort edge creation in create edge frame
            myViewParent->getCreateEdgeFrame()->abortEdgeCreation();
        } else if (myEditModes.networkEditMode == GNE_NETWORKMODE_SELECT) {
            mySelectingArea.selectingUsingRectangle = false;
            // check if current selection has to be cleaned
            if (clearSelection) {
                myViewParent->getSelectorFrame()->clearCurrentSelection();
            }
        } else if (myEditModes.networkEditMode == GNE_NETWORKMODE_CONNECT) {
            // abort changes in Connector Frame
            myViewParent->getConnectorFrame()->getConnectionModifications()->onCmdCancelModifications(0, 0, 0);
        } else if (myEditModes.networkEditMode == GNE_NETWORKMODE_TLS) {
            myViewParent->getTLSEditorFrame()->onCmdCancel(nullptr, 0, nullptr);
        } else if (myEditModes.networkEditMode == GNE_NETWORKMODE_MOVE) {
            myEditShapes.stopEditCustomShape();
        } else if (myEditModes.networkEditMode == GNE_NETWORKMODE_POLYGON) {
            // abort current drawing
            myViewParent->getPolygonFrame()->getDrawingShapeModul()->abortDrawing();
        } else if (myEditModes.networkEditMode == GNE_NETWORKMODE_TAZ) {
            if (myViewParent->getTAZFrame()->getDrawingShapeModul()->isDrawing()) {
                // abort current drawing
                myViewParent->getPolygonFrame()->getDrawingShapeModul()->abortDrawing();
            } else if (myViewParent->getTAZFrame()->getTAZCurrentModul()->getTAZ() != nullptr) {
                // finish current editing TAZ
                myViewParent->getTAZFrame()->getTAZCurrentModul()->setTAZ(nullptr);
            }
        } else if (myEditModes.networkEditMode == GNE_NETWORKMODE_PROHIBITION) {
            myViewParent->getProhibitionFrame()->onCmdCancel(nullptr, 0, nullptr);
        } else if (myEditModes.networkEditMode == GNE_NETWORKMODE_ADDITIONAL) {
            // abort select lanes
            myViewParent->getAdditionalFrame()->getConsecutiveLaneSelector()->abortConsecutiveLaneSelector();
        }
    } else if (myEditModes.currentSupermode == GNE_SUPERMODE_DEMAND) {
        // abort operation depending of current mode
        if (myEditModes.demandEditMode == GNE_DEMANDMODE_SELECT) {
            mySelectingArea.selectingUsingRectangle = false;
            // check if current selection has to be cleaned
            if (clearSelection) {
                myViewParent->getSelectorFrame()->clearCurrentSelection();
            }
        } else if (myEditModes.demandEditMode == GNE_DEMANDMODE_ROUTE) {
            myViewParent->getRouteFrame()->hotkeyEsc();
        } else if (myEditModes.demandEditMode == GNE_DEMANDMODE_VEHICLE) {
            myViewParent->getVehicleFrame()->getEdgePathCreator()->abortEdgePathCreation();
        } else if (myEditModes.demandEditMode == GNE_DEMANDMODE_PERSON) {
            myViewParent->getPersonFrame()->getEdgePathCreator()->abortEdgePathCreation();
        } else if (myEditModes.demandEditMode == GNE_DEMANDMODE_PERSONPLAN) {
            myViewParent->getPersonPlanFrame()->getPersonPlanCreator()->abortPersonPlanCreation();
        }
    } else if (myEditModes.currentSupermode == GNE_SUPERMODE_DEMAND) {
        // currently unused
    }
    // abort undo list
    myUndoList->p_abort();
}


void
GNEViewNet::hotkeyDel() {
    // delete elements depending of current supermode
    if (myEditModes.currentSupermode == GNE_SUPERMODE_NETWORK) {
        if ((myEditModes.networkEditMode == GNE_NETWORKMODE_CONNECT) || (myEditModes.networkEditMode == GNE_NETWORKMODE_TLS)) {
            setStatusBarText("Cannot delete in this mode");
        } else {
            myUndoList->p_begin("delete network selection");
            deleteSelectedConnections();
            deleteSelectedCrossings();
            deleteSelectedAdditionals();
            deleteSelectedLanes();
            deleteSelectedEdges();
            deleteSelectedJunctions();
            deleteSelectedShapes();
            myUndoList->p_end();
        }
    } else if (myEditModes.currentSupermode == GNE_SUPERMODE_DEMAND) {
        myUndoList->p_begin("delete demand selection");
        deleteSelectedDemandElements();
        myUndoList->p_end();
    } else if (myEditModes.currentSupermode == GNE_SUPERMODE_DATA) {
        myUndoList->p_begin("delete data selection");
        deleteSelectedDataElements();
        myUndoList->p_end();
    }
    // update view
    update();
}


void
GNEViewNet::hotkeyEnter() {
    // check what supermode is enabled
    if (myEditModes.currentSupermode == GNE_SUPERMODE_NETWORK) {
        // abort operation depending of current mode
        if (myEditModes.networkEditMode == GNE_NETWORKMODE_CONNECT) {
            // Accept changes in Connector Frame
            myViewParent->getConnectorFrame()->getConnectionModifications()->onCmdSaveModifications(0, 0, 0);
        } else if (myEditModes.networkEditMode == GNE_NETWORKMODE_TLS) {
            myViewParent->getTLSEditorFrame()->onCmdOK(nullptr, 0, nullptr);
        } else if ((myEditModes.networkEditMode == GNE_NETWORKMODE_MOVE) && (myEditShapes.editedShapePoly != nullptr)) {
            myEditShapes.saveEditedShape();
        } else if (myEditModes.networkEditMode == GNE_NETWORKMODE_POLYGON) {
            if (myViewParent->getPolygonFrame()->getDrawingShapeModul()->isDrawing()) {
                // stop current drawing
                myViewParent->getPolygonFrame()->getDrawingShapeModul()->stopDrawing();
            } else {
                // start drawing
                myViewParent->getPolygonFrame()->getDrawingShapeModul()->startDrawing();
            }
        } else if (myEditModes.networkEditMode == GNE_NETWORKMODE_CROSSING) {
            myViewParent->getCrossingFrame()->createCrossingHotkey();
        } else if (myEditModes.networkEditMode == GNE_NETWORKMODE_TAZ) {
            if (myViewParent->getTAZFrame()->getDrawingShapeModul()->isDrawing()) {
                // stop current drawing
                myViewParent->getTAZFrame()->getDrawingShapeModul()->stopDrawing();
            } else if (myViewParent->getTAZFrame()->getTAZCurrentModul()->getTAZ() == nullptr) {
                // start drawing
                myViewParent->getTAZFrame()->getDrawingShapeModul()->startDrawing();
            } else if (myViewParent->getTAZFrame()->getTAZSaveChangesModul()->isChangesPending()) {
                // save pending changes
                myViewParent->getTAZFrame()->getTAZSaveChangesModul()->onCmdSaveChanges(0, 0, 0);
            }
        } else if (myEditModes.networkEditMode == GNE_NETWORKMODE_ADDITIONAL) {
            if (myViewParent->getAdditionalFrame()->getConsecutiveLaneSelector()->isSelectingLanes()) {
                // stop select lanes to create additional
                myViewParent->getAdditionalFrame()->getConsecutiveLaneSelector()->stopConsecutiveLaneSelector();
            }
        }
    } else if (myEditModes.currentSupermode == GNE_SUPERMODE_DEMAND) {
        // abort operation depending of current mode
        if (myEditModes.demandEditMode == GNE_DEMANDMODE_ROUTE) {
            myViewParent->getRouteFrame()->hotkeyEnter();
        } else if (myEditModes.demandEditMode == GNE_DEMANDMODE_VEHICLE) {
            myViewParent->getVehicleFrame()->getEdgePathCreator()->finishEdgePathCreation();
        } else if (myEditModes.demandEditMode == GNE_DEMANDMODE_PERSON) {
            myViewParent->getPersonFrame()->getEdgePathCreator()->finishEdgePathCreation();
        } else if (myEditModes.demandEditMode == GNE_DEMANDMODE_PERSONPLAN) {
            myViewParent->getPersonPlanFrame()->getPersonPlanCreator()->finishPersonPlanCreation();
        }
    } else if (myEditModes.currentSupermode == GNE_SUPERMODE_DATA) {
        // currently unused
    }
}


void
GNEViewNet::hotkeyBackSpace() {
    // check what supermode is enabled
    if (myEditModes.currentSupermode == GNE_SUPERMODE_NETWORK) {
        // unused in Network mode
    } else if (myEditModes.currentSupermode == GNE_SUPERMODE_DEMAND) {
        // abort operation depending of current mode
        if (myEditModes.demandEditMode == GNE_DEMANDMODE_ROUTE) {
            myViewParent->getRouteFrame()->hotkeyBackSpace();
        } else if (myEditModes.demandEditMode == GNE_DEMANDMODE_VEHICLE) {
            myViewParent->getVehicleFrame()->getEdgePathCreator()->removeLastInsertedElement();
        } else if (myEditModes.demandEditMode == GNE_DEMANDMODE_PERSON) {
            myViewParent->getPersonFrame()->getEdgePathCreator()->removeLastInsertedElement();
        } else if (myEditModes.demandEditMode == GNE_DEMANDMODE_PERSONPLAN) {
            myViewParent->getPersonPlanFrame()->getPersonPlanCreator()->removeLastAddedElement();
        }
    } else if (myEditModes.currentSupermode == GNE_SUPERMODE_DATA) {
        // unused in Data mode
    }
}

void
GNEViewNet::hotkeyFocusFrame() {
    // if there is a visible frame, set focus over it. In other case, set focus over ViewNet
    if (myCurrentFrame != nullptr) {
        myCurrentFrame->focusUpperElement();
    } else {
        setFocus();
    }
}


GNEViewParent*
GNEViewNet::getViewParent() const {
    return myViewParent;
}


GNENet*
GNEViewNet::getNet() const {
    return myNet;
}


GNEUndoList*
GNEViewNet::getUndoList() const {
    return myUndoList;
}


const GNEAttributeCarrier*
GNEViewNet::getDottedAC() const {
    return myDottedAC;
}


void
GNEViewNet::setDottedAC(GNEAttributeCarrier* AC) {
    myDottedAC = AC;
    // check if dotted geometry has to be updated
    if (myDottedAC && myDottedAC->getDottedGeometry().isGeometryDeprecated()) {
        myDottedAC->updateDottedContour();
    }
}


bool
GNEViewNet::showLockIcon() const {
    return (myEditModes.networkEditMode == GNE_NETWORKMODE_MOVE || myEditModes.networkEditMode == GNE_NETWORKMODE_INSPECT || myEditModes.networkEditMode == GNE_NETWORKMODE_ADDITIONAL);
}


GNEJunction*
GNEViewNet::getJunctionAtPopupPosition() {
    GNEJunction* junction = nullptr;
    if (makeCurrent()) {
        int id = getObjectAtPosition(getPopupPosition());
        GUIGlObject* pointed = GUIGlObjectStorage::gIDStorage.getObjectBlocking(id);
        GUIGlObjectStorage::gIDStorage.unblockObject(id);
        if (pointed) {
            switch (pointed->getType()) {
                case GLO_JUNCTION:
                    junction = (GNEJunction*)pointed;
                    break;
                default:
                    break;
            }
        }
    }
    return junction;
}


GNEConnection*
GNEViewNet::getConnectionAtPopupPosition() {
    GNEConnection* connection = nullptr;
    if (makeCurrent()) {
        int id = getObjectAtPosition(getPopupPosition());
        GUIGlObject* pointed = GUIGlObjectStorage::gIDStorage.getObjectBlocking(id);
        GUIGlObjectStorage::gIDStorage.unblockObject(id);
        if (pointed) {
            switch (pointed->getType()) {
                case GLO_CONNECTION:
                    connection = (GNEConnection*)pointed;
                    break;
                default:
                    break;
            }
        }
    }
    return connection;
}


GNECrossing*
GNEViewNet::getCrossingAtPopupPosition() {
    GNECrossing* crossing = nullptr;
    if (makeCurrent()) {
        int id = getObjectAtPosition(getPopupPosition());
        GUIGlObject* pointed = GUIGlObjectStorage::gIDStorage.getObjectBlocking(id);
        GUIGlObjectStorage::gIDStorage.unblockObject(id);
        if (pointed) {
            switch (pointed->getType()) {
                case GLO_CROSSING:
                    crossing = (GNECrossing*)pointed;
                    break;
                default:
                    break;
            }
        }
    }
    return crossing;
}

GNEEdge*
GNEViewNet::getEdgeAtPopupPosition() {
    GNEEdge* edge = nullptr;
    if (makeCurrent()) {
        int id = getObjectAtPosition(getPopupPosition());
        GUIGlObject* pointed = GUIGlObjectStorage::gIDStorage.getObjectBlocking(id);
        GUIGlObjectStorage::gIDStorage.unblockObject(id);
        if (pointed) {
            switch (pointed->getType()) {
                case GLO_EDGE:
                    edge = (GNEEdge*)pointed;
                    break;
                case GLO_LANE:
                    edge = (((GNELane*)pointed)->getParentEdge());
                    break;
                default:
                    break;
            }
        }
    }
    return edge;
}


GNELane*
GNEViewNet::getLaneAtPopupPosition() {
    GNELane* lane = nullptr;
    if (makeCurrent()) {
        int id = getObjectAtPosition(getPopupPosition());
        GUIGlObject* pointed = GUIGlObjectStorage::gIDStorage.getObjectBlocking(id);
        GUIGlObjectStorage::gIDStorage.unblockObject(id);
        if (pointed) {
            if (pointed->getType() == GLO_LANE) {
                lane = (GNELane*)pointed;
            }
        }
    }
    return lane;
}


GNEAdditional*
GNEViewNet::getAdditionalAtPopupPosition() {
    if (makeCurrent()) {
        int id = getObjectAtPosition(getPopupPosition());
        GUIGlObject* pointed = GUIGlObjectStorage::gIDStorage.getObjectBlocking(id);
        GUIGlObjectStorage::gIDStorage.unblockObject(id);
        if (pointed) {
            return dynamic_cast<GNEAdditional*>(pointed);
        }
    }
    return nullptr;
}


GNEPoly*
GNEViewNet::getPolygonAtPopupPosition() {
    if (makeCurrent()) {
        int id = getObjectAtPosition(getPopupPosition());
        GUIGlObject* pointed = GUIGlObjectStorage::gIDStorage.getObjectBlocking(id);
        GUIGlObjectStorage::gIDStorage.unblockObject(id);
        if (pointed) {
            return dynamic_cast<GNEPoly*>(pointed);
        }
    }
    return nullptr;
}


GNEPOI*
GNEViewNet::getPOIAtPopupPosition() {
    if (makeCurrent()) {
        int id = getObjectAtPosition(getPopupPosition());
        GUIGlObject* pointed = GUIGlObjectStorage::gIDStorage.getObjectBlocking(id);
        GUIGlObjectStorage::gIDStorage.unblockObject(id);
        if (pointed) {
            return dynamic_cast<GNEPOI*>(pointed);
        }
    }
    return nullptr;
}

long
GNEViewNet::onCmdSetSupermode(FXObject*, FXSelector sel, void*) {
    // check what network mode will be set
    switch (FXSELID(sel)) {
        case MID_HOTKEY_F2_SUPERMODE_NETWORK:
            myEditModes.setSupermode(GNE_SUPERMODE_NETWORK);
            break;
        case MID_HOTKEY_F3_SUPERMODE_DEMAND:
            myEditModes.setSupermode(GNE_SUPERMODE_DEMAND);
            break;
        case MID_HOTKEY_F4_SUPERMODE_DATA:
            myEditModes.setSupermode(GNE_SUPERMODE_DATA);
            break;
        default:
            break;
    }
    return 1;
}

long
GNEViewNet::onCmdSetMode(FXObject*, FXSelector sel, void*) {
    if (myEditModes.currentSupermode == GNE_SUPERMODE_NETWORK) {
        // check what network mode will be set
        switch (FXSELID(sel)) {
            case MID_HOTKEY_I_INSPECTMODE:
                myEditModes.setNetworkEditMode(GNE_NETWORKMODE_INSPECT);
                break;
            case MID_HOTKEY_D_DELETEMODE:
                myEditModes.setNetworkEditMode(GNE_NETWORKMODE_DELETE);
                break;
            case MID_HOTKEY_S_SELECTMODE:
                myEditModes.setNetworkEditMode(GNE_NETWORKMODE_SELECT);
                break;
            case MID_HOTKEY_M_MOVEMODE:
                myEditModes.setNetworkEditMode(GNE_NETWORKMODE_MOVE);
                break;
            case MID_HOTKEY_E_EDGEMODE_EDGEDATAMODE:
                myEditModes.setNetworkEditMode(GNE_NETWORKMODE_CREATE_EDGE);
                break;
            case MID_HOTKEY_C_CONNECTMODE_PERSONPLANMODE:
                myEditModes.setNetworkEditMode(GNE_NETWORKMODE_CONNECT);
                break;
            case MID_HOTKEY_T_TLSMODE_VTYPEMODE:
                myEditModes.setNetworkEditMode(GNE_NETWORKMODE_TLS);
                break;
            case MID_HOTKEY_A_ADDITIONALMODE_STOPMODE:
                myEditModes.setNetworkEditMode(GNE_NETWORKMODE_ADDITIONAL);
                break;
            case MID_HOTKEY_R_CROSSINGMODE_ROUTEMODE:
                myEditModes.setNetworkEditMode(GNE_NETWORKMODE_CROSSING);
                break;
            case MID_HOTKEY_Z_TAZMODE:
                myEditModes.setNetworkEditMode(GNE_NETWORKMODE_TAZ);
                break;
            case MID_HOTKEY_P_POLYGONMODE_PERSONMODE:
                myEditModes.setNetworkEditMode(GNE_NETWORKMODE_POLYGON);
                break;
            case MID_HOTKEY_W_PROHIBITIONMODE_PERSONTYPEMODE:
                myEditModes.setNetworkEditMode(GNE_NETWORKMODE_PROHIBITION);
                break;
            default:
                break;
        }
    } else if (myEditModes.currentSupermode == GNE_SUPERMODE_DEMAND) {
        // check what demand mode will be set
        switch (FXSELID(sel)) {
            case MID_HOTKEY_I_INSPECTMODE:
                myEditModes.setDemandEditMode(GNE_DEMANDMODE_INSPECT);
                break;
            case MID_HOTKEY_D_DELETEMODE:
                myEditModes.setDemandEditMode(GNE_DEMANDMODE_DELETE);
                break;
            case MID_HOTKEY_S_SELECTMODE:
                myEditModes.setDemandEditMode(GNE_DEMANDMODE_SELECT);
                break;
            case MID_HOTKEY_M_MOVEMODE:
                myEditModes.setDemandEditMode(GNE_DEMANDMODE_MOVE);
                break;
            case MID_HOTKEY_R_CROSSINGMODE_ROUTEMODE:
                myEditModes.setDemandEditMode(GNE_DEMANDMODE_ROUTE);
                break;
            case MID_HOTKEY_V_VEHICLEMODE:
                myEditModes.setDemandEditMode(GNE_DEMANDMODE_VEHICLE);
                break;
            case MID_HOTKEY_T_TLSMODE_VTYPEMODE:
                myEditModes.setDemandEditMode(GNE_DEMANDMODE_VEHICLETYPES);
                break;
            case MID_HOTKEY_A_ADDITIONALMODE_STOPMODE:
                myEditModes.setDemandEditMode(GNE_DEMANDMODE_STOP);
                break;
            case MID_HOTKEY_W_PROHIBITIONMODE_PERSONTYPEMODE:
                myEditModes.setDemandEditMode(GNE_DEMANDMODE_PERSONTYPES);
                break;
            case MID_HOTKEY_P_POLYGONMODE_PERSONMODE:
                myEditModes.setDemandEditMode(GNE_DEMANDMODE_PERSON);
                break;
            case MID_HOTKEY_C_CONNECTMODE_PERSONPLANMODE:
                myEditModes.setDemandEditMode(GNE_DEMANDMODE_PERSONPLAN);
                break;
            default:
                break;
        }
    } else if (myEditModes.currentSupermode == GNE_SUPERMODE_DATA) {
        // check what demand mode will be set
        switch (FXSELID(sel)) {
            case MID_HOTKEY_I_INSPECTMODE:
                myEditModes.setDataEditMode(GNE_DATAMODE_INSPECT);
                break;
            case MID_HOTKEY_D_DELETEMODE:
                myEditModes.setDataEditMode(GNE_DATAMODE_DELETE);
                break;
            case MID_HOTKEY_S_SELECTMODE:
                myEditModes.setDataEditMode(GNE_DATAMODE_SELECT);
                break;
            case MID_HOTKEY_E_EDGEMODE_EDGEDATAMODE:
                myEditModes.setDataEditMode(GNE_DATAMODE_EDGEDATA);
                break;
        }
    }
    return 1;
}


long
GNEViewNet::onCmdSplitEdge(FXObject*, FXSelector, void*) {
    GNEEdge* edge = getEdgeAtPopupPosition();
    if (edge != nullptr) {
        myNet->splitEdge(edge, edge->getSplitPos(getPopupPosition()), myUndoList);
    }
    return 1;
}


long
GNEViewNet::onCmdSplitEdgeBidi(FXObject*, FXSelector, void*) {
    GNEEdge* edge = getEdgeAtPopupPosition();
    if (edge != nullptr) {
        // obtain reverse edge
        GNEEdge* reverseEdge = edge->getOppositeEdge();
        // check that reverse edge works
        if (reverseEdge != nullptr) {
            myNet->splitEdgesBidi(edge, reverseEdge, edge->getSplitPos(getPopupPosition()), myUndoList);
        }
    }
    return 1;
}


long
GNEViewNet::onCmdReverseEdge(FXObject*, FXSelector, void*) {
    GNEEdge* edge = getEdgeAtPopupPosition();
    if (edge != nullptr) {
        if (edge->isAttributeCarrierSelected()) {
            myUndoList->p_begin("Reverse selected " + toString(SUMO_TAG_EDGE) + "s");
            std::vector<GNEEdge*> edges = myNet->retrieveEdges(true);
            for (auto it : edges) {
                myNet->reverseEdge(it, myUndoList);
            }
            myUndoList->p_end();
        } else {
            myUndoList->p_begin("Reverse " + toString(SUMO_TAG_EDGE));
            myNet->reverseEdge(edge, myUndoList);
            myUndoList->p_end();
        }
    }
    return 1;
}


long
GNEViewNet::onCmdAddReversedEdge(FXObject*, FXSelector, void*) {
    GNEEdge* edge = getEdgeAtPopupPosition();
    if (edge != nullptr) {
        if (edge->isAttributeCarrierSelected()) {
            myUndoList->p_begin("Add Reverse edge for selected " + toString(SUMO_TAG_EDGE) + "s");
            std::vector<GNEEdge*> edges = myNet->retrieveEdges(true);
            for (auto it : edges) {
                myNet->addReversedEdge(it, myUndoList);
            }
            myUndoList->p_end();
        } else {
            myUndoList->p_begin("Add reverse " + toString(SUMO_TAG_EDGE));
            myNet->addReversedEdge(edge, myUndoList);
            myUndoList->p_end();
        }
    }
    return 1;
}


long
GNEViewNet::onCmdEditEdgeEndpoint(FXObject*, FXSelector, void*) {
    GNEEdge* edge = getEdgeAtPopupPosition();
    if (edge != nullptr) {
        // snap to active grid the Popup position
        edge->editEndpoint(getPopupPosition(), myUndoList);
    }
    return 1;
}


long
GNEViewNet::onCmdResetEdgeEndpoint(FXObject*, FXSelector, void*) {
    GNEEdge* edge = getEdgeAtPopupPosition();
    if (edge != nullptr) {
        edge->resetEndpoint(getPopupPosition(), myUndoList);
    }
    return 1;
}


long
GNEViewNet::onCmdStraightenEdges(FXObject*, FXSelector, void*) {
    GNEEdge* edge = getEdgeAtPopupPosition();
    if (edge != nullptr) {
        if (edge->isAttributeCarrierSelected()) {
            myUndoList->p_begin("straighten selected " + toString(SUMO_TAG_EDGE) + "s");
            std::vector<GNEEdge*> edges = myNet->retrieveEdges(true);
            for (auto it : edges) {
                it->setAttribute(SUMO_ATTR_SHAPE, "", myUndoList);
            }
            myUndoList->p_end();
        } else {

            myUndoList->p_begin("straighten " + toString(SUMO_TAG_EDGE));
            edge->setAttribute(SUMO_ATTR_SHAPE, "", myUndoList);
            myUndoList->p_end();
        }
    }
    return 1;
}


long
GNEViewNet::onCmdSmoothEdges(FXObject*, FXSelector, void*) {
    GNEEdge* edge = getEdgeAtPopupPosition();
    if (edge != nullptr) {
        if (edge->isAttributeCarrierSelected()) {
            myUndoList->p_begin("straighten elevation of selected " + toString(SUMO_TAG_EDGE) + "s");
            std::vector<GNEEdge*> edges = myNet->retrieveEdges(true);
            for (auto it : edges) {
                it->smooth(myUndoList);
            }
            myUndoList->p_end();
        } else {
            myUndoList->p_begin("straighten edge elevation");
            edge->smooth(myUndoList);
            myUndoList->p_end();
        }
    }
    return 1;
}


long
GNEViewNet::onCmdStraightenEdgesElevation(FXObject*, FXSelector, void*) {
    GNEEdge* edge = getEdgeAtPopupPosition();
    if (edge != nullptr) {
        if (edge->isAttributeCarrierSelected()) {
            myUndoList->p_begin("straighten elevation of selected " + toString(SUMO_TAG_EDGE) + "s");
            std::vector<GNEEdge*> edges = myNet->retrieveEdges(true);
            for (auto it : edges) {
                it->straightenElevation(myUndoList);
            }
            myUndoList->p_end();
        } else {
            myUndoList->p_begin("straighten edge elevation");
            edge->straightenElevation(myUndoList);
            myUndoList->p_end();
        }
    }
    return 1;
}


long
GNEViewNet::onCmdSmoothEdgesElevation(FXObject*, FXSelector, void*) {
    GNEEdge* edge = getEdgeAtPopupPosition();
    if (edge != nullptr) {
        if (edge->isAttributeCarrierSelected()) {
            myUndoList->p_begin("smooth elevation of selected " + toString(SUMO_TAG_EDGE) + "s");
            std::vector<GNEEdge*> edges = myNet->retrieveEdges(true);
            for (auto it : edges) {
                it->smoothElevation(myUndoList);
            }
            myUndoList->p_end();
        } else {
            myUndoList->p_begin("smooth edge elevation");
            edge->smoothElevation(myUndoList);
            myUndoList->p_end();
        }
    }
    return 1;
}


long
GNEViewNet::onCmdResetLength(FXObject*, FXSelector, void*) {
    GNEEdge* edge = getEdgeAtPopupPosition();
    if (edge != nullptr) {
        if (edge->isAttributeCarrierSelected()) {
            myUndoList->p_begin("reset edge lengthss");
            std::vector<GNEEdge*> edges = myNet->retrieveEdges(true);
            for (auto it : edges) {
                it->setAttribute(SUMO_ATTR_LENGTH, "-1", myUndoList);
            }
            myUndoList->p_end();
        } else {
            edge->setAttribute(SUMO_ATTR_LENGTH, "-1", myUndoList);
        }
    }
    return 1;
}


long
GNEViewNet::onCmdSimplifyShape(FXObject*, FXSelector, void*) {
    if (myEditShapes.editedShapePoly != nullptr) {
        myEditShapes.editedShapePoly->simplifyShape(false);
        update();
    } else {
        GNEPoly* polygonUnderMouse = getPolygonAtPopupPosition();
        if (polygonUnderMouse) {
            polygonUnderMouse->simplifyShape();
        }
    }
    return 1;
}


long
GNEViewNet::onCmdDeleteGeometryPoint(FXObject*, FXSelector, void*) {
    if (myEditShapes.editedShapePoly != nullptr) {
        myEditShapes.editedShapePoly->deleteGeometryPoint(getPopupPosition(), false);
        update();
    } else {
        GNEPoly* polygonUnderMouse = getPolygonAtPopupPosition();
        if (polygonUnderMouse) {
            polygonUnderMouse->deleteGeometryPoint(getPopupPosition());
        }
    }
    return 1;
}


long
GNEViewNet::onCmdClosePolygon(FXObject*, FXSelector, void*) {
    if (myEditShapes.editedShapePoly != nullptr) {
        myEditShapes.editedShapePoly->closePolygon(false);
        update();
    } else {
        GNEPoly* polygonUnderMouse = getPolygonAtPopupPosition();
        if (polygonUnderMouse) {
            polygonUnderMouse->closePolygon();
        }
    }
    return 1;
}


long
GNEViewNet::onCmdOpenPolygon(FXObject*, FXSelector, void*) {
    if (myEditShapes.editedShapePoly != nullptr) {
        myEditShapes.editedShapePoly->openPolygon(false);
        update();
    } else {
        GNEPoly* polygonUnderMouse = getPolygonAtPopupPosition();
        if (polygonUnderMouse) {
            polygonUnderMouse->openPolygon();
        }
    }
    return 1;
}


long
GNEViewNet::onCmdSetFirstGeometryPoint(FXObject*, FXSelector, void*) {
    if (myEditShapes.editedShapePoly != nullptr) {
        myEditShapes.editedShapePoly->changeFirstGeometryPoint(myEditShapes.editedShapePoly->getVertexIndex(getPopupPosition(), false, false), false);
        update();
    } else {
        GNEPoly* polygonUnderMouse = getPolygonAtPopupPosition();
        if (polygonUnderMouse) {
            polygonUnderMouse->changeFirstGeometryPoint(polygonUnderMouse->getVertexIndex(getPopupPosition(), false, false));
        }
    }
    return 1;
}


long
GNEViewNet::onCmdTransformPOI(FXObject*, FXSelector, void*) {
    // obtain POI at popup position
    GNEPOI* POI = getPOIAtPopupPosition();
    if (POI) {
        // check what type of POI will be transformed
        if (POI->getTagProperty().getTag() == SUMO_TAG_POI) {
            // obtain lanes around POI boundary
            std::vector<GUIGlID> GLIDs = getObjectsInBoundary(POI->getCenteringBoundary(), false);
            std::vector<GNELane*> lanes;
            for (auto i : GLIDs) {
                GNELane* lane = dynamic_cast<GNELane*>(GUIGlObjectStorage::gIDStorage.getObjectBlocking(i));
                if (lane) {
                    lanes.push_back(lane);
                }
            }
            if (lanes.empty()) {
                WRITE_WARNING("No lanes around " + toString(SUMO_TAG_POI) + " to attach it");
            } else {
                // obtain nearest lane to POI
                GNELane* nearestLane = lanes.front();
                double minorPosOverLane = nearestLane->getLaneShape().nearest_offset_to_point2D(POI->getPositionInView());
                double minorLateralOffset = nearestLane->getLaneShape().positionAtOffset(minorPosOverLane).distanceTo(POI->getPositionInView());
                for (auto i : lanes) {
                    double posOverLane = i->getLaneShape().nearest_offset_to_point2D(POI->getPositionInView());
                    double lateralOffset = i->getLaneShape().positionAtOffset(posOverLane).distanceTo(POI->getPositionInView());
                    if (lateralOffset < minorLateralOffset) {
                        minorPosOverLane = posOverLane;
                        minorLateralOffset = lateralOffset;
                        nearestLane = i;
                    }
                }
                // obtain values of POI
                std::string id = POI->getID();
                std::string type = POI->getShapeType();
                RGBColor color = POI->getShapeColor();
                Position pos = (*POI);
                double layer = POI->getShapeLayer();
                double angle = POI->getShapeNaviDegree();
                std::string imgFile = POI->getShapeImgFile();
                bool relativePath = POI->getShapeRelativePath();
                double POIWidth = POI->getWidth();      // double width -> C4458
                double POIHeight = POI->getHeight();    // double height -> C4458
                // remove POI
                myUndoList->p_begin("attach POI into " + toString(SUMO_TAG_LANE));
                myNet->deleteShape(POI, myUndoList);
                // add POILane
                myNet->addPOI(id, type, color, pos, false, nearestLane->getID(), minorPosOverLane, 0, layer, angle, imgFile, relativePath, POIWidth, POIHeight);
                myUndoList->p_end();
            }
        } else {
            // obtain values of POILane
            std::string id = POI->getID();
            std::string type = POI->getShapeType();
            RGBColor color = POI->getShapeColor();
            Position pos = (*POI);
            double layer = POI->getShapeLayer();
            double angle = POI->getShapeNaviDegree();
            std::string imgFile = POI->getShapeImgFile();
            bool relativePath = POI->getShapeRelativePath();
            double POIWidth = POI->getWidth();      // double width -> C4458
            double POIWeight = POI->getHeight();    // double height -> C4458
            // remove POI
            myUndoList->p_begin("release POI from " + toString(SUMO_TAG_LANE));
            myNet->deleteShape(POI, myUndoList);
            // add POI
            myNet->addPOI(id, type, color, pos, false, "", 0, 0, layer, angle, imgFile, relativePath, POIWidth, POIWeight);
            myUndoList->p_end();
        }
        // update view after transform
        update();
    }
    return 1;
}


long
GNEViewNet::onCmdDuplicateLane(FXObject*, FXSelector, void*) {
    GNELane* lane = getLaneAtPopupPosition();
    if (lane != nullptr) {
        // when duplicating an unselected lane, keep all connections as they
        // are, otherwise recompute them
        if (lane->isAttributeCarrierSelected()) {
            myUndoList->p_begin("duplicate selected " + toString(SUMO_TAG_LANE) + "s");
            std::vector<GNELane*> lanes = myNet->retrieveLanes(true);
            for (auto it : lanes) {
                myNet->duplicateLane(it, myUndoList, true);
            }
            myUndoList->p_end();
        } else {
            myUndoList->p_begin("duplicate " + toString(SUMO_TAG_LANE));
            myNet->duplicateLane(lane, myUndoList, false);
            myUndoList->p_end();
        }
    }
    return 1;
}


long
GNEViewNet::onCmdResetLaneCustomShape(FXObject*, FXSelector, void*) {
    GNELane* lane = getLaneAtPopupPosition();
    if (lane != nullptr) {
        // when duplicating an unselected lane, keep all connections as they
        // are, otherwise recompute them
        if (lane->isAttributeCarrierSelected()) {
            myUndoList->p_begin("reset custom lane shapes");
            std::vector<GNELane*> lanes = myNet->retrieveLanes(true);
            for (auto it : lanes) {
                it->setAttribute(SUMO_ATTR_CUSTOMSHAPE, "", myUndoList);
            }
            myUndoList->p_end();
        } else {
            myUndoList->p_begin("reset custom lane shape");
            lane->setAttribute(SUMO_ATTR_CUSTOMSHAPE, "", myUndoList);
            myUndoList->p_end();
        }
    }
    return 1;
}


long
GNEViewNet::onCmdLaneOperation(FXObject*, FXSelector sel, void*) {
    // check lane operation
    switch (FXSELID(sel)) {
        case MID_GNE_LANE_TRANSFORM_SIDEWALK:
            return restrictLane(SVC_PEDESTRIAN);
        case MID_GNE_LANE_TRANSFORM_BIKE:
            return restrictLane(SVC_BICYCLE);
        case MID_GNE_LANE_TRANSFORM_BUS:
            return restrictLane(SVC_BUS);
        case MID_GNE_LANE_TRANSFORM_GREENVERGE:
            return restrictLane(SVC_IGNORING);
        case MID_GNE_LANE_ADD_SIDEWALK:
            return addRestrictedLane(SVC_PEDESTRIAN);
        case MID_GNE_LANE_ADD_BIKE:
            return addRestrictedLane(SVC_BICYCLE);
        case MID_GNE_LANE_ADD_BUS:
            return addRestrictedLane(SVC_BUS);
        case MID_GNE_LANE_ADD_GREENVERGE:
            return addRestrictedLane(SVC_IGNORING);
        case MID_GNE_LANE_REMOVE_SIDEWALK:
            return removeRestrictedLane(SVC_PEDESTRIAN);
        case MID_GNE_LANE_REMOVE_BIKE:
            return removeRestrictedLane(SVC_BICYCLE);
        case MID_GNE_LANE_REMOVE_BUS:
            return removeRestrictedLane(SVC_BUS);
        case MID_GNE_LANE_REMOVE_GREENVERGE:
            return removeRestrictedLane(SVC_IGNORING);
        default:
            return 0;
            break;
    }
}


long
GNEViewNet::onCmdOpenAdditionalDialog(FXObject*, FXSelector, void*) {
    // retrieve additional under cursor
    GNEAdditional* addtional = getAdditionalAtPopupPosition();
    // check if additional can open dialog
    if (addtional && addtional->getTagProperty().hasDialog()) {
        addtional->openAdditionalDialog();
    }
    return 1;
}


bool
GNEViewNet::restrictLane(SUMOVehicleClass vclass) {
    GNELane* lane = getLaneAtPopupPosition();
    if (lane != nullptr) {
        // Get selected lanes
        std::vector<GNELane*> lanes = myNet->retrieveLanes(true); ;
        // Declare map of edges and lanes
        std::map<GNEEdge*, GNELane*> mapOfEdgesAndLanes;
        // Iterate over selected lanes
        for (auto i : lanes) {
            mapOfEdgesAndLanes[myNet->retrieveEdge(i->getParentEdge()->getID())] = i;
        }
        // Throw warning dialog if there hare multiple lanes selected in the same edge
        if (mapOfEdgesAndLanes.size() != lanes.size()) {
            FXMessageBox::information(getApp(), MBOX_OK,
                                      "Multiple lane in the same edge selected", "%s",
                                      ("There are selected lanes that belong to the same edge.\n Only one lane per edge will be restricted for " + toString(vclass) + ".").c_str());
        }
        // If we handeln a set of lanes
        if (mapOfEdgesAndLanes.size() > 0) {
            // declare counter for number of Sidewalks
            int counter = 0;
            // iterate over selected lanes
            for (auto i : mapOfEdgesAndLanes) {
                if (i.first->hasRestrictedLane(vclass)) {
                    counter++;
                }
            }
            // if all edges parent own a Sidewalk, stop function
            if (counter == (int)mapOfEdgesAndLanes.size()) {
                FXMessageBox::information(getApp(), MBOX_OK,
                                          ("Set vclass for " + toString(vclass) + " to selected lanes").c_str(), "%s",
                                          ("All lanes own already another lane in the same edge with a restriction for " + toString(vclass)).c_str());
                return 0;
            } else {
                WRITE_DEBUG("Opening FXMessageBox 'restrict lanes'");
                // Ask confirmation to user
                FXuint answer = FXMessageBox::question(getApp(), MBOX_YES_NO,
                                                       ("Set vclass for " + toString(vclass) + " to selected lanes").c_str(), "%s",
                                                       (toString(mapOfEdgesAndLanes.size() - counter) + " lanes will be restricted for " + toString(vclass) + ". continue?").c_str());
                if (answer != 1) { //1:yes, 2:no, 4:esc
                    // write warning if netedit is running in testing mode
                    if (answer == 2) {
                        WRITE_DEBUG("Closed FXMessageBox 'restrict lanes' with 'No'");
                    } else if (answer == 4) {
                        WRITE_DEBUG("Closed FXMessageBox 'restrict lanes' with 'ESC'");
                    }
                    return 0;
                } else {
                    // write warning if netedit is running in testing mode
                    WRITE_DEBUG("Closed FXMessageBox 'restrict lanes' with 'Yes'");
                }
            }
            // begin undo operation
            myUndoList->p_begin("restrict lanes to " + toString(vclass));
            // iterate over selected lanes
            for (std::map<GNEEdge*, GNELane*>::iterator i = mapOfEdgesAndLanes.begin(); i != mapOfEdgesAndLanes.end(); i++) {
                // Transform lane to Sidewalk
                myNet->restrictLane(vclass, i->second, myUndoList);
            }
            // end undo operation
            myUndoList->p_end();
        } else {
            // If only have a single lane, start undo/redo operation
            myUndoList->p_begin("restrict lane to " + toString(vclass));
            // Transform lane to Sidewalk
            myNet->restrictLane(vclass, lane, myUndoList);
            // end undo operation
            myUndoList->p_end();
        }
    }
    return 1;
}


bool
GNEViewNet::addRestrictedLane(SUMOVehicleClass vclass) {
    GNELane* lane = getLaneAtPopupPosition();
    if (lane != nullptr) {
        // Get selected edges
        std::vector<GNEEdge*> edges = myNet->retrieveEdges(true);
        // get selected lanes
        std::vector<GNELane*> lanes = myNet->retrieveLanes(true);
        // Declare set of edges
        std::set<GNEEdge*> setOfEdges;
        // Fill set of edges with vector of edges
        for (auto i : edges) {
            setOfEdges.insert(i);
        }
        // iterate over selected lanes
        for (auto it : lanes) {
            // Insert pointer to edge into set of edges (To avoid duplicates)
            setOfEdges.insert(myNet->retrieveEdge(it->getParentEdge()->getID()));
        }
        // If we handeln a set of edges
        if (setOfEdges.size() > 0) {
            // declare counter for number of restrictions
            int counter = 0;
            // iterate over set of edges
            for (std::set<GNEEdge*>::iterator it = setOfEdges.begin(); it != setOfEdges.end(); it++) {
                // update counter if edge has already a restricted lane of type "vclass"
                if ((*it)->hasRestrictedLane(vclass)) {
                    counter++;
                }
            }
            // if all lanes own a Sidewalk, stop function
            if (counter == (int)setOfEdges.size()) {
                FXMessageBox::information(getApp(), MBOX_OK,
                                          ("Add vclass for" + toString(vclass) + " to selected lanes").c_str(), "%s",
                                          ("All lanes own already another lane in the same edge with a restriction for " + toString(vclass)).c_str());
                return 0;
            } else {
                WRITE_DEBUG("Opening FXMessageBox 'restrict lanes'");
                // Ask confirmation to user
                FXuint answer = FXMessageBox::question(getApp(), MBOX_YES_NO,
                                                       ("Add vclass for " + toString(vclass) + " to selected lanes").c_str(), "%s",
                                                       (toString(setOfEdges.size() - counter) + " restrictions for " + toString(vclass) + " will be added. continue?").c_str());
                if (answer != 1) { //1:yes, 2:no, 4:esc
                    // write warning if netedit is running in testing mode
                    if (answer == 2) {
                        WRITE_DEBUG("Closed FXMessageBox 'restrict lanes' with 'No'");
                    } else if (answer == 4) {
                        WRITE_DEBUG("Closed FXMessageBox 'restrict lanes' with 'ESC'");
                    }
                    return 0;
                } else {
                    // write warning if netedit is running in testing mode
                    WRITE_DEBUG("Closed FXMessageBox 'restrict lanes' with 'Yes'");
                }
            }
            // begin undo operation
            myUndoList->p_begin("Add restrictions for " + toString(vclass));
            // iterate over set of edges
            for (const auto& edge : setOfEdges) {
                // add restricted lane (guess target)
                myNet->addRestrictedLane(vclass, edge, -1, myUndoList);
            }
            // end undo operation
            myUndoList->p_end();
        } else {
            // If only have a single lane, start undo/redo operation
            myUndoList->p_begin("Add vclass for " + toString(vclass));
            // Add restricted lane
            if (vclass == SVC_PEDESTRIAN) {
                // always add pedestrian lanes on the right
                myNet->addRestrictedLane(vclass, lane->getParentEdge(), 0, myUndoList);
            } else if (lane->getParentEdge()->getLanes().size() == 1) {
                // guess insertion position if there is only 1 lane
                myNet->addRestrictedLane(vclass, lane->getParentEdge(), -1, myUndoList);
            } else {
                myNet->addRestrictedLane(vclass, lane->getParentEdge(), lane->getIndex(), myUndoList);
            }
            // end undo/redo operation
            myUndoList->p_end();
        }
    }
    return 1;
}


bool
GNEViewNet::removeRestrictedLane(SUMOVehicleClass vclass) {
    GNELane* lane = getLaneAtPopupPosition();
    if (lane != nullptr) {
        // Get selected edges
        std::vector<GNEEdge*> edges = myNet->retrieveEdges(true);
        // get selected lanes
        std::vector<GNELane*> lanes = myNet->retrieveLanes(true);
        // Declare set of edges
        std::set<GNEEdge*> setOfEdges;
        // Fill set of edges with vector of edges
        for (auto i : edges) {
            setOfEdges.insert(i);
        }
        // iterate over selected lanes
        for (auto it : lanes) {
            // Insert pointer to edge into set of edges (To avoid duplicates)
            setOfEdges.insert(myNet->retrieveEdge(it->getParentEdge()->getID()));
        }
        // If we handeln a set of edges
        if (setOfEdges.size() > 0) {
            // declare counter for number of restrictions
            int counter = 0;
            // iterate over set of edges
            for (std::set<GNEEdge*>::iterator it = setOfEdges.begin(); it != setOfEdges.end(); it++) {
                // update counter if edge has already a restricted lane of type "vclass"
                if ((*it)->hasRestrictedLane(vclass)) {
                    counter++;
                }
            }
            // if all lanes don't own a Sidewalk, stop function
            if (counter == 0) {
                FXMessageBox::information(getApp(), MBOX_OK,
                                          ("Remove vclass for " + toString(vclass) + " to selected lanes").c_str(), "%s",
                                          ("Selected lanes and edges haven't a restriction for " + toString(vclass)).c_str());
                return 0;
            } else {
                WRITE_DEBUG("Opening FXMessageBox 'restrict lanes'");
                // Ask confirmation to user
                FXuint answer = FXMessageBox::question(getApp(), MBOX_YES_NO,
                                                       ("Remove vclass for " + toString(vclass) + " to selected lanes").c_str(), "%s",
                                                       (toString(counter) + " restrictions for " + toString(vclass) + " will be removed. continue?").c_str());
                if (answer != 1) { //1:yes, 2:no, 4:esc
                    // write warning if netedit is running in testing mode
                    if (answer == 2) {
                        WRITE_DEBUG("Closed FXMessageBox 'restrict lanes' with 'No'");
                    } else if (answer == 4) {
                        WRITE_DEBUG("Closed FXMessageBox 'restrict lanes' with 'ESC'");
                    }
                    return 0;
                } else {
                    // write warning if netedit is running in testing mode
                    WRITE_DEBUG("Closed FXMessageBox 'restrict lanes' with 'Yes'");
                }
            }
            // begin undo operation
            myUndoList->p_begin("Remove restrictions for " + toString(vclass));
            // iterate over set of edges
            for (const auto& edge : setOfEdges) {
                // add Sidewalk
                myNet->removeRestrictedLane(vclass, edge, myUndoList);
            }
            // end undo operation
            myUndoList->p_end();
        } else {
            // If only have a single lane, start undo/redo operation
            myUndoList->p_begin("Remove vclass for " + toString(vclass));
            // Remove Sidewalk
            myNet->removeRestrictedLane(vclass, lane->getParentEdge(), myUndoList);
            // end undo/redo operation
            myUndoList->p_end();
        }
    }
    return 1;
}


void
GNEViewNet::processClick(void* eventData) {
    FXEvent* evt = (FXEvent*)eventData;
    // process click
    destroyPopup();
    setFocus();
    myChanger->onLeftBtnPress(eventData);
    grab();
    // Check there are double click
    if (evt->click_count == 2) {
        handle(this, FXSEL(SEL_DOUBLECLICKED, 0), eventData);
    }
}


void
GNEViewNet::updateCursor() {
    // declare a flag for cursor move
    bool cursorMove = false;
    // check if in current mode/supermode cursor move can be shown
    if (myEditModes.currentSupermode == GNE_SUPERMODE_NETWORK) {
        if ((myEditModes.networkEditMode == GNE_NETWORKMODE_ADDITIONAL) ||
                (myEditModes.networkEditMode == GNE_NETWORKMODE_POLYGON) ||
                (myEditModes.networkEditMode == GNE_NETWORKMODE_TAZ)) {
            cursorMove = true;
        }
    } else if (myEditModes.currentSupermode == GNE_SUPERMODE_DEMAND) {
        if ((myEditModes.demandEditMode == GNE_DEMANDMODE_ROUTE) ||
                (myEditModes.demandEditMode == GNE_DEMANDMODE_VEHICLE) ||
                (myEditModes.demandEditMode == GNE_DEMANDMODE_STOP)) {
            cursorMove = true;
        }
    } else if (myEditModes.currentSupermode == GNE_SUPERMODE_DATA) {
        // unused in data mode
    }
    // update cursor if control key is pressed
    if (myKeyPressed.controlKeyPressed() && cursorMove) {
        setDefaultCursor(GUICursorSubSys::getCursor(SUMOCURSOR_MOVE));
        setDragCursor(GUICursorSubSys::getCursor(SUMOCURSOR_MOVE));
    } else {
        setDefaultCursor(GUICursorSubSys::getCursor(SUMOCURSOR_DEFAULT));
        setDragCursor(GUICursorSubSys::getCursor(SUMOCURSOR_DEFAULT));
    }
}


long
GNEViewNet::onCmdEditJunctionShape(FXObject*, FXSelector, void*) {
    // Obtain junction under mouse
    GNEJunction* junction = getJunctionAtPopupPosition();
    if (junction) {
        if (!OptionsCont::getOptions().getBool("lefthand")) {
            // for lefthand networks, the shape is already computed in GNELoadThread::run()
            // computing it here does not work because the network needs to be
            // mirrored before and after
            junction->getNBNode()->computeNodeShape(-1);
        } else if (junction->getNBNode()->getShape().size() == 0) {
            // recompute the whole network
            myNet->computeAndUpdate(OptionsCont::getOptions(), false);
        }
        PositionVector nodeShape = junction->getNBNode()->getShape();
        nodeShape.closePolygon();
        myEditShapes.startEditCustomShape(junction, nodeShape, true);
    }
    // destroy pop-up and set focus in view net
    destroyPopup();
    setFocus();
    return 1;
}


long
GNEViewNet::onCmdResetJunctionShape(FXObject*, FXSelector, void*) {
    // Obtain junction under mouse
    GNEJunction* junction = getJunctionAtPopupPosition();
    if (junction) {
        // are, otherwise recompute them
        if (junction->isAttributeCarrierSelected()) {
            myUndoList->p_begin("reset custom junction shapes");
            std::vector<GNEJunction*> junctions = myNet->retrieveJunctions(true);
            for (auto it : junctions) {
                it->setAttribute(SUMO_ATTR_SHAPE, "", myUndoList);
            }
            myUndoList->p_end();
        } else {
            myUndoList->p_begin("reset custom junction shape");
            junction->setAttribute(SUMO_ATTR_SHAPE, "", myUndoList);
            myUndoList->p_end();
        }
    }
    // destroy pop-up and set focus in view net
    destroyPopup();
    setFocus();
    return 1;
}


long
GNEViewNet::onCmdReplaceJunction(FXObject*, FXSelector, void*) {
    GNEJunction* junction = getJunctionAtPopupPosition();
    if (junction != nullptr) {
        myNet->replaceJunctionByGeometry(junction, myUndoList);
        update();
    }
    // destroy pop-up and set focus in view net
    destroyPopup();
    setFocus();
    return 1;
}


long
GNEViewNet::onCmdSplitJunction(FXObject*, FXSelector, void*) {
    GNEJunction* junction = getJunctionAtPopupPosition();
    if (junction != nullptr) {
        myNet->splitJunction(junction, false, myUndoList);
        update();
    }
    // destroy pop-up and set focus in view net
    destroyPopup();
    setFocus();
    return 1;
}


long
GNEViewNet::onCmdSplitJunctionReconnect(FXObject*, FXSelector, void*) {
    GNEJunction* junction = getJunctionAtPopupPosition();
    if (junction != nullptr) {
        myNet->splitJunction(junction, true, myUndoList);
        update();
    }
    // destroy pop-up and set focus in view net
    destroyPopup();
    setFocus();
    return 1;
}


long
GNEViewNet::onCmdClearConnections(FXObject*, FXSelector, void*) {
    GNEJunction* junction = getJunctionAtPopupPosition();
    if (junction != nullptr) {
        // check if we're handling a selection
        if (junction->isAttributeCarrierSelected()) {
            std::vector<GNEJunction*> selectedJunction = myNet->retrieveJunctions(true);
            myUndoList->p_begin("clear connections of selected junctions");
            for (auto i : selectedJunction) {
                myNet->clearJunctionConnections(i, myUndoList);
            }
            myUndoList->p_end();
        } else {
            myNet->clearJunctionConnections(junction, myUndoList);
        }
        update();
    }
    // destroy pop-up and set focus in view net
    destroyPopup();
    setFocus();
    return 1;
}


long
GNEViewNet::onCmdResetConnections(FXObject*, FXSelector, void*) {
    GNEJunction* junction = getJunctionAtPopupPosition();
    if (junction != nullptr) {
        // check if we're handling a selection
        if (junction->isAttributeCarrierSelected()) {
            std::vector<GNEJunction*> selectedJunction = myNet->retrieveJunctions(true);
            myUndoList->p_begin("reset connections of selected junctions");
            for (auto i : selectedJunction) {
                myNet->resetJunctionConnections(i, myUndoList);
            }
            myUndoList->p_end();
        } else {
            myNet->resetJunctionConnections(junction, myUndoList);
        }
        update();
    }
    // destroy pop-up and set focus in view net
    destroyPopup();
    setFocus();
    return 1;
}


long
GNEViewNet::onCmdEditConnectionShape(FXObject*, FXSelector, void*) {
    // Obtain connection under mouse
    GNEConnection* connection = getConnectionAtPopupPosition();
    if (connection) {
        myEditShapes.startEditCustomShape(connection, connection->getConnectionShape(), false);
    }
    // destroy pop-up and update view Net
    destroyPopup();
    setFocus();
    return 1;
}


long
GNEViewNet::onCmdEditCrossingShape(FXObject*, FXSelector, void*) {
    // Obtain crossing under mouse
    GNECrossing* crossing = getCrossingAtPopupPosition();
    if (crossing) {
        // due crossings haven two shapes, check what has to be edited
        PositionVector shape = crossing->getNBCrossing()->customShape.size() > 0 ? crossing->getNBCrossing()->customShape : crossing->getNBCrossing()->shape;
        myEditShapes.startEditCustomShape(crossing, shape, false);
    }
    // destroy pop-up and update view Net
    destroyPopup();
    setFocus();
    return 1;
}


long
GNEViewNet::onCmdToogleShowDemandElements(FXObject*, FXSelector sel, void*) {
    // compute demand elements
    myNet->computeDemandElements(myViewParent->getGNEAppWindows());
    // update view to show demand elements
    update();
    // set focus in menu check again, if this function was called clicking over menu check instead using alt+<key number>
    if (sel == FXSEL(SEL_COMMAND, MID_GNE_NETWORKVIEWOPTIONS_SHOWDEMANDELEMENTS)) {
        myNetworkViewOptions.menuCheckShowDemandElements->setFocus();
    }
    return 1;
}


long
GNEViewNet::onCmdToogleSelectEdges(FXObject*, FXSelector sel, void*) {
    // set focus in menu check again, if this function was called clicking over menu check instead using alt+<key number>
    if (sel == FXSEL(SEL_COMMAND, MID_GNE_NETWORKVIEWOPTIONS_SELECTEDGES)) {
        myNetworkViewOptions.menuCheckSelectEdges->setFocus();
    }
    return 1;
}


long
GNEViewNet::onCmdToogleShowConnections(FXObject*, FXSelector sel, void*) {
    // if show was enabled, init GNEConnections
    if (myNetworkViewOptions.menuCheckShowConnections->getCheck() == TRUE) {
        getNet()->initGNEConnections();
    }
    // change flag "showLane2Lane" in myVisualizationSettings
    myVisualizationSettings->showLane2Lane = (myNetworkViewOptions.menuCheckShowConnections->getCheck() == TRUE);
    // Hide/show connections require recompute
    getNet()->requireRecompute();
    // Update viewnNet to show/hide conections
    update();
    // set focus in menu check again, if this function was called clicking over menu check instead using alt+<key number>
    if (sel == FXSEL(SEL_COMMAND, MID_GNE_NETWORKVIEWOPTIONS_SHOWCONNECTIONS)) {
        myNetworkViewOptions.menuCheckShowConnections->setFocus();
    }
    return 1;
}


long
GNEViewNet::onCmdToogleHideConnections(FXObject*, FXSelector sel, void*) {
    // Update viewnNet to show/hide conections
    update();
    // set focus in menu check again, if this function was called clicking over menu check instead using alt+<key number>
    if (sel == FXSEL(SEL_COMMAND, MID_GNE_NETWORKVIEWOPTIONS_HIDECONNECTIONS)) {
        myNetworkViewOptions.menuCheckHideConnections->setFocus();
    }
    return 1;
}


long
GNEViewNet::onCmdToogleExtendSelection(FXObject*, FXSelector sel, void*) {
    // Only update view
    update();
    // set focus in menu check again, if this function was called clicking over menu check instead using alt+<key number>
    if (sel == FXSEL(SEL_COMMAND, MID_GNE_NETWORKVIEWOPTIONS_EXTENDSELECTION)) {
        myNetworkViewOptions.menuCheckExtendSelection->setFocus();
    }
    return 1;
}


long
GNEViewNet::onCmdToogleChangeAllPhases(FXObject*, FXSelector sel, void*) {
    // Only update view
    update();
    // set focus in menu check again, if this function was called clicking over menu check instead using alt+<key number>
    if (sel == FXSEL(SEL_COMMAND, MID_GNE_NETWORKVIEWOPTIONS_CHANGEALLPHASES)) {
        myNetworkViewOptions.menuCheckChangeAllPhases->setFocus();
    }
    return 1;
}


long
GNEViewNet::onCmdToogleShowGrid(FXObject*, FXSelector sel, void*) {
    // show or hidde grid depending of myNetworkViewOptions.menuCheckShowGrid
    if (myCommonViewOptions.menuCheckShowGrid->getCheck()) {
        myVisualizationSettings->showGrid = true;
    } else {
        myVisualizationSettings->showGrid = false;
    }
    // update view to show grid
    update();
    // set focus in menu check again, if this function was called clicking over menu check instead using alt+<key number>
    if (sel == FXSEL(SEL_COMMAND, MID_GNE_COMMONVIEWOPTIONS_SHOWGRID)) {
        myCommonViewOptions.menuCheckShowGrid->setFocus();
    }
    return 1;
}


long 
GNEViewNet::onCmdToogleDrawStackedVehicles(FXObject*, FXSelector sel, void*) {
    // update view to show new vehicles positions
    update();
    // set focus in menu check again, if this function was called clicking over menu check instead using alt+<key number>
    if (sel == FXSEL(SEL_COMMAND, MID_GNE_COMMONVIEWOPTIONS_DRAWSTACKEDVEHICLES)) {
        myCommonViewOptions.menuCheckDrawStackedVehicles->setFocus();
    }
    return 1;
}


long
GNEViewNet::onCmdToogleWarnAboutMerge(FXObject*, FXSelector sel, void*) {
    // Only update view
    update();
    // set focus in menu check again, if this function was called clicking over menu check instead using alt+<key number>
    if (sel == FXSEL(SEL_COMMAND, MID_GNE_NETWORKVIEWOPTIONS_ASKFORMERGE)) {
        myNetworkViewOptions.menuCheckWarnAboutMerge->setFocus();
    }
    return 1;
}


long
GNEViewNet::onCmdToogleShowJunctionBubbles(FXObject*, FXSelector sel, void*) {
    // Only update view
    update();
    // set focus in menu check again, if this function was called clicking over menu check instead using alt+<key number>
    if (sel == FXSEL(SEL_COMMAND, MID_GNE_NETWORKVIEWOPTIONS_SHOWBUBBLES)) {
        myNetworkViewOptions.menuCheckShowJunctionBubble->setFocus();
    }
    return 1;
}


long
GNEViewNet::onCmdToogleMoveElevation(FXObject*, FXSelector sel, void*) {
    // Only update view
    update();
    // set focus in menu check again, if this function was called clicking over menu check instead using alt+<key number>
    if (sel == FXSEL(SEL_COMMAND, MID_GNE_NETWORKVIEWOPTIONS_MOVEELEVATION)) {
        myNetworkViewOptions.menuCheckMoveElevation->setFocus();
    }
    return 1;
}


long
GNEViewNet::onCmdToogleChainEdges(FXObject*, FXSelector sel, void*) {
    // Only update view
    update();
    // set focus in menu check again, if this function was called clicking over menu check instead using alt+<key number>
    if (sel == FXSEL(SEL_COMMAND, MID_GNE_NETWORKVIEWOPTIONS_CHAINEDGES)) {
        myNetworkViewOptions.menuCheckChainEdges->setFocus();
    }
    return 1;
}


long
GNEViewNet::onCmdToogleAutoOppositeEdge(FXObject*, FXSelector sel, void*) {
    // Only update view
    update();
    // set focus in menu check again, if this function was called clicking over menu check instead using alt+<key number>
    if (sel == FXSEL(SEL_COMMAND, MID_GNE_NETWORKVIEWOPTIONS_AUTOOPPOSITEEDGES)) {
        myNetworkViewOptions.menuCheckAutoOppositeEdge->setFocus();
    }
    return 1;
}


long
GNEViewNet::onCmdToogleHideNonInspecteDemandElements(FXObject*, FXSelector sel, void*) {
    // Only update view
    update();
    // set focus in menu check again, if this function was called clicking over menu check instead using alt+<key number>
    if (sel == FXSEL(SEL_COMMAND, MID_GNE_DEMANDVIEWOPTIONS_HIDENONINSPECTED)) {
        myDemandViewOptions.menuCheckHideNonInspectedDemandElements->setFocus();
    }
    return 1;
}


long
GNEViewNet::onCmdToogleHideShapes(FXObject*, FXSelector sel, void*) {
    // Only update view
    update();
    // set focus in menu check again, if this function was called clicking over menu check instead using alt+<key number>
    if (sel == FXSEL(SEL_COMMAND, MID_GNE_DEMANDVIEWOPTIONS_HIDESHAPES)) {
        myDemandViewOptions.menuCheckHideShapes->setFocus();
    }
    return 1;
}


long
GNEViewNet::onCmdToogleShowAllPersonPlans(FXObject*, FXSelector sel, void*) {
    // Only update view
    update();
    // set focus in menu check again, if this function was called clicking over menu check instead using alt+<key number>
    if (sel == FXSEL(SEL_COMMAND, MID_GNE_DEMANDVIEWOPTIONS_SHOWALLPERSONPLANS)) {
        myDemandViewOptions.menuCheckShowAllPersonPlans->setFocus();
    }
    return 1;
}


long
GNEViewNet::onCmdToogleLockPerson(FXObject*, FXSelector sel, void*) {
    // lock or unlock current inspected person depending of menuCheckLockPerson value
    if (myDemandViewOptions.menuCheckLockPerson->getCheck()) {
        // obtan locked person or person plan
        const GNEDemandElement* personOrPersonPlan = dynamic_cast<const GNEDemandElement*>(getDottedAC());
        if (personOrPersonPlan) {
            // lock person depending if casted demand element is either a person or a person plan
            if (personOrPersonPlan->getTagProperty().isPerson()) {
                myDemandViewOptions.lockPerson(personOrPersonPlan);
                // change menuCheckLockPerson text
                myDemandViewOptions.menuCheckLockPerson->setText(("unlock " + personOrPersonPlan->getID()).c_str());
            } else {
                myDemandViewOptions.lockPerson(personOrPersonPlan->getParentDemandElements().front());
                // change menuCheckLockPerson text
                myDemandViewOptions.menuCheckLockPerson->setText(("unlock " + personOrPersonPlan->getParentDemandElements().front()->getID()).c_str());
            }
        }
    } else {
        // unlock current person
        myDemandViewOptions.unlockPerson();
        // change menuCheckLockPerson text
        myDemandViewOptions.menuCheckLockPerson->setText("lock person");
    }
    // update view
    update();
    // set focus in menu check again, if this function was called clicking over menu check instead using alt+<key number>
    if (sel == FXSEL(SEL_COMMAND, MID_GNE_DEMANDVIEWOPTIONS_LOCKPERSON)) {
        myDemandViewOptions.menuCheckLockPerson->setFocus();
    }
    return 1;
}


long
GNEViewNet::onCmdAddSelected(FXObject*, FXSelector, void*) {
    // make GL current (To allow take objects in popup position)
    if (makeCurrent()) {
        int id = getObjectAtPosition(getPopupPosition());
        GNEAttributeCarrier* ACToselect = dynamic_cast <GNEAttributeCarrier*>(GUIGlObjectStorage::gIDStorage.getObjectBlocking(id));
        GUIGlObjectStorage::gIDStorage.unblockObject(id);
        // make sure that AC is selected before selecting
        if (ACToselect && !ACToselect->isAttributeCarrierSelected()) {
            ACToselect->selectAttributeCarrier();
        }
        // make non current
        makeNonCurrent();
    }
    return 1;
}


long
GNEViewNet::onCmdRemoveSelected(FXObject*, FXSelector, void*) {
    // make GL current (To allow take objects in popup position)
    if (makeCurrent()) {
        int id = getObjectAtPosition(getPopupPosition());
        GNEAttributeCarrier* ACToselect = dynamic_cast <GNEAttributeCarrier*>(GUIGlObjectStorage::gIDStorage.getObjectBlocking(id));
        GUIGlObjectStorage::gIDStorage.unblockObject(id);
        // make sure that AC is selected before unselecting
        if (ACToselect && ACToselect->isAttributeCarrierSelected()) {
            ACToselect->unselectAttributeCarrier();
        }
        // make non current
        makeNonCurrent();
    }
    return 1;
}

// ===========================================================================
// private
// ===========================================================================

void
GNEViewNet::buildEditModeControls() {
    // first build supermode buttons
    myEditModes.buildSuperModeButtons();

    // build menu checks for Common checkable buttons
    myCommonCheckableButtons.buildCommonCheckableButtons();

    // build menu checks for Network checkable buttons
    myNetworkCheckableButtons.buildNetworkCheckableButtons();

    // build menu checks for Demand checkable buttons
    myDemandCheckableButtons.buildDemandCheckableButtons();

    // build menu checks of view options Common
    myCommonViewOptions.buildCommonViewOptionsMenuChecks();

    // build menu checks of view options Network
    myNetworkViewOptions.buildNetworkViewOptionsMenuChecks();

    // build menu checks of view options Demand
    myDemandViewOptions.buildDemandViewOptionsMenuChecks();

    // build menu checks of view options Data
    myDataCheckableButtons.buildDataCheckableButtons();
}


void
GNEViewNet::updateNetworkModeSpecificControls() {
<<<<<<< HEAD
    // hide grid
    myCommonViewOptions.menuCheckShowGrid->setCheck(myVisualizationSettings->showGrid);
=======
>>>>>>> 685770a9
    // hide all checkbox of view options Network
    myNetworkViewOptions.hideNetworkViewOptionsMenuChecks();
    // hide all checkbox of view options Demand
    myDemandViewOptions.hideDemandViewOptionsMenuChecks();
    // hide all checkbox of view options Data
    myDataViewOptions.hideDataViewOptionsMenuChecks();
    // disable all common edit modes
    myCommonCheckableButtons.disableCommonCheckableButtons();
    // disable all network edit modes
    myNetworkCheckableButtons.disableNetworkCheckableButtons();
    // disable all network edit modes
    myDataCheckableButtons.disableDataCheckableButtons();
    // hide all frames
    myViewParent->hideAllFrames();
    // In network mode, always show option "show demand elements"
    myNetworkViewOptions.menuCheckShowDemandElements->show();
    // enable selected controls
    switch (myEditModes.networkEditMode) {
        // common modes
        case GNE_NETWORKMODE_INSPECT:
            myViewParent->getInspectorFrame()->show();
            myViewParent->getInspectorFrame()->focusUpperElement();
            myCurrentFrame = myViewParent->getInspectorFrame();
            myCommonCheckableButtons.inspectButton->setChecked(true);
            // show view options
            myNetworkViewOptions.menuCheckSelectEdges->show();
            myNetworkViewOptions.menuCheckShowConnections->show();
            // show toolbar grip of view options
            myViewParent->getGNEAppWindows()->getToolbarsGrip().modeOptions->show();
            break;
        case GNE_NETWORKMODE_DELETE:
            myViewParent->getDeleteFrame()->show();
            myViewParent->getDeleteFrame()->focusUpperElement();
            myCurrentFrame = myViewParent->getDeleteFrame();
            myCommonCheckableButtons.deleteButton->setChecked(true);
            myNetworkViewOptions.menuCheckShowConnections->show();
            // show view options
            myNetworkViewOptions.menuCheckSelectEdges->show();
            // show toolbar grip of view options
            myViewParent->getGNEAppWindows()->getToolbarsGrip().modeOptions->show();
            break;
        case GNE_NETWORKMODE_SELECT:
            myViewParent->getSelectorFrame()->show();
            myViewParent->getSelectorFrame()->focusUpperElement();
            myCurrentFrame = myViewParent->getSelectorFrame();
            myCommonCheckableButtons.selectButton->setChecked(true);
            // show view options
            myNetworkViewOptions.menuCheckSelectEdges->show();
            myNetworkViewOptions.menuCheckShowConnections->show();
            myNetworkViewOptions.menuCheckExtendSelection->show();
            // show toolbar grip of view options
            myViewParent->getGNEAppWindows()->getToolbarsGrip().modeOptions->show();
            break;
        // specific modes
<<<<<<< HEAD
        case GNE_NETWORKMODE_CREATE_EDGE:
            // show view options
            myNetworkViewOptions.menuCheckChainEdges->show();
            myNetworkViewOptions.menuCheckAutoOppositeEdge->show();
            myNetworkCheckableButtons.createEdgeButton->setChecked(true);
            // show toolbar grip of view options
            myViewParent->getGNEAppWindows()->getToolbarsGrip().modeOptions->show();
            break;
        case GNE_NETWORKMODE_MOVE:
=======
        case GNE_NMODE_CREATE_EDGE:
            myNetworkCheckableButtons.createEdgeButton->setChecked(true);
            // show view options
            myNetworkViewOptions.menuCheckChainEdges->show();
            myNetworkViewOptions.menuCheckAutoOppositeEdge->show();
            // show toolbar grip of view options
            myViewParent->getGNEAppWindows()->getToolbarsGrip().modeOptions->show();
            break;
        case GNE_NMODE_MOVE:
            myCommonCheckableButtons.moveButton->setChecked(true);
>>>>>>> 685770a9
            // show view options
            myNetworkViewOptions.menuCheckWarnAboutMerge->show();
            myNetworkViewOptions.menuCheckShowJunctionBubble->show();
            myNetworkViewOptions.menuCheckMoveElevation->show();
<<<<<<< HEAD
            myNetworkCheckableButtons.moveNetworkElementsButton->setChecked(true);
=======
>>>>>>> 685770a9
            // show toolbar grip of view options
            myViewParent->getGNEAppWindows()->getToolbarsGrip().modeOptions->show();
            break;
        case GNE_NETWORKMODE_CONNECT:
            myViewParent->getConnectorFrame()->show();
            myViewParent->getConnectorFrame()->focusUpperElement();
            myCurrentFrame = myViewParent->getConnectorFrame();
            myNetworkCheckableButtons.connectionButton->setChecked(true);
            // show view options
            myNetworkViewOptions.menuCheckHideConnections->show();
            // show toolbar grip of view options
            myViewParent->getGNEAppWindows()->getToolbarsGrip().modeOptions->show();
            break;
        case GNE_NETWORKMODE_TLS:
            myViewParent->getTLSEditorFrame()->show();
            myViewParent->getTLSEditorFrame()->focusUpperElement();
            myCurrentFrame = myViewParent->getTLSEditorFrame();
            myNetworkCheckableButtons.trafficLightButton->setChecked(true);
            // show view options
            myNetworkViewOptions.menuCheckChangeAllPhases->show();
            // show toolbar grip of view options
            myViewParent->getGNEAppWindows()->getToolbarsGrip().modeOptions->show();
            break;
        case GNE_NETWORKMODE_ADDITIONAL:
            myViewParent->getAdditionalFrame()->show();
            myViewParent->getAdditionalFrame()->focusUpperElement();
            myCurrentFrame = myViewParent->getAdditionalFrame();
            myNetworkCheckableButtons.additionalButton->setChecked(true);
            // show toolbar grip of view options
            myViewParent->getGNEAppWindows()->getToolbarsGrip().modeOptions->show();
            break;
        case GNE_NETWORKMODE_CROSSING:
            myViewParent->getCrossingFrame()->show();
            myViewParent->getCrossingFrame()->focusUpperElement();
            myCurrentFrame = myViewParent->getCrossingFrame();
            myNetworkCheckableButtons.crossingButton->setChecked(true);
            // show toolbar grip of view options
            myViewParent->getGNEAppWindows()->getToolbarsGrip().modeOptions->show();
            break;
        case GNE_NETWORKMODE_TAZ:
            myViewParent->getTAZFrame()->show();
            myViewParent->getTAZFrame()->focusUpperElement();
            myCurrentFrame = myViewParent->getTAZFrame();
            myNetworkCheckableButtons.TAZButton->setChecked(true);
            // show toolbar grip of view options
            myViewParent->getGNEAppWindows()->getToolbarsGrip().modeOptions->show();
            break;
        case GNE_NETWORKMODE_POLYGON:
            myViewParent->getPolygonFrame()->show();
            myViewParent->getPolygonFrame()->focusUpperElement();
            myCurrentFrame = myViewParent->getPolygonFrame();
            myNetworkCheckableButtons.shapeButton->setChecked(true);
            // show toolbar grip of view options
            myViewParent->getGNEAppWindows()->getToolbarsGrip().modeOptions->show();
            break;
        case GNE_NETWORKMODE_PROHIBITION:
            myViewParent->getProhibitionFrame()->show();
            myViewParent->getProhibitionFrame()->focusUpperElement();
            myCurrentFrame = myViewParent->getProhibitionFrame();
            myNetworkCheckableButtons.prohibitionButton->setChecked(true);
            // hide toolbar grip of view options
            myViewParent->getGNEAppWindows()->getToolbarsGrip().modeOptions->hide();
            break;
        default:
            break;
    }
    // update common Network buttons
    myCommonCheckableButtons.updateCommonCheckableButtons();
    // Update Network buttons
    myNetworkCheckableButtons.updateNetworkCheckableButtons();
    // recalc toolbar
    myViewParent->getGNEAppWindows()->getToolbarsGrip().modes->recalc();
    // force repaint because different modes draw different things
    onPaint(nullptr, 0, nullptr);
    // finally update view
    update();
}


void
GNEViewNet::updateDemandModeSpecificControls() {
    // hide all checkbox of view options Network
    myNetworkViewOptions.hideNetworkViewOptionsMenuChecks();
    // hide all checkbox of view options Demand
    myDemandViewOptions.hideDemandViewOptionsMenuChecks();
    // hide all checkbox of view options Data
    myDataViewOptions.hideDataViewOptionsMenuChecks();
    // disable all common edit modes
    myCommonCheckableButtons.disableCommonCheckableButtons();
    // disable all Demand edit modes
    myDemandCheckableButtons.disableDemandCheckableButtons();
    // disable all network edit modes
    myDataCheckableButtons.disableDataCheckableButtons();
    // hide all frames
    myViewParent->hideAllFrames();
    // enable selected controls
    switch (myEditModes.demandEditMode) {
        // common modes
        case GNE_DEMANDMODE_INSPECT:
            myViewParent->getInspectorFrame()->show();
            myViewParent->getInspectorFrame()->focusUpperElement();
            myCurrentFrame = myViewParent->getInspectorFrame();
            // set checkable button
            myCommonCheckableButtons.inspectButton->setChecked(true);
            // show view options
            myDemandViewOptions.menuCheckHideShapes->show();
            myDemandViewOptions.menuCheckHideNonInspectedDemandElements->show();
            myDemandViewOptions.menuCheckShowAllPersonPlans->show();
            myDemandViewOptions.menuCheckLockPerson->show();
            // show toolbar grip of view options
            myViewParent->getGNEAppWindows()->getToolbarsGrip().modeOptions->show();
            break;
        case GNE_DEMANDMODE_DELETE:
            myViewParent->getDeleteFrame()->show();
            myViewParent->getDeleteFrame()->focusUpperElement();
            myCurrentFrame = myViewParent->getDeleteFrame();
            // set checkable button
            myCommonCheckableButtons.deleteButton->setChecked(true);
            // show view options
            myDemandViewOptions.menuCheckHideShapes->show();
            myDemandViewOptions.menuCheckShowAllPersonPlans->show();
            myDemandViewOptions.menuCheckLockPerson->show();
            // show toolbar grip of view options
            myViewParent->getGNEAppWindows()->getToolbarsGrip().modeOptions->show();
            break;
        case GNE_DEMANDMODE_SELECT:
            myViewParent->getSelectorFrame()->show();
            myViewParent->getSelectorFrame()->focusUpperElement();
            myCurrentFrame = myViewParent->getSelectorFrame();
            // set checkable button
            myCommonCheckableButtons.selectButton->setChecked(true);
            // show view options
            myDemandViewOptions.menuCheckHideShapes->show();
            myDemandViewOptions.menuCheckShowAllPersonPlans->show();
            myDemandViewOptions.menuCheckLockPerson->show();
            // show toolbar grip of view options
            myViewParent->getGNEAppWindows()->getToolbarsGrip().modeOptions->show();
            break;
        case GNE_DEMANDMODE_MOVE:
            // set checkable button
            myDemandCheckableButtons.moveDemandElementsButton->setChecked(true);
            // show view options
            myDemandViewOptions.menuCheckHideShapes->show();
            myDemandViewOptions.menuCheckShowAllPersonPlans->show();
            myDemandViewOptions.menuCheckLockPerson->show();
            // show toolbar grip of view options
            myViewParent->getGNEAppWindows()->getToolbarsGrip().modeOptions->show();
            break;
        // specific modes
        case GNE_DEMANDMODE_ROUTE:
            myViewParent->getRouteFrame()->show();
            myViewParent->getRouteFrame()->focusUpperElement();
            myCurrentFrame = myViewParent->getRouteFrame();
            // set checkable button
            myDemandCheckableButtons.routeButton->setChecked(true);
            // show view options
            myDemandViewOptions.menuCheckHideShapes->show();
            myDemandViewOptions.menuCheckShowAllPersonPlans->show();
            myDemandViewOptions.menuCheckLockPerson->show();
            // show toolbar grip of view options
            myViewParent->getGNEAppWindows()->getToolbarsGrip().modeOptions->show();
            break;
        case GNE_DEMANDMODE_VEHICLE:
            myViewParent->getVehicleFrame()->show();
            myViewParent->getVehicleFrame()->focusUpperElement();
            myCurrentFrame = myViewParent->getVehicleFrame();
            // set checkable button
            myDemandCheckableButtons.vehicleButton->setChecked(true);
            // show view options
            myDemandViewOptions.menuCheckHideShapes->show();
            myDemandViewOptions.menuCheckShowAllPersonPlans->show();
            myDemandViewOptions.menuCheckLockPerson->show();
            // show toolbar grip of view options
            myViewParent->getGNEAppWindows()->getToolbarsGrip().modeOptions->show();
            break;
        case GNE_DEMANDMODE_VEHICLETYPES:
            myViewParent->getVehicleTypeFrame()->show();
            myViewParent->getVehicleTypeFrame()->focusUpperElement();
            myCurrentFrame = myViewParent->getVehicleTypeFrame();
            // set checkable button
            myDemandCheckableButtons.vehicleTypeButton->setChecked(true);
            // show view options
            myDemandViewOptions.menuCheckHideShapes->show();
            myDemandViewOptions.menuCheckShowAllPersonPlans->show();
            myDemandViewOptions.menuCheckLockPerson->show();
            /// show toolbar grip of view options
            myViewParent->getGNEAppWindows()->getToolbarsGrip().modeOptions->show();
            break;
        case GNE_DEMANDMODE_STOP:
            myViewParent->getStopFrame()->show();
            myViewParent->getStopFrame()->focusUpperElement();
            myCurrentFrame = myViewParent->getStopFrame();
            // set checkable button
            myDemandCheckableButtons.stopButton->setChecked(true);
            // show view options
            myDemandViewOptions.menuCheckHideShapes->show();
            myDemandViewOptions.menuCheckShowAllPersonPlans->show();
            myDemandViewOptions.menuCheckLockPerson->show();
            // show toolbar grip of view options
            myViewParent->getGNEAppWindows()->getToolbarsGrip().modeOptions->show();
            break;
        case GNE_DEMANDMODE_PERSONTYPES:
            myViewParent->getPersonTypeFrame()->show();
            myViewParent->getPersonTypeFrame()->focusUpperElement();
            myCurrentFrame = myViewParent->getPersonTypeFrame();
            // set checkable button
            myDemandCheckableButtons.personTypeButton->setChecked(true);
            // show view options
            myDemandViewOptions.menuCheckHideShapes->show();
            myDemandViewOptions.menuCheckShowAllPersonPlans->show();
            myDemandViewOptions.menuCheckLockPerson->show();
            // show toolbar grip of view options
            myViewParent->getGNEAppWindows()->getToolbarsGrip().modeOptions->show();
            break;
        case GNE_DEMANDMODE_PERSON:
            myViewParent->getPersonFrame()->show();
            myViewParent->getPersonFrame()->focusUpperElement();
            myCurrentFrame = myViewParent->getPersonFrame();
            // set checkable button
            myDemandCheckableButtons.personButton->setChecked(true);
            // show view options
            myDemandViewOptions.menuCheckHideShapes->show();
            myDemandViewOptions.menuCheckShowAllPersonPlans->show();
            myDemandViewOptions.menuCheckLockPerson->show();
            // show toolbar grip of view options
            myViewParent->getGNEAppWindows()->getToolbarsGrip().modeOptions->show();
            break;
        case GNE_DEMANDMODE_PERSONPLAN:
            myViewParent->getPersonPlanFrame()->show();
            myViewParent->getPersonPlanFrame()->focusUpperElement();
            myCurrentFrame = myViewParent->getPersonPlanFrame();
            // set checkable button
            myDemandCheckableButtons.personPlanButton->setChecked(true);
            // show view options
            myDemandViewOptions.menuCheckHideShapes->show();
            myDemandViewOptions.menuCheckShowAllPersonPlans->show();
            myDemandViewOptions.menuCheckLockPerson->show();
            // show toolbar grip of view options
            myViewParent->getGNEAppWindows()->getToolbarsGrip().modeOptions->show();
            break;
        default:
            break;
    }
    // update common Network buttons
    myCommonCheckableButtons.updateCommonCheckableButtons();
    // Update Demand buttons
    myDemandCheckableButtons.updateDemandCheckableButtons();
    // recalc toolbar
    myViewParent->getGNEAppWindows()->getToolbarsGrip().modes->recalc();
    // force repaint because different modes draw different things
    onPaint(nullptr, 0, nullptr);
    // finally update view
    update();
}


void
GNEViewNet::updateDataModeSpecificControls() {
    // hide grid
    myCommonViewOptions.menuCheckShowGrid->setCheck(myVisualizationSettings->showGrid);
    // hide all checkbox of view options Network
    myNetworkViewOptions.hideNetworkViewOptionsMenuChecks();
    // hide all checkbox of view options Demand
    myDemandViewOptions.hideDemandViewOptionsMenuChecks();
    // hide all checkbox of view options Data
    myDataViewOptions.hideDataViewOptionsMenuChecks();
    // disable all common edit modes
    myCommonCheckableButtons.disableCommonCheckableButtons();
    // disable all Data edit modes
    myDataCheckableButtons.disableDataCheckableButtons();
    // hide all frames
    myViewParent->hideAllFrames();
    // enable selected controls
    switch (myEditModes.dataEditMode) {
        // common modes
        case GNE_DATAMODE_INSPECT:
            myViewParent->getInspectorFrame()->show();
            myViewParent->getInspectorFrame()->focusUpperElement();
            myCurrentFrame = myViewParent->getInspectorFrame();
            myCommonCheckableButtons.inspectButton->setChecked(true);
            // show view options
            /*
            myDataViewOptions.menuCheckHideShapes->show();
            myDataViewOptions.menuCheckHideNonInspectedDataElements->show();
            myDataViewOptions.menuCheckShowAllPersonPlans->show();
            myDataViewOptions.menuCheckLockPerson->show();
            */
            // show toolbar grip of view options
            myViewParent->getGNEAppWindows()->getToolbarsGrip().modeOptions->show();
            break;
        case GNE_DATAMODE_DELETE:
            myViewParent->getDeleteFrame()->show();
            myViewParent->getDeleteFrame()->focusUpperElement();
            myCurrentFrame = myViewParent->getDeleteFrame();
            myCommonCheckableButtons.deleteButton->setChecked(true);
            // show view options
            /*
            myDataViewOptions.menuCheckHideShapes->show();
            myDataViewOptions.menuCheckShowAllPersonPlans->show();
            myDataViewOptions.menuCheckLockPerson->show();
            */
            // show toolbar grip of view options
            myViewParent->getGNEAppWindows()->getToolbarsGrip().modeOptions->show();
            break;
        case GNE_DATAMODE_SELECT:
            myViewParent->getSelectorFrame()->show();
            myViewParent->getSelectorFrame()->focusUpperElement();
            myCurrentFrame = myViewParent->getSelectorFrame();
            myCommonCheckableButtons.selectButton->setChecked(true);
            // show view options
            /*
            myDataViewOptions.menuCheckHideShapes->show();
            myDataViewOptions.menuCheckShowAllPersonPlans->show();
            myDataViewOptions.menuCheckLockPerson->show();
            */
            // show toolbar grip of view options
            myViewParent->getGNEAppWindows()->getToolbarsGrip().modeOptions->show();
            break;
        case GNE_DATAMODE_EDGEDATA:
            myViewParent->getEdgeDataFrame()->show();
            myViewParent->getEdgeDataFrame()->focusUpperElement();
            myCurrentFrame = myViewParent->getEdgeDataFrame();
            // set checkable button
            myDataCheckableButtons.edgeDataButton->setChecked(true);
            // show view options
            /*
            myDemandViewOptions.menuCheckHideShapes->show();
            myDemandViewOptions.menuCheckShowAllEdgeDatas->show();
            myDemandViewOptions.menuCheckLockPerson->show();
            */
            // show toolbar grip of view options
            myViewParent->getGNEAppWindows()->getToolbarsGrip().modeOptions->show();
            break;
        default:
            break;
    }
    // update common Network buttons
    myCommonCheckableButtons.updateCommonCheckableButtons();
    // Update Data buttons
    myDataCheckableButtons.updateDataCheckableButtons();
    // recalc toolbar
    myViewParent->getGNEAppWindows()->getToolbarsGrip().modes->recalc();
    // force repaint because different modes draw different things
    onPaint(nullptr, 0, nullptr);
    // finally update view
    update();
}

void
GNEViewNet::deleteSelectedJunctions() {
    std::vector<GNEJunction*> junctions = myNet->retrieveJunctions(true);
    if (junctions.size() > 0) {
        std::string plural = junctions.size() == 1 ? ("") : ("s");
        myUndoList->p_begin("delete selected " + toString(SUMO_TAG_JUNCTION) + plural);
        for (auto i : junctions) {
            myNet->deleteJunction(i, myUndoList);
        }
        myUndoList->p_end();
    }
}


void
GNEViewNet::deleteSelectedLanes() {
    std::vector<GNELane*> lanes = myNet->retrieveLanes(true);
    if (lanes.size() > 0) {
        std::string plural = lanes.size() == 1 ? ("") : ("s");
        myUndoList->p_begin("delete selected " + toString(SUMO_TAG_LANE) + plural);
        for (auto i : lanes) {
            // when deleting multiple lanes, recompute connections
            myNet->deleteLane(i, myUndoList, true);
        }
        myUndoList->p_end();
    }
}


void
GNEViewNet::deleteSelectedEdges() {
    std::vector<GNEEdge*> edges = myNet->retrieveEdges(true);
    if (edges.size() > 0) {
        std::string plural = edges.size() == 1 ? ("") : ("s");
        myUndoList->p_begin("delete selected " + toString(SUMO_TAG_EDGE) + plural);
        for (auto i : edges) {
            // when deleting multiple edges, recompute connections
            myNet->deleteEdge(i, myUndoList, true);
        }
        myUndoList->p_end();
    }
}


void
GNEViewNet::deleteSelectedAdditionals() {
    std::vector<GNEAdditional*> additionals = myNet->retrieveAdditionals(true);
    if (additionals.size() > 0) {
        std::string plural = additionals.size() == 1 ? ("") : ("s");
        myUndoList->p_begin("delete selected additional" + plural);
        for (auto i : additionals) {
            // due there are additionals that are removed when their parent is removed, we need to check if yet exists before removing
            if (myNet->retrieveAdditional(i->getTagProperty().getTag(), i->getID(), false) != nullptr) {
                myNet->deleteAdditional(i, myUndoList);
            }
        }
        myUndoList->p_end();
    }
}


void
GNEViewNet::deleteSelectedDemandElements() {
    std::vector<GNEDemandElement*> demandElements = myNet->retrieveDemandElements(true);
    if (demandElements.size() > 0) {
        std::string plural = demandElements.size() == 1 ? ("") : ("s");
        myUndoList->p_begin("delete selected demand elements" + plural);
        for (auto i : demandElements) {
            // due there are demand elements that are removed when their parent is removed, we need to check if yet exists before removing
            if (myNet->retrieveDemandElement(i->getTagProperty().getTag(), i->getID(), false) != nullptr) {
                myNet->deleteDemandElement(i, myUndoList);
            }
        }
        myUndoList->p_end();
    }
}


void
GNEViewNet::deleteSelectedDataElements() {
    std::vector<GNEDataElement*> dataElements = myNet->retrieveDataElements(true);
    if (dataElements.size() > 0) {
        std::string plural = dataElements.size() == 1 ? ("") : ("s");
        myUndoList->p_begin("delete selected data elements" + plural);
    /*
        for (auto i : dataElements) {
            // due there are data elements that are removed when their parent is removed, we need to check if yet exists before removing
            if (myNet->retrieveDataElement(i->getTagProperty().getTag(), i->getID(), false) != nullptr) {
                myNet->deleteDataElement(i, myUndoList);
            }
        }
    */
        myUndoList->p_end();
    }
}


void
GNEViewNet::deleteSelectedCrossings() {
    // obtain selected crossings
    std::vector<GNEJunction*> junctions = myNet->retrieveJunctions();
    std::vector<GNECrossing*> crossings;
    for (auto i : junctions) {
        for (auto j : i->getGNECrossings()) {
            if (j->isAttributeCarrierSelected()) {
                crossings.push_back(j);
            }
        }
    }
    // remove selected crossings
    if (crossings.size() > 0) {
        std::string plural = crossings.size() == 1 ? ("") : ("s");
        myUndoList->p_begin("delete selected " + toString(SUMO_TAG_CROSSING) + "s");
        for (auto i : crossings) {
            if (myNet->retrieveCrossing(i->getID(), false)) {
                myNet->deleteCrossing(i, myUndoList);
            }
        }
        myUndoList->p_end();
    }
}


void
GNEViewNet::deleteSelectedConnections() {
    // obtain selected connections
    std::vector<GNEEdge*> edges = myNet->retrieveEdges();
    std::vector<GNEConnection*> connections;
    for (auto i : edges) {
        for (auto j : i->getGNEConnections()) {
            if (j->isAttributeCarrierSelected()) {
                connections.push_back(j);
            }
        }
    }
    // remove selected connections
    if (connections.size() > 0) {
        std::string plural = connections.size() == 1 ? ("") : ("s");
        myUndoList->p_begin("delete selected " + toString(SUMO_TAG_CONNECTION) + plural);
        for (auto i : connections) {
            myNet->deleteConnection(i, myUndoList);
        }
        myUndoList->p_end();
    }
}


void
GNEViewNet::deleteSelectedShapes() {
    // obtain selected shapes
    std::vector<GNEShape*> selectedShapes = myNet->retrieveShapes(true);
    // remove it
    if (selectedShapes.size() > 0) {
        std::string plural = selectedShapes.size() == 1 ? ("") : ("s");
        myUndoList->p_begin("delete selected shape" + plural);
        for (auto i : selectedShapes) {
            myNet->deleteShape(i, myUndoList);
        }
        myUndoList->p_end();
    }
}


bool
GNEViewNet::mergeJunctions(GNEJunction* moved, const Position& oldPos) {
    const Position& newPos = moved->getNBNode()->getPosition();
    GNEJunction* mergeTarget = nullptr;
    // try to find another junction to merge with
    if (makeCurrent()) {
        Boundary selection;
        selection.add(newPos);
        selection.grow(0.1);
        const std::vector<GUIGlID> ids = getObjectsInBoundary(selection, false);
        GUIGlObject* object = nullptr;
        for (auto it_ids : ids) {
            if (it_ids == 0) {
                continue;
            }
            object = GUIGlObjectStorage::gIDStorage.getObjectBlocking(it_ids);
            if (!object) {
                throw ProcessError("Unkown object in selection (id=" + toString(it_ids) + ").");
            }
            if ((object->getType() == GLO_JUNCTION) && (it_ids != moved->getGlID())) {
                mergeTarget = dynamic_cast<GNEJunction*>(object);
            }
            GUIGlObjectStorage::gIDStorage.unblockObject(it_ids);
        }
    }
    if (mergeTarget) {
        // optionally ask for confirmation
        if (myNetworkViewOptions.menuCheckWarnAboutMerge->getCheck()) {
            WRITE_DEBUG("Opening FXMessageBox 'merge junctions'");
            // open question box
            FXuint answer = FXMessageBox::question(this, MBOX_YES_NO,
                                                   "Confirm Junction Merger", "%s",
                                                   ("Do you wish to merge junctions '" + moved->getMicrosimID() +
                                                    "' and '" + mergeTarget->getMicrosimID() + "'?\n" +
                                                    "('" + moved->getMicrosimID() +
                                                    "' will be eliminated and its roads added to '" +
                                                    mergeTarget->getMicrosimID() + "')").c_str());
            if (answer != 1) { //1:yes, 2:no, 4:esc
                // write warning if netedit is running in testing mode
                if (answer == 2) {
                    WRITE_DEBUG("Closed FXMessageBox 'merge junctions' with 'No'");
                } else if (answer == 4) {
                    WRITE_DEBUG("Closed FXMessageBox 'merge junctions' with 'ESC'");
                }
                return false;
            } else {
                // write warning if netedit is running in testing mode
                WRITE_DEBUG("Closed FXMessageBox 'merge junctions' with 'Yes'");
            }
        }
        // restore previous position of junction moved
        moved->moveGeometry(oldPos, Position(0, 0));
        // finish geometry moving
        moved->endGeometryMoving();
        // merge moved and targed junctions
        myNet->mergeJunctions(moved, mergeTarget, myUndoList);
        return true;
    } else {
        return false;
    }
}


void
GNEViewNet::updateControls() {
    switch (myEditModes.networkEditMode) {
        case GNE_NETWORKMODE_INSPECT:
            myViewParent->getInspectorFrame()->update();
            break;
        default:
            break;
    }
    // update view
    update();
}

// ---------------------------------------------------------------------------
// Private methods
// ---------------------------------------------------------------------------

void
GNEViewNet::drawLaneCandidates() const {
    if (myViewParent->getAdditionalFrame()->getConsecutiveLaneSelector()->isSelectingLanes()) {
        // draw first point
        if (myViewParent->getAdditionalFrame()->getConsecutiveLaneSelector()->getSelectedLanes().size() > 0) {
            // Push draw matrix
            glPushMatrix();
            // obtain first clicked point
            const Position& firstLanePoint = myViewParent->getAdditionalFrame()->getConsecutiveLaneSelector()->getSelectedLanes().front().first->getLaneShape().positionAtOffset(
                                                 myViewParent->getAdditionalFrame()->getConsecutiveLaneSelector()->getSelectedLanes().front().second);
            // must draw on top of other connections
            glTranslated(firstLanePoint.x(), firstLanePoint.y(), GLO_JUNCTION + 0.3);
            GLHelper::setColor(RGBColor::RED);
            // draw first point
            GLHelper::drawFilledCircle((double) 1.3, myVisualizationSettings->getCircleResolution());
            GLHelper::drawText("S", Position(), .1, 1.3, RGBColor::CYAN);
            // pop draw matrix
            glPopMatrix();
        }
        // draw connections between lanes
        if (myViewParent->getAdditionalFrame()->getConsecutiveLaneSelector()->getSelectedLanes().size() > 1) {
            // iterate over all current selected lanes
            for (int i = 0; i < (int)myViewParent->getAdditionalFrame()->getConsecutiveLaneSelector()->getSelectedLanes().size() - 1; i++) {
                // declare position vector for shape
                PositionVector shape;
                // declare vectors for shape rotation and lengths
                std::vector<double> shapeRotations, shapeLengths;
                // obtain GNELanes
                GNELane* from = myViewParent->getAdditionalFrame()->getConsecutiveLaneSelector()->getSelectedLanes().at(i).first;
                GNELane* to = myViewParent->getAdditionalFrame()->getConsecutiveLaneSelector()->getSelectedLanes().at(i + 1).first;
                // Push draw matrix
                glPushMatrix();
                // must draw on top of other connections
                glTranslated(0, 0, GLO_JUNCTION + 0.2);
                // obtain connection shape
                shape = from->getParentEdge()->getNBEdge()->getConnection(from->getIndex(), to->getParentEdge()->getNBEdge(), to->getIndex()).shape;
                // set special color
                GLHelper::setColor(myViewParent->getAdditionalFrame()->getConsecutiveLaneSelector()->getSelectedLaneColor());
                // Obtain lengths and shape rotations
                int segments = (int) shape.size() - 1;
                if (segments >= 0) {
                    shapeRotations.reserve(segments);
                    shapeLengths.reserve(segments);
                    for (int j = 0; j < segments; j++) {
                        shapeLengths.push_back(GNEGeometry::calculateLength(shape[j], shape[j + 1]));
                        shapeRotations.push_back(GNEGeometry::calculateRotation(shape[j], shape[j + 1]));
                    }
                }
                // draw a list of lines
                GLHelper::drawBoxLines(shape, shapeRotations, shapeLengths, 0.2);
                // pop draw matrix
                glPopMatrix();
            }
            // draw last point
            glPushMatrix();
            // obtain last clicked point
            const Position& lastLanePoint = myViewParent->getAdditionalFrame()->getConsecutiveLaneSelector()->getSelectedLanes().back().first->getLaneShape().positionAtOffset(
                                                myViewParent->getAdditionalFrame()->getConsecutiveLaneSelector()->getSelectedLanes().back().second);
            // must draw on top of other connections
            glTranslated(lastLanePoint.x(), lastLanePoint.y(), GLO_JUNCTION + 0.3);
            GLHelper::setColor(RGBColor::RED);
            // draw last point
            GLHelper::drawFilledCircle((double) 1.3, 8);
            GLHelper::drawText("E", Position(), .1, 1.3, RGBColor::CYAN);
            // pop draw matrix
            glPopMatrix();
        }

    }
}


void
GNEViewNet::drawTemporalDrawShape() const {
    PositionVector temporalShape;
    bool deleteLastCreatedPoint = false;
    // obtain temporal shape and delete last created point flag
    if (myViewParent->getPolygonFrame()->getDrawingShapeModul()->isDrawing()) {
        temporalShape = myViewParent->getPolygonFrame()->getDrawingShapeModul()->getTemporalShape();
        deleteLastCreatedPoint = myViewParent->getPolygonFrame()->getDrawingShapeModul()->getDeleteLastCreatedPoint();
    } else if (myViewParent->getTAZFrame()->getDrawingShapeModul()->isDrawing()) {
        temporalShape = myViewParent->getTAZFrame()->getDrawingShapeModul()->getTemporalShape();
        deleteLastCreatedPoint = myViewParent->getTAZFrame()->getDrawingShapeModul()->getDeleteLastCreatedPoint();
    }
    // check if we're in drawing mode
    if (temporalShape.size() > 0) {
        // draw blue line with the current drawed shape
        glPushMatrix();
        glLineWidth(2);
        glTranslated(0, 0, GLO_MAX);
        GLHelper::setColor(RGBColor::BLUE);
        GLHelper::drawLine(temporalShape);
        glPopMatrix();
        // draw red line from the last point of shape to the current mouse position
        glPushMatrix();
        glLineWidth(2);
        glTranslated(0, 0, GLO_MAX);
        // draw last line depending if shift key (delete last created point) is pressed
        if (deleteLastCreatedPoint) {
            GLHelper::setColor(RGBColor::RED);
        } else {
            GLHelper::setColor(RGBColor::GREEN);
        }
        GLHelper::drawLine(temporalShape.back(), snapToActiveGrid(getPositionInformation()));
        glPopMatrix();
    }
}


void
GNEViewNet::processLeftButtonPressNetwork(void* eventData) {
    // decide what to do based on mode
    switch (myEditModes.networkEditMode) {
        case GNE_NETWORKMODE_INSPECT: {
            // process left click in Inspector Frame
            myViewParent->getInspectorFrame()->processNetworkSupermodeClick(getPositionInformation(), myObjectsUnderCursor);
            // process click
            processClick(eventData);
            break;
        }
        case GNE_NETWORKMODE_DELETE: {
            // check that we have clicked over an non-demand element
            if (myObjectsUnderCursor.getAttributeCarrierFront() && !myObjectsUnderCursor.getAttributeCarrierFront()->getTagProperty().isDemandElement()) {
                // change the selected attribute carrier if myNetworkViewOptions.mySelectEdges is enabled and clicked element is a getLaneFront()
                if (myNetworkViewOptions.selectEdges() && (myObjectsUnderCursor.getAttributeCarrierFront()->getTagProperty().getTag() == SUMO_TAG_LANE) && !myKeyPressed.shiftKeyPressed()) {
                    myObjectsUnderCursor.swapLane2Edge();
                }
                // check if we are deleting a selection or an single attribute carrier
                if (myObjectsUnderCursor.getAttributeCarrierFront()->isAttributeCarrierSelected()) {
                    // before delete al selected attribute carriers, check if we clicked over a geometry point
                    if (myViewParent->getDeleteFrame()->getDeleteOptions()->deleteOnlyGeometryPoints() &&
                            (((myObjectsUnderCursor.getEdgeFront()) && (myObjectsUnderCursor.getEdgeFront()->getVertexIndex(getPositionInformation(), false, false) != -1))
                             || ((myObjectsUnderCursor.getPolyFront()) && (myObjectsUnderCursor.getPolyFront()->getVertexIndex(getPositionInformation(), false, false) != -1)))) {
                        myViewParent->getDeleteFrame()->removeAttributeCarrier(myObjectsUnderCursor);
                    } else {
                        myViewParent->getDeleteFrame()->removeSelectedAttributeCarriers();
                    }
                } else {
                    myViewParent->getDeleteFrame()->removeAttributeCarrier(myObjectsUnderCursor);
                }
            } else {
                // process click
                processClick(eventData);
            }
            break;
        }
        case GNE_NETWORKMODE_SELECT:
            // check if a rect for selecting is being created
            if (myKeyPressed.shiftKeyPressed()) {
                // begin rectangle selection
                mySelectingArea.beginRectangleSelection();
            } else {
                // first check that under cursor there is an attribute carrier, isn't a demand element and is selectable
                if (myObjectsUnderCursor.getAttributeCarrierFront() && !myObjectsUnderCursor.getAttributeCarrierFront()->getTagProperty().isDemandElement()) {
                    // change the selected attribute carrier if myNetworkViewOptions.mySelectEdges is enabled and clicked element is a getLaneFront()
                    if (myNetworkViewOptions.selectEdges() && (myObjectsUnderCursor.getAttributeCarrierFront()->getTagProperty().getTag() == SUMO_TAG_LANE)) {
                        myObjectsUnderCursor.swapLane2Edge();
                    }
                    // Check if this GLobject type is locked
                    if (!myViewParent->getSelectorFrame()->getLockGLObjectTypes()->IsObjectTypeLocked(myObjectsUnderCursor.getGlTypeFront())) {
                        // toogle networkElement selection
                        if (myObjectsUnderCursor.getAttributeCarrierFront()->isAttributeCarrierSelected()) {
                            myObjectsUnderCursor.getAttributeCarrierFront()->unselectAttributeCarrier();
                        } else {
                            myObjectsUnderCursor.getAttributeCarrierFront()->selectAttributeCarrier();
                        }
                    }
                }
                // process click
                processClick(eventData);
            }
            break;
        case GNE_NETWORKMODE_CREATE_EDGE: {
            // make sure that Control key isn't pressed
            if (!myKeyPressed.controlKeyPressed()) {
                // process left click in create edge frame Frame
                myViewParent->getCreateEdgeFrame()->processClick(getPositionInformation(),
                        myObjectsUnderCursor, myObjectsUnderGrippedCursor,
                        (myNetworkViewOptions.menuCheckAutoOppositeEdge->getCheck() == TRUE),
                        (myNetworkViewOptions.menuCheckChainEdges->getCheck() == TRUE));
            }
            // process click
            processClick(eventData);
            break;
        }
        case GNE_NETWORKMODE_MOVE: {
            // allways swap lane to edges in movement mode
            if (myObjectsUnderCursor.getLaneFront()) {
                myObjectsUnderCursor.swapLane2Edge();
            }
            // check that AC under cursor isn't a demand element
            if (myObjectsUnderCursor.getAttributeCarrierFront() && !myObjectsUnderCursor.getAttributeCarrierFront()->getTagProperty().isDemandElement()) {
                // check if we're moving a set of selected items
                if (myObjectsUnderCursor.getAttributeCarrierFront()->isAttributeCarrierSelected()) {
                    // move selected ACs
                    myMoveMultipleElementValues.beginMoveSelection(myObjectsUnderCursor.getAttributeCarrierFront());
                    // update view
                    update();
                } else if (!myMoveSingleElementValues.beginMoveSingleElementNetworkMode()) {
                    // process click  if there isn't movable elements (to move camera using drag an drop)
                    processClick(eventData);
                }
            } else {
                // process click  if there isn't movable elements (to move camera using drag an drop)
                processClick(eventData);
            }
            break;
        }
        case GNE_NETWORKMODE_CONNECT: {
            if (myObjectsUnderCursor.getLaneFront()) {
                // Handle laneclick (shift key may pass connections, Control key allow conflicts)
                myViewParent->getConnectorFrame()->handleLaneClick(myObjectsUnderCursor);
                update();
            }
            // process click
            processClick(eventData);
            break;
        }
        case GNE_NETWORKMODE_TLS: {
            if (myObjectsUnderCursor.getJunctionFront()) {
                // edit TLS in TLSEditor frame
                myViewParent->getTLSEditorFrame()->editTLS(getPositionInformation(), myObjectsUnderCursor);
                update();
            }
            // process click
            processClick(eventData);
            break;
        }
        case GNE_NETWORKMODE_ADDITIONAL: {
            // avoid create additionals if control key is pressed
            if (!myKeyPressed.controlKeyPressed()) {
                if (myViewParent->getAdditionalFrame()->getConsecutiveLaneSelector()->isShown()) {
                    // check if we need to start select lanes
                    if (myViewParent->getAdditionalFrame()->getConsecutiveLaneSelector()->isSelectingLanes()) {
                        // select getLaneFront() to create an additional with consecutive lanes
                        myViewParent->getAdditionalFrame()->getConsecutiveLaneSelector()->addSelectedLane(myObjectsUnderCursor.getLaneFront(), snapToActiveGrid(getPositionInformation()));
                    } else if (myObjectsUnderCursor.getLaneFront()) {
                        myViewParent->getAdditionalFrame()->getConsecutiveLaneSelector()->startConsecutiveLaneSelector(myObjectsUnderCursor.getLaneFront(), snapToActiveGrid(getPositionInformation()));
                    }
                } else if (myViewParent->getAdditionalFrame()->addAdditional(myObjectsUnderCursor)) {
                    // update view to show the new additional
                    update();
                }
            }
            // process click
            processClick(eventData);
            break;
        }
        case GNE_NETWORKMODE_CROSSING: {
            // swap lanes to edges in crossingsMode
            if (myObjectsUnderCursor.getLaneFront()) {
                myObjectsUnderCursor.swapLane2Edge();
            }
            // call function addCrossing from crossing frame
            myViewParent->getCrossingFrame()->addCrossing(myObjectsUnderCursor);
            // process click
            processClick(eventData);
            break;
        }
        case GNE_NETWORKMODE_TAZ: {
            // avoid create TAZs if control key is pressed
            if (!myKeyPressed.controlKeyPressed()) {
                // swap laness to edges in TAZ Mode
                if (myObjectsUnderCursor.getLaneFront()) {
                    myObjectsUnderCursor.swapLane2Edge();
                }
                // check if we want to create a rect for selecting edges
                if (myKeyPressed.shiftKeyPressed() && (myViewParent->getTAZFrame()->getTAZCurrentModul()->getTAZ() != nullptr)) {
                    // begin rectangle selection
                    mySelectingArea.beginRectangleSelection();
                } else {
                    // check if process click was scuesfully
                    if (myViewParent->getTAZFrame()->processClick(snapToActiveGrid(getPositionInformation()), myObjectsUnderCursor)) {
                        // view net must be always update
                        update();
                    }
                    // process click
                    processClick(eventData);
                }
            } else {
                // process click
                processClick(eventData);
            }
            break;
        }
        case GNE_NETWORKMODE_POLYGON: {
            // avoid create shapes if control key is pressed
            if (!myKeyPressed.controlKeyPressed()) {
                if (!myObjectsUnderCursor.getPOIFront()) {
                    GNEPolygonFrame::AddShapeResult result = myViewParent->getPolygonFrame()->processClick(snapToActiveGrid(getPositionInformation()), myObjectsUnderCursor);
                    // view net must be always update
                    update();
                    // process click depending of the result of "process click"
                    if ((result != GNEPolygonFrame::ADDSHAPE_UPDATEDTEMPORALSHAPE)) {
                        // process click
                        processClick(eventData);
                    }
                }
            } else {
                // process click
                processClick(eventData);
            }
            break;
        }
        case GNE_NETWORKMODE_PROHIBITION: {
            if (myObjectsUnderCursor.getConnectionFront()) {
                // shift key may pass connections, Control key allow conflicts.
                myViewParent->getProhibitionFrame()->handleProhibitionClick(myObjectsUnderCursor);
                update();
            }
            // process click
            processClick(eventData);
            break;
        }
        default: {
            // process click
            processClick(eventData);
        }
    }
}


void
GNEViewNet::processLeftButtonReleaseNetwork() {
    // check moved items
    if (myMoveMultipleElementValues.isMovingSelection()) {
        myMoveMultipleElementValues.finishMoveSelection();
    } else if (mySelectingArea.selectingUsingRectangle) {
        // check if we're creating a rectangle selection or we want only to select a lane
        if (mySelectingArea.startDrawing) {
            // check if we're selecting all type of elements o we only want a set of edges for TAZ
            if (myEditModes.networkEditMode == GNE_NETWORKMODE_SELECT) {
                mySelectingArea.processRectangleSelection();
            } else if (myEditModes.networkEditMode == GNE_NETWORKMODE_TAZ) {
                // process edge selection
                myViewParent->getTAZFrame()->processEdgeSelection(mySelectingArea.processEdgeRectangleSelection());
            }
        } else if (myKeyPressed.shiftKeyPressed()) {
            // obtain objects under cursor
            if (makeCurrent()) {
                // update objects under cursor again
                myObjectsUnderCursor.updateObjectUnderCursor(getGUIGlObjectsUnderCursor(), myEditShapes.editedShapePoly);
                makeNonCurrent();
            }
            // check if there is a lane in objects under cursor
            if (myObjectsUnderCursor.getLaneFront()) {
                // if we clicked over an lane with shift key pressed, select or unselect it
                if (myObjectsUnderCursor.getLaneFront()->isAttributeCarrierSelected()) {
                    myObjectsUnderCursor.getLaneFront()->unselectAttributeCarrier();
                } else {
                    myObjectsUnderCursor.getLaneFront()->selectAttributeCarrier();
                }
            }
        }
        // finish selection
        mySelectingArea.finishRectangleSelection();
    } else {
        // finish moving of single elements
        myMoveSingleElementValues.finishMoveSingleElement();
    }
}


void
GNEViewNet::processMoveMouseNetwork() {
    // change "delete last created point" depending if during movement shift key is pressed
    if ((myEditModes.networkEditMode == GNE_NETWORKMODE_POLYGON) && myViewParent->getPolygonFrame()->getDrawingShapeModul()->isDrawing()) {
        myViewParent->getPolygonFrame()->getDrawingShapeModul()->setDeleteLastCreatedPoint(myKeyPressed.shiftKeyPressed());
    }
    // check what type of additional is moved
    if (myMoveMultipleElementValues.isMovingSelection()) {
        // move entire selection
        myMoveMultipleElementValues.moveSelection();
    } else if (mySelectingArea.selectingUsingRectangle) {
        // update selection corner of selecting area
        mySelectingArea.moveRectangleSelection();
    } else {
        // move single elements
        myMoveSingleElementValues.moveSingleElement();
    }
}


void
GNEViewNet::processLeftButtonPressDemand(void* eventData) {
    // decide what to do based on mode
    switch (myEditModes.demandEditMode) {
        case GNE_DEMANDMODE_INSPECT: {
            // process left click in Inspector Frame
            myViewParent->getInspectorFrame()->processDemandSupermodeClick(getPositionInformation(), myObjectsUnderCursor);
            // process click
            processClick(eventData);
            break;
        }
        case GNE_DEMANDMODE_DELETE: {
            // check that we have clicked over an demand element
            if (myObjectsUnderCursor.getAttributeCarrierFront() && myObjectsUnderCursor.getAttributeCarrierFront()->getTagProperty().isDemandElement()) {
                // check if we are deleting a selection or an single attribute carrier
                if (myObjectsUnderCursor.getAttributeCarrierFront()->isAttributeCarrierSelected()) {
                    myViewParent->getDeleteFrame()->removeSelectedAttributeCarriers();
                } else {
                    myViewParent->getDeleteFrame()->removeAttributeCarrier(myObjectsUnderCursor);
                }
            } else {
                // process click
                processClick(eventData);
            }
            break;
        }
        case GNE_DEMANDMODE_SELECT:
            // check if a rect for selecting is being created
            if (myKeyPressed.shiftKeyPressed()) {
                // begin rectangle selection
                mySelectingArea.beginRectangleSelection();
            } else {
                // check if a rect for selecting is being created
                if (myKeyPressed.shiftKeyPressed()) {
                    // begin rectangle selection
                    mySelectingArea.beginRectangleSelection();
                } else {
                    // first check that under cursor there is an attribute carrier, is demand element and is selectable
                    if (myObjectsUnderCursor.getAttributeCarrierFront() && myObjectsUnderCursor.getAttributeCarrierFront()->getTagProperty().isDemandElement()) {
                        // Check if this GLobject type is locked
                        if (!myViewParent->getSelectorFrame()->getLockGLObjectTypes()->IsObjectTypeLocked(myObjectsUnderCursor.getGlTypeFront())) {
                            // toogle networkElement selection
                            if (myObjectsUnderCursor.getAttributeCarrierFront()->isAttributeCarrierSelected()) {
                                myObjectsUnderCursor.getAttributeCarrierFront()->unselectAttributeCarrier();
                            } else {
                                myObjectsUnderCursor.getAttributeCarrierFront()->selectAttributeCarrier();
                            }
                        }
                    }
                    // process click
                    processClick(eventData);
                }
            }
            break;
        case GNE_DEMANDMODE_MOVE: {
            // check that AC under cursor is a demand element
            if (myObjectsUnderCursor.getAttributeCarrierFront() &&
                    myObjectsUnderCursor.getAttributeCarrierFront()->getTagProperty().isDemandElement()) {
                // check if we're moving a set of selected items
                if (myObjectsUnderCursor.getAttributeCarrierFront()->isAttributeCarrierSelected()) {
                    // move selected ACs
                    myMoveMultipleElementValues.beginMoveSelection(myObjectsUnderCursor.getAttributeCarrierFront());
                    // update view
                    update();
                } else if (!myMoveSingleElementValues.beginMoveSingleElementDemandMode()) {
                    // process click  if there isn't movable elements (to move camera using drag an drop)
                    processClick(eventData);
                }
            } else {
                // process click  if there isn't movable elements (to move camera using drag an drop)
                processClick(eventData);
            }
            break;
        }
        case GNE_DEMANDMODE_ROUTE: {
            // check if we clicked over a lane and Control key isn't pressed
            if (myObjectsUnderCursor.getLaneFront() && !myKeyPressed.controlKeyPressed()) {
                // Handle edge click
                myViewParent->getRouteFrame()->handleEdgeClick(myObjectsUnderCursor.getLaneFront()->getParentEdge());
            }
            // process click
            processClick(eventData);
            break;
        }
        case GNE_DEMANDMODE_VEHICLE: {
            // make sure that Control key isn't pressed
            if (!myKeyPressed.controlKeyPressed()) {
                // Handle click
                myViewParent->getVehicleFrame()->addVehicle(myObjectsUnderCursor);
            }
            // process click
            processClick(eventData);
            break;
        }
        case GNE_DEMANDMODE_STOP: {
            // make sure that Control key isn't pressed
            if (!myKeyPressed.controlKeyPressed()) {
                // Handle click
                myViewParent->getStopFrame()->addStop(myObjectsUnderCursor, myKeyPressed.shiftKeyPressed());
            }
            // process click
            processClick(eventData);
            break;
        }
        case GNE_DEMANDMODE_PERSON: {
            // make sure that Control key isn't pressed
            if (!myKeyPressed.controlKeyPressed()) {
                // Handle click
                myViewParent->getPersonFrame()->addPerson(myObjectsUnderCursor);
            }
            // process click
            processClick(eventData);
            break;
        }
        case GNE_DEMANDMODE_PERSONPLAN: {
            // make sure that Control key isn't pressed
            if (!myKeyPressed.controlKeyPressed()) {
                // Handle click
                myViewParent->getPersonPlanFrame()->addPersonPlan(myObjectsUnderCursor);
            }
            // process click
            processClick(eventData);
            break;
        }
        default: {
            // process click
            processClick(eventData);
        }
    }
}


void
GNEViewNet::processLeftButtonReleaseDemand() {
    // check moved items
    if (myMoveMultipleElementValues.isMovingSelection()) {
        myMoveMultipleElementValues.finishMoveSelection();
    } else if (mySelectingArea.selectingUsingRectangle) {
        // check if we're creating a rectangle selection or we want only to select a lane
        if (mySelectingArea.startDrawing) {
            mySelectingArea.processRectangleSelection();
        }
        // finish selection
        mySelectingArea.finishRectangleSelection();
    } else {
        // finish moving of single elements
        myMoveSingleElementValues.finishMoveSingleElement();
    }
}


void
GNEViewNet::processMoveMouseDemand() {
    if (mySelectingArea.selectingUsingRectangle) {
        // update selection corner of selecting area
        mySelectingArea.moveRectangleSelection();
    } else {
        // move single elements
        myMoveSingleElementValues.moveSingleElement();
    }
}


void
GNEViewNet::processLeftButtonPressData(void* eventData) {
    // decide what to do based on mode
    switch (myEditModes.dataEditMode) {
        case GNE_DATAMODE_INSPECT: {
            // process left click in Inspector Frame
            myViewParent->getInspectorFrame()->processDataSupermodeClick(getPositionInformation(), myObjectsUnderCursor);
            // process click
            processClick(eventData);
            break;
        }
        case GNE_DATAMODE_DELETE: {
            // check that we have clicked over an data element
            if (myObjectsUnderCursor.getAttributeCarrierFront() && myObjectsUnderCursor.getAttributeCarrierFront()->getTagProperty().isDataElement()) {
                // check if we are deleting a selection or an single attribute carrier
                if (myObjectsUnderCursor.getAttributeCarrierFront()->isAttributeCarrierSelected()) {
                    myViewParent->getDeleteFrame()->removeSelectedAttributeCarriers();
                } else {
                    myViewParent->getDeleteFrame()->removeAttributeCarrier(myObjectsUnderCursor);
                }
            } else {
                // process click
                processClick(eventData);
            }
            break;
        }
        case GNE_DATAMODE_SELECT:
            // check if a rect for selecting is being created
            if (myKeyPressed.shiftKeyPressed()) {
                // begin rectangle selection
                mySelectingArea.beginRectangleSelection();
            } else {
                // check if a rect for selecting is being created
                if (myKeyPressed.shiftKeyPressed()) {
                    // begin rectangle selection
                    mySelectingArea.beginRectangleSelection();
                } else {
                    // first check that under cursor there is an attribute carrier, is data element and is selectable
                    if (myObjectsUnderCursor.getAttributeCarrierFront() && myObjectsUnderCursor.getAttributeCarrierFront()->getTagProperty().isDataElement()) {
                        // Check if this GLobject type is locked
                        if (!myViewParent->getSelectorFrame()->getLockGLObjectTypes()->IsObjectTypeLocked(myObjectsUnderCursor.getGlTypeFront())) {
                            // toogle networkElement selection
                            if (myObjectsUnderCursor.getAttributeCarrierFront()->isAttributeCarrierSelected()) {
                                myObjectsUnderCursor.getAttributeCarrierFront()->unselectAttributeCarrier();
                            } else {
                                myObjectsUnderCursor.getAttributeCarrierFront()->selectAttributeCarrier();
                            }
                        }
                    }
                    // process click
                    processClick(eventData);
                }
            }
            break;
        //
        default: {
            // process click
            processClick(eventData);
        }
    }
}


void
GNEViewNet::processLeftButtonReleaseData() {
    // check moved items
    if (myMoveMultipleElementValues.isMovingSelection()) {
        myMoveMultipleElementValues.finishMoveSelection();
    } else if (mySelectingArea.selectingUsingRectangle) {
        // check if we're creating a rectangle selection or we want only to select a lane
        if (mySelectingArea.startDrawing) {
            mySelectingArea.processRectangleSelection();
        }
        // finish selection
        mySelectingArea.finishRectangleSelection();
    } else {
        // finish moving of single elements
        myMoveSingleElementValues.finishMoveSingleElement();
    }
}


void
GNEViewNet::processMoveMouseData() {
    if (mySelectingArea.selectingUsingRectangle) {
        // update selection corner of selecting area
        mySelectingArea.moveRectangleSelection();
    } else {
        // move single elements
        myMoveSingleElementValues.moveSingleElement();
    }
}

/****************************************************************************/<|MERGE_RESOLUTION|>--- conflicted
+++ resolved
@@ -2538,11 +2538,6 @@
 
 void
 GNEViewNet::updateNetworkModeSpecificControls() {
-<<<<<<< HEAD
-    // hide grid
-    myCommonViewOptions.menuCheckShowGrid->setCheck(myVisualizationSettings->showGrid);
-=======
->>>>>>> 685770a9
     // hide all checkbox of view options Network
     myNetworkViewOptions.hideNetworkViewOptionsMenuChecks();
     // hide all checkbox of view options Demand
@@ -2597,18 +2592,7 @@
             myViewParent->getGNEAppWindows()->getToolbarsGrip().modeOptions->show();
             break;
         // specific modes
-<<<<<<< HEAD
         case GNE_NETWORKMODE_CREATE_EDGE:
-            // show view options
-            myNetworkViewOptions.menuCheckChainEdges->show();
-            myNetworkViewOptions.menuCheckAutoOppositeEdge->show();
-            myNetworkCheckableButtons.createEdgeButton->setChecked(true);
-            // show toolbar grip of view options
-            myViewParent->getGNEAppWindows()->getToolbarsGrip().modeOptions->show();
-            break;
-        case GNE_NETWORKMODE_MOVE:
-=======
-        case GNE_NMODE_CREATE_EDGE:
             myNetworkCheckableButtons.createEdgeButton->setChecked(true);
             // show view options
             myNetworkViewOptions.menuCheckChainEdges->show();
@@ -2616,17 +2600,13 @@
             // show toolbar grip of view options
             myViewParent->getGNEAppWindows()->getToolbarsGrip().modeOptions->show();
             break;
-        case GNE_NMODE_MOVE:
-            myCommonCheckableButtons.moveButton->setChecked(true);
->>>>>>> 685770a9
+        case GNE_NETWORKMODE_MOVE:
+            // show view options
+            myNetworkCheckableButtons.moveNetworkElementsButton->setChecked(true);
             // show view options
             myNetworkViewOptions.menuCheckWarnAboutMerge->show();
             myNetworkViewOptions.menuCheckShowJunctionBubble->show();
             myNetworkViewOptions.menuCheckMoveElevation->show();
-<<<<<<< HEAD
-            myNetworkCheckableButtons.moveNetworkElementsButton->setChecked(true);
-=======
->>>>>>> 685770a9
             // show toolbar grip of view options
             myViewParent->getGNEAppWindows()->getToolbarsGrip().modeOptions->show();
             break;
