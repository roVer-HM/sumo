/****************************************************************************/
// Eclipse SUMO, Simulation of Urban MObility; see https://eclipse.org/sumo
// Copyright (C) 2001-2018 German Aerospace Center (DLR) and others.
// This program and the accompanying materials
// are made available under the terms of the Eclipse Public License v2.0
// which accompanies this distribution, and is available at
// http://www.eclipse.org/legal/epl-v20.html
// SPDX-License-Identifier: EPL-2.0
/****************************************************************************/
/// @file    GNEViewNet.cpp
/// @author  Jakob Erdmann
/// @author  Pablo Alvarez Lopez
/// @date    Feb 2011
/// @version $Id$
///
// A view on the network being edited (adapted from GUIViewTraffic)
/****************************************************************************/


// ===========================================================================
// included modules
// ===========================================================================
#include <netedit/additionals/GNEPOI.h>
#include <netedit/additionals/GNEPoly.h>
#include <netedit/additionals/GNETAZ.h>
#include <netedit/frames/GNEAdditionalFrame.h>
#include <netedit/frames/GNEConnectorFrame.h>
#include <netedit/frames/GNECrossingFrame.h>
#include <netedit/frames/GNEDeleteFrame.h>
#include <netedit/frames/GNEInspectorFrame.h>
#include <netedit/frames/GNEPolygonFrame.h>
#include <netedit/frames/GNEProhibitionFrame.h>
#include <netedit/frames/GNESelectorFrame.h>
#include <netedit/frames/GNETAZFrame.h>
#include <netedit/frames/GNETLSEditorFrame.h>
#include <netedit/frames/GNECreateEdgeFrame.h>
#include <netedit/frames/GNERouteFrame.h>
#include <netedit/netelements/GNEConnection.h>
#include <netedit/netelements/GNECrossing.h>
#include <netedit/netelements/GNEEdge.h>
#include <netedit/netelements/GNEJunction.h>
#include <netedit/netelements/GNELane.h>
#include <utils/gui/cursors/GUICursorSubSys.h>
#include <utils/gui/div/GLHelper.h>
#include <utils/gui/div/GUIDesigns.h>
#include <utils/gui/globjects/GUIGLObjectPopupMenu.h>
#include <utils/gui/globjects/GUIGlObjectStorage.h>
#include <utils/gui/images/GUIIconSubSys.h>
#include <utils/gui/images/GUITextureSubSys.h>
#include <utils/gui/settings/GUICompleteSchemeStorage.h>
#include <utils/gui/windows/GUIAppEnum.h>
#include <utils/gui/windows/GUIDanielPerspectiveChanger.h>
#include <utils/gui/windows/GUIDialog_ViewSettings.h>
#include <utils/gui/windows/GUIMainWindow.h>
#include <utils/options/OptionsCont.h>

#include "GNENet.h"
#include "GNEUndoList.h"
#include "GNEViewNet.h"
#include "GNEViewParent.h"
#include "GNEApplicationWindow.h"


// ===========================================================================
// FOX callback mapping
// ===========================================================================

FXDEFMAP(GNEViewNet) GNEViewNetMap[] = {
    // Super Modes
    FXMAPFUNC(SEL_COMMAND, MID_GNE_SETSUPERMODE_NETWORK,            GNEViewNet::onCmdSetSupermode),
    FXMAPFUNC(SEL_COMMAND, MID_GNE_SETSUPERMODE_DEMAND,             GNEViewNet::onCmdSetSupermode),
    // Network Modes
<<<<<<< HEAD
    FXMAPFUNC(SEL_COMMAND, MID_GNE_SETMODE_CREATE_EDGE,             GNEViewNet::onCmdSetNetworkMode),
    FXMAPFUNC(SEL_COMMAND, MID_GNE_SETMODE_MOVE,                    GNEViewNet::onCmdSetNetworkMode),
    FXMAPFUNC(SEL_COMMAND, MID_GNE_SETMODE_DELETE,                  GNEViewNet::onCmdSetNetworkMode),
    FXMAPFUNC(SEL_COMMAND, MID_GNE_SETMODE_INSPECT,                 GNEViewNet::onCmdSetNetworkMode),
    FXMAPFUNC(SEL_COMMAND, MID_GNE_SETMODE_SELECT,                  GNEViewNet::onCmdSetNetworkMode),
    FXMAPFUNC(SEL_COMMAND, MID_GNE_SETMODE_CONNECT,                 GNEViewNet::onCmdSetNetworkMode),
    FXMAPFUNC(SEL_COMMAND, MID_GNE_SETMODE_TLS,                     GNEViewNet::onCmdSetNetworkMode),
    FXMAPFUNC(SEL_COMMAND, MID_GNE_SETMODE_ADDITIONAL,              GNEViewNet::onCmdSetNetworkMode),
    FXMAPFUNC(SEL_COMMAND, MID_GNE_SETMODE_CROSSING,                GNEViewNet::onCmdSetNetworkMode),
    FXMAPFUNC(SEL_COMMAND, MID_GNE_SETMODE_TAZ,                     GNEViewNet::onCmdSetNetworkMode),
    FXMAPFUNC(SEL_COMMAND, MID_GNE_SETMODE_POLYGON,                 GNEViewNet::onCmdSetNetworkMode),
    FXMAPFUNC(SEL_COMMAND, MID_GNE_SETMODE_PROHIBITION,             GNEViewNet::onCmdSetNetworkMode),
=======
    FXMAPFUNC(SEL_COMMAND, MID_GNE_SHORTCUT_E,                      GNEViewNet::onCmdSetNetworkMode),
    FXMAPFUNC(SEL_COMMAND, MID_GNE_SHORTCUT_M,                      GNEViewNet::onCmdSetNetworkMode),
    FXMAPFUNC(SEL_COMMAND, MID_GNE_SHORTCUT_D,                      GNEViewNet::onCmdSetNetworkMode),
    FXMAPFUNC(SEL_COMMAND, MID_GNE_SHORTCUT_I,                      GNEViewNet::onCmdSetNetworkMode),
    FXMAPFUNC(SEL_COMMAND, MID_GNE_SHORTCUT_S,                      GNEViewNet::onCmdSetNetworkMode),
    FXMAPFUNC(SEL_COMMAND, MID_GNE_SHORTCUT_C,                      GNEViewNet::onCmdSetNetworkMode),
    FXMAPFUNC(SEL_COMMAND, MID_GNE_SHORTCUT_T,                      GNEViewNet::onCmdSetNetworkMode),
    FXMAPFUNC(SEL_COMMAND, MID_GNE_SHORTCUT_A,                      GNEViewNet::onCmdSetNetworkMode),
    FXMAPFUNC(SEL_COMMAND, MID_GNE_SHORTCUT_R,                      GNEViewNet::onCmdSetNetworkMode),
    FXMAPFUNC(SEL_COMMAND, MID_GNE_SHORTCUT_Z,                      GNEViewNet::onCmdSetNetworkMode),
    FXMAPFUNC(SEL_COMMAND, MID_GNE_SHORTCUT_P,                      GNEViewNet::onCmdSetNetworkMode),
    FXMAPFUNC(SEL_COMMAND, MID_GNE_SHORTCUT_W,                      GNEViewNet::onCmdSetNetworkMode),
>>>>>>> fad33305
    // Demand Modes
    FXMAPFUNC(SEL_COMMAND, MID_GNE_SETMODE_ROUTES,                  GNEViewNet::onCmdSetDemandMode),
    // Viewnet
    FXMAPFUNC(SEL_COMMAND, MID_GNE_VIEWNET_SHOW_CONNECTIONS,        GNEViewNet::onCmdToogleShowConnection),
    FXMAPFUNC(SEL_COMMAND, MID_GNE_VIEWNET_SELECT_EDGES,            GNEViewNet::onCmdToogleSelectEdges),
    FXMAPFUNC(SEL_COMMAND, MID_GNE_VIEWNET_SHOW_BUBBLES,            GNEViewNet::onCmdToogleShowBubbles),
    FXMAPFUNC(SEL_COMMAND, MID_GNE_VIEWNET_MOVE_ELEVATION,          GNEViewNet::onCmdToogleMoveElevation),
    FXMAPFUNC(SEL_COMMAND, MID_GNE_VIEWNET_SHOW_GRID,               GNEViewNet::onCmdShowGrid),
    // select elements
    FXMAPFUNC(SEL_COMMAND, MID_ADDSELECT,                           GNEViewNet::onCmdAddSelected),
    FXMAPFUNC(SEL_COMMAND, MID_REMOVESELECT,                        GNEViewNet::onCmdRemoveSelected),
    // Junctions
    FXMAPFUNC(SEL_COMMAND, MID_GNE_JUNCTION_EDIT_SHAPE,             GNEViewNet::onCmdEditJunctionShape),
    FXMAPFUNC(SEL_COMMAND, MID_GNE_JUNCTION_RESET_SHAPE,            GNEViewNet::onCmdResetJunctionShape),
    FXMAPFUNC(SEL_COMMAND, MID_GNE_JUNCTION_REPLACE,                GNEViewNet::onCmdReplaceJunction),
    FXMAPFUNC(SEL_COMMAND, MID_GNE_JUNCTION_SPLIT,                  GNEViewNet::onCmdSplitJunction),
    FXMAPFUNC(SEL_COMMAND, MID_GNE_JUNCTION_CLEAR_CONNECTIONS,      GNEViewNet::onCmdClearConnections),
    FXMAPFUNC(SEL_COMMAND, MID_GNE_JUNCTION_RESET_CONNECTIONS,      GNEViewNet::onCmdResetConnections),
    // Connections
    FXMAPFUNC(SEL_COMMAND, MID_GNE_CONNECTION_EDIT_SHAPE,           GNEViewNet::onCmdEditConnectionShape),
    // Crossings
    FXMAPFUNC(SEL_COMMAND, MID_GNE_CROSSING_EDIT_SHAPE,             GNEViewNet::onCmdEditCrossingShape),
    // Edges
    FXMAPFUNC(SEL_COMMAND, MID_GNE_EDGE_SPLIT,                      GNEViewNet::onCmdSplitEdge),
    FXMAPFUNC(SEL_COMMAND, MID_GNE_EDGE_SPLIT_BIDI,                 GNEViewNet::onCmdSplitEdgeBidi),
    FXMAPFUNC(SEL_COMMAND, MID_GNE_EDGE_REVERSE,                    GNEViewNet::onCmdReverseEdge),
    FXMAPFUNC(SEL_COMMAND, MID_GNE_EDGE_ADD_REVERSE,                GNEViewNet::onCmdAddReversedEdge),
    FXMAPFUNC(SEL_COMMAND, MID_GNE_EDGE_EDIT_ENDPOINT,              GNEViewNet::onCmdEditEdgeEndpoint),
    FXMAPFUNC(SEL_COMMAND, MID_GNE_EDGE_RESET_ENDPOINT,             GNEViewNet::onCmdResetEdgeEndpoint),
    FXMAPFUNC(SEL_COMMAND, MID_GNE_EDGE_STRAIGHTEN,                 GNEViewNet::onCmdStraightenEdges),
    FXMAPFUNC(SEL_COMMAND, MID_GNE_EDGE_SMOOTH,                     GNEViewNet::onCmdSmoothEdges),
    FXMAPFUNC(SEL_COMMAND, MID_GNE_EDGE_STRAIGHTEN_ELEVATION,       GNEViewNet::onCmdStraightenEdgesElevation),
    FXMAPFUNC(SEL_COMMAND, MID_GNE_EDGE_SMOOTH_ELEVATION,           GNEViewNet::onCmdSmoothEdgesElevation),
    // Lanes
    FXMAPFUNC(SEL_COMMAND, MID_GNE_LANE_DUPLICATE,                  GNEViewNet::onCmdDuplicateLane),
    FXMAPFUNC(SEL_COMMAND, MID_GNE_LANE_RESET_CUSTOMSHAPE,          GNEViewNet::onCmdResetLaneCustomShape),
    FXMAPFUNC(SEL_COMMAND, MID_GNE_LANE_TRANSFORM_SIDEWALK,         GNEViewNet::onCmdLaneOperation),
    FXMAPFUNC(SEL_COMMAND, MID_GNE_LANE_TRANSFORM_BIKE,             GNEViewNet::onCmdLaneOperation),
    FXMAPFUNC(SEL_COMMAND, MID_GNE_LANE_TRANSFORM_BUS,              GNEViewNet::onCmdLaneOperation),
    FXMAPFUNC(SEL_COMMAND, MID_GNE_LANE_TRANSFORM_GREENVERGE,       GNEViewNet::onCmdLaneOperation),
    FXMAPFUNC(SEL_COMMAND, MID_GNE_LANE_ADD_SIDEWALK,               GNEViewNet::onCmdLaneOperation),
    FXMAPFUNC(SEL_COMMAND, MID_GNE_LANE_ADD_BIKE,                   GNEViewNet::onCmdLaneOperation),
    FXMAPFUNC(SEL_COMMAND, MID_GNE_LANE_ADD_BUS,                    GNEViewNet::onCmdLaneOperation),
    FXMAPFUNC(SEL_COMMAND, MID_GNE_LANE_ADD_GREENVERGE,             GNEViewNet::onCmdLaneOperation),
    FXMAPFUNC(SEL_COMMAND, MID_GNE_LANE_REMOVE_SIDEWALK,            GNEViewNet::onCmdLaneOperation),
    FXMAPFUNC(SEL_COMMAND, MID_GNE_LANE_REMOVE_BIKE,                GNEViewNet::onCmdLaneOperation),
    FXMAPFUNC(SEL_COMMAND, MID_GNE_LANE_REMOVE_BUS,                 GNEViewNet::onCmdLaneOperation),
    FXMAPFUNC(SEL_COMMAND, MID_GNE_LANE_REMOVE_GREENVERGE,          GNEViewNet::onCmdLaneOperation),
    // Additionals
    FXMAPFUNC(SEL_COMMAND, MID_OPEN_ADDITIONAL_DIALOG,              GNEViewNet::onCmdOpenAdditionalDialog),
    // Polygons
    FXMAPFUNC(SEL_COMMAND, MID_GNE_POLYGON_SIMPLIFY_SHAPE,          GNEViewNet::onCmdSimplifyShape),
    FXMAPFUNC(SEL_COMMAND, MID_GNE_POLYGON_CLOSE,                   GNEViewNet::onCmdClosePolygon),
    FXMAPFUNC(SEL_COMMAND, MID_GNE_POLYGON_OPEN,                    GNEViewNet::onCmdOpenPolygon),
    FXMAPFUNC(SEL_COMMAND, MID_GNE_POLYGON_SET_FIRST_POINT,         GNEViewNet::onCmdSetFirstGeometryPoint),
    FXMAPFUNC(SEL_COMMAND, MID_GNE_POLYGON_DELETE_GEOMETRY_POINT,   GNEViewNet::onCmdDeleteGeometryPoint),
    // POIs
    FXMAPFUNC(SEL_COMMAND, MID_GNE_POI_TRANSFORM,                   GNEViewNet::onCmdTransformPOI),
};

// Object implementation
FXIMPLEMENT(GNEViewNet, GUISUMOAbstractView, GNEViewNetMap, ARRAYNUMBER(GNEViewNetMap))

// ===========================================================================
// member method definitions
// ===========================================================================

// ---------------------------------------------------------------------------
// GNEViewNet::ObjectsUnderCursor - methods
// ---------------------------------------------------------------------------

GNEViewNet::ObjectsUnderCursor::ObjectsUnderCursor() {}


void
GNEViewNet::ObjectsUnderCursor::updateObjectUnderCursor(const std::vector<GUIGlObject*> &GUIGlObjects, GNEPoly* editedPolyShape) {
    // first clear all containers
    myAttributeCarriers.clear();
    myNetElements.clear();
    myAdditionals.clear();
    myShapes.clear();
    myJunctions.clear();
    myEdges.clear();
    myLanes.clear();
    myCrossings.clear();
    myConnections.clear();
    myTAZs.clear();
    myPOIs.clear();
    myPolys.clear();
    // set GUIGlObject
    sortGUIGlObjectsByAltitude(GUIGlObjects);
    // iterate over GUIGlObjects
    for (const auto &i : myGUIGlObjects) {
        // only continue if isn't GLO_NETELEMENT (0)
        if (i->getType() != GLO_NETELEMENT) {
            // cast attribute carrier from glObject
            myAttributeCarriers.push_back(dynamic_cast<GNEAttributeCarrier*>(i));
            // only continue if attributeCarrier isn't nullptr;
            if (myAttributeCarriers.back()) {
                // If we're editing a shape, ignore rest of elements (including other polygons)
                if (editedPolyShape != nullptr) {
                    if (myAttributeCarriers.back() == editedPolyShape) {
                        // cast Poly from attribute carrier
                        myPolys.push_back(dynamic_cast<GNEPoly*>(myAttributeCarriers.back()));
                    }
                } else {
                    // obtain tag property (only for improve code legibility)
                    const auto& tagValue = myAttributeCarriers.back()->getTagProperty();
                    // check if attributeCarrier can be casted into netElement, additional or shape
                    if (tagValue.isNetElement()) {
                        // cast netElement from attribute carrier
                        myNetElements.push_back(dynamic_cast<GNENetElement*>(myAttributeCarriers.back()));
                    } else if (tagValue.isAdditional()) {
                        // cast additional element from attribute carrier
                        myAdditionals.push_back(dynamic_cast<GNEAdditional*>(myAttributeCarriers.back()));
                    } else if (tagValue.isShape()) {
                        // cast shape element from attribute carrier
                        myShapes.push_back(dynamic_cast<GNEShape*>(myAttributeCarriers.back()));
                    } else if (tagValue.isTAZ()) {
                        // cast TAZ element from attribute carrier
                        myTAZs.push_back(dynamic_cast<GNETAZ*>(myAttributeCarriers.back()));
                    }
                    // now set specify AC type
                    switch (i->getType()) {
                        case GLO_JUNCTION:
                            myJunctions.push_back(dynamic_cast<GNEJunction*>(myAttributeCarriers.back()));
                            break;
                        case GLO_EDGE: {
                            // fisrt obtain Edge
                            GNEEdge *edge = dynamic_cast<GNEEdge*>(myAttributeCarriers.back());
                            // check if edge parent is already inserted in myEdges (for example, due clicking over Geometry Points)
                            if (std::find(myEdges.begin(), myEdges.end(), edge) == myEdges.end()) {
                                myEdges.push_back(edge);
                            }
                            break;
                        }
                        case GLO_LANE: {
                            myLanes.push_back(dynamic_cast<GNELane*>(myAttributeCarriers.back()));
                            // check if edge's lane parent is already inserted in myEdges (for example, due clicking over Geometry Points)
                            if (std::find(myEdges.begin(), myEdges.end(), &myLanes.back()->getParentEdge()) == myEdges.end()) {
                                myEdges.push_back(&myLanes.back()->getParentEdge());
                            }
                            break;
                        }
                        case GLO_CROSSING:
                            myCrossings.push_back(dynamic_cast<GNECrossing*>(myAttributeCarriers.back()));
                            break;
                        case GLO_CONNECTION:
                            myConnections.push_back(dynamic_cast<GNEConnection*>(myAttributeCarriers.back()));
                            break;
                        case GLO_POI:
                            myPOIs.push_back(dynamic_cast<GNEPOI*>(myAttributeCarriers.back()));
                            break;
                        case GLO_POLYGON:
                            myPolys.push_back(dynamic_cast<GNEPoly*>(myAttributeCarriers.back()));
                            break;
                        default:
                            break;
                    }
                }
            } else {
                myAttributeCarriers.pop_back();
            }
        }
    }
     // write information in debug mode
    WRITE_DEBUG("ObjectsUnderCursor: GUIGlObjects: " + toString(GUIGlObjects.size()) + 
                ", AttributeCarriers: " + toString(myAttributeCarriers.size()) + 
                ", NetElements: " + toString(myNetElements.size()) + 
                ", Additionals: " + toString(myAdditionals.size()) + 
                ", Shapes: " + toString(myShapes.size()) + 
                ", Junctions: " + toString(myJunctions.size()) + 
                ", Edges: " + toString(myEdges.size()) + 
                ", Lanes: " + toString(myLanes.size()) + 
                ", Crossings: " + toString(myCrossings.size()) + 
                ", Connections: " + toString(myConnections.size()) + 
                ", TAZs: " + toString(myTAZs.size()) + 
                ", POIs: " + toString(myPOIs.size()) + 
                ", Polys: " + toString(myPolys.size()));
}


void
GNEViewNet::ObjectsUnderCursor::swapLane2Edge() {
    // clear some containers
    myGUIGlObjects.clear();
    myAttributeCarriers.clear();
    myNetElements.clear();
    // fill containers using edges
    for (const auto &i : myEdges) {
        myGUIGlObjects.push_back(i);
        myAttributeCarriers.push_back(i);
        myNetElements.push_back(i);
    }
    // write information for debug
    WRITE_DEBUG("ObjectsUnderCursor: swapped Lanes to edges")
}


void 
GNEViewNet::ObjectsUnderCursor::setCreatedJunction(GNEJunction* junction) {
    if (myJunctions.size() > 0) {
        myJunctions.front() = junction;
    } else {
        myJunctions.push_back(junction);
    }
}


GUIGlID 
GNEViewNet::ObjectsUnderCursor::getGlIDFront() const {
    if (myGUIGlObjects.size() > 0) {
        return myGUIGlObjects.front()->getGlID();
    } else {
        return 0;
    }
}


GUIGlObjectType 
GNEViewNet::ObjectsUnderCursor::getGlTypeFront() const {
    if (myGUIGlObjects.size() > 0) {
        return myGUIGlObjects.front()->getType();
    } else {
        return GLO_NETWORK;
    }
}


GNEAttributeCarrier* 
GNEViewNet::ObjectsUnderCursor::getAttributeCarrierFront() const {
    if (myAttributeCarriers.size() > 0) {
        return myAttributeCarriers.front();
    } else {
        return nullptr;
    }
}


GNENetElement* 
GNEViewNet::ObjectsUnderCursor::getNetElementFront() const {
    if (myNetElements.size() > 0) {
        return myNetElements.front();
    } else {
        return nullptr;
    }
}


GNEAdditional* 
GNEViewNet::ObjectsUnderCursor::getAdditionalFront() const {
    if (myAdditionals.size() > 0) {
        return myAdditionals.front();
    } else {
        return nullptr;
    }
}


GNEShape* 
GNEViewNet::ObjectsUnderCursor::getShapeFront() const {
    if (myShapes.size() > 0) {
        return myShapes.front();
    } else {
        return nullptr;
    }
}


GNEJunction* 
GNEViewNet::ObjectsUnderCursor::getJunctionFront() const {
    if (myJunctions.size() > 0) {
        return myJunctions.front();
    } else {
        return nullptr;
    }
}


GNEEdge* 
GNEViewNet::ObjectsUnderCursor::getEdgeFront() const {
    if (myEdges.size() > 0) {
        return myEdges.front();
    } else {
        return nullptr;
    }
}


GNELane* 
GNEViewNet::ObjectsUnderCursor::getLaneFront() const {
    if (myLanes.size() > 0) {
        return myLanes.front();
    } else {
        return nullptr;
    }
}


GNECrossing* 
GNEViewNet::ObjectsUnderCursor::getCrossingFront() const {
    if (myCrossings.size() > 0) {
        return myCrossings.front();
    } else {
        return nullptr;
    }
}


GNEConnection* 
GNEViewNet::ObjectsUnderCursor::getConnectionFront() const {
    if (myConnections.size() > 0) {
        return myConnections.front();
    } else {
        return nullptr;
    }
}


GNETAZ* 
GNEViewNet::ObjectsUnderCursor::getTAZFront() const {
    if (myTAZs.size() > 0) {
        return myTAZs.front();
    } else {
        return nullptr;
    }
}


GNEPOI* 
GNEViewNet::ObjectsUnderCursor::getPOIFront() const {
    if (myPOIs.size() > 0) {
        return myPOIs.front();
    } else {
        return nullptr;
    }
}


GNEPoly* 
GNEViewNet::ObjectsUnderCursor::getPolyFront() const {
    if (myPolys.size() > 0) {
        return myPolys.front();
    } else {
        return nullptr;
    }
}


const std::vector<GNEAttributeCarrier*> &
GNEViewNet::ObjectsUnderCursor::getClickedAttributeCarriers() const {
    return myAttributeCarriers;
}


void
GNEViewNet::ObjectsUnderCursor::sortGUIGlObjectsByAltitude(const std::vector<GUIGlObject*> &GUIGlObjects) {
    // first clear myGUIGlObjects
    myGUIGlObjects.clear();
    // declare a map to save sorted GUIGlObjects
    std::map<GUIGlObjectType, std::vector<GUIGlObject*> > mySortedGUIGlObjects;
    for (const auto &i : GUIGlObjects) {
        mySortedGUIGlObjects[i->getType()].push_back(i);
    }
    // move sorted GUIGlObjects into myGUIGlObjects using a reverse iterator
    for (std::map<GUIGlObjectType, std::vector<GUIGlObject*> >::reverse_iterator i = mySortedGUIGlObjects.rbegin(); i != mySortedGUIGlObjects.rend(); i++) {
        for (const auto &j : i->second) {
            myGUIGlObjects.push_back(j);
        }
    }
}

// ---------------------------------------------------------------------------
// GNEViewNet::keyPressed - methods
// ---------------------------------------------------------------------------

GNEViewNet::KeyPressed::KeyPressed() :
    myEventInfo(nullptr) {
}


void
GNEViewNet::KeyPressed::update(void *eventData) {
    myEventInfo = (FXEvent*) eventData;
}


bool
GNEViewNet::KeyPressed::shiftKeyPressed() const {
    if (myEventInfo) {
        return (myEventInfo->state & SHIFTMASK) != 0;
    } else {
        return false;
    }
}


bool
GNEViewNet::KeyPressed::controlKeyPressed() const {
    if (myEventInfo) {
        return (myEventInfo->state & CONTROLMASK) != 0;
    } else {
        return false;
    }
}

// ---------------------------------------------------------------------------
// GNEViewNet - methods
// ---------------------------------------------------------------------------

GNEViewNet::GNEViewNet(FXComposite* tmpParent, FXComposite* actualParent, GUIMainWindow& app,
                       GNEViewParent* viewParent, GNENet* net, GNEUndoList* undoList,
                       FXGLVisual* glVis, FXGLCanvas* share, FXToolBar* toolBar) :
    GUISUMOAbstractView(tmpParent, app, viewParent, net->getVisualisationSpeedUp(), glVis, share),
    myViewParent(viewParent),
    myNet(net),
    myCurrentFrame(nullptr),
    myCreateEdgeOptions(this),
    myMoveSingleElementValues(this), 
    myMoveMultipleElementValues(this), 
    mySelectingArea(this),
    myTestingMode(this), 
    myViewOptions(this),
    mySuperModes(this),
    myNetworkCheckableButtons(this),
    myDemandCheckableButtons(this),
    myToolbar(toolBar),
    myUndoList(undoList),
    myEditShapePoly(nullptr) {
    // view must be the final member of actualParent
    reparent(actualParent);
    // Build Network edit mode control
    buildNetworkEditModeControls();
    // Build Demand edit mode control
    buildDemandEditModeControls();
    myUndoList->mark();
    // set this viewNet in Net
    myNet->setViewNet(this);

    // set drag delay
    ((GUIDanielPerspectiveChanger*)myChanger)->setDragDelay(100000000); // 100 milliseconds

    // Reset textures
    GUITextureSubSys::resetTextures();

    // init testing mode
    myTestingMode.initTestingMode();
}


GNEViewNet::~GNEViewNet() { }


void
GNEViewNet::doInit() {}


void
GNEViewNet::buildViewToolBars(GUIGlChildWindow& cw) {
    // build coloring tools
    {
        for (auto it_names : gSchemeStorage.getNames()) {
            cw.getColoringSchemesCombo().appendItem(it_names.c_str());
            if (it_names == myVisualizationSettings->name) {
                cw.getColoringSchemesCombo().setCurrentItem(cw.getColoringSchemesCombo().getNumItems() - 1);
            }
        }
        cw.getColoringSchemesCombo().setNumVisible(MAX2(5, (int)gSchemeStorage.getNames().size() + 1));
    }
    // for junctions
    new FXButton(cw.getLocatorPopup(),
                 "\tLocate Junction\tLocate a junction within the network.",
                 GUIIconSubSys::getIcon(ICON_LOCATEJUNCTION), &cw, MID_LOCATEJUNCTION,
                 ICON_ABOVE_TEXT | FRAME_THICK | FRAME_RAISED);
    // for edges
    new FXButton(cw.getLocatorPopup(),
                 "\tLocate Street\tLocate a street within the network.",
                 GUIIconSubSys::getIcon(ICON_LOCATEEDGE), &cw, MID_LOCATEEDGE,
                 ICON_ABOVE_TEXT | FRAME_THICK | FRAME_RAISED);
    // for tls
    new FXButton(cw.getLocatorPopup(),
                 "\tLocate TLS\tLocate a tls within the network.",
                 GUIIconSubSys::getIcon(ICON_LOCATETLS), &cw, MID_LOCATETLS,
                 ICON_ABOVE_TEXT | FRAME_THICK | FRAME_RAISED);
    // for additional stuff
    new FXButton(cw.getLocatorPopup(),
                 "\tLocate Additional\tLocate an additional structure within the network.",
                 GUIIconSubSys::getIcon(ICON_LOCATEADD), &cw, MID_LOCATEADD,
                 ICON_ABOVE_TEXT | FRAME_THICK | FRAME_RAISED);
    // for pois
    new FXButton(cw.getLocatorPopup(),
                 "\tLocate PoI\tLocate a PoI within the network.",
                 GUIIconSubSys::getIcon(ICON_LOCATEPOI), &cw, MID_LOCATEPOI,
                 ICON_ABOVE_TEXT | FRAME_THICK | FRAME_RAISED);
    // for polygons
    new FXButton(cw.getLocatorPopup(),
                 "\tLocate Polygon\tLocate a Polygon within the network.",
                 GUIIconSubSys::getIcon(ICON_LOCATEPOLY), &cw, MID_LOCATEPOLY,
                 ICON_ABOVE_TEXT | FRAME_THICK | FRAME_RAISED);
}


std::set<std::pair<std::string, GNEAttributeCarrier*> >
GNEViewNet::getAttributeCarriersInBoundary(const Boundary &boundary, bool forceSelectEdges) {
    // use a SET of pairs to obtain IDs and Pointers to attribute carriers. We need this because certain ACs can be returned many times (example: Edges)
    // Note: a map cannot be used because there is different ACs with the same ID (example: Additionals)
    std::set<std::pair<std::string, GNEAttributeCarrier*> > result;
    // firstm make OpenGL context current prior to performing OpenGL commands
    if (makeCurrent()) {
        // obtain GUIGLIds of all objects in the given boundary
        std::vector<GUIGlID> ids = getObjectsInBoundary(boundary);
        //  finish make OpenGL context current
        makeNonCurrent();
        // iterate over GUIGlIDs
        for (auto i : ids) {
            // avoid to select Net (i = 0)
            if (i != 0) {
                GNEAttributeCarrier* retrievedAC = myNet->retrieveAttributeCarrier(i);
                // in the case of a Lane, we need to change the retrieved lane to their the parent if myViewOptions.mySelectEdges is enabled
                if ((retrievedAC->getTagProperty().getTag() == SUMO_TAG_LANE) && (myViewOptions.selectEdges() || forceSelectEdges)) {
                    retrievedAC = &dynamic_cast<GNELane*>(retrievedAC)->getParentEdge();
                }
                // make sure that AttributeCarrier can be selected
                GUIGlObject* glObject = dynamic_cast<GUIGlObject*>(retrievedAC);
                if (glObject && !myViewParent->getSelectorFrame()->getLockGLObjectTypes()->IsObjectTypeLocked(glObject->getType())) {
                    result.insert(std::make_pair(retrievedAC->getID(), retrievedAC));
                }
            }
        }
    }
    return result;
}


void
GNEViewNet::buildSelectionACPopupEntry(GUIGLObjectPopupMenu* ret, GNEAttributeCarrier* AC) {
    if (AC->isAttributeCarrierSelected()) {
        new FXMenuCommand(ret, "Remove From Selected", GUIIconSubSys::getIcon(ICON_FLAG_MINUS), this, MID_REMOVESELECT);
    } else {
        new FXMenuCommand(ret, "Add To Selected", GUIIconSubSys::getIcon(ICON_FLAG_PLUS), this, MID_ADDSELECT);
    }
    new FXMenuSeparator(ret);
}


bool
GNEViewNet::setColorScheme(const std::string& name) {
    if (!gSchemeStorage.contains(name)) {
        return false;
    }
    if (myVisualizationChanger != nullptr) {
        if (myVisualizationChanger->getCurrentScheme() != name) {
            myVisualizationChanger->setCurrentScheme(name);
        }
    }
    myVisualizationSettings = &gSchemeStorage.get(name.c_str());
    update();
    return true;
}


void
GNEViewNet::openObjectDialog() {
    // reimplemented from GUISUMOAbstractView due OverlappedInspection
    ungrab();
    if (!isEnabled() || !myAmInitialised) {
        return;
    }
    if (makeCurrent()) {
        // initialise the select mode
        int id = getObjectUnderCursor();
        GUIGlObject* o = nullptr;
        // we need to check if we're inspecting a overlapping element
        if(myViewParent->getInspectorFrame()->getOverlappedInspection()->overlappedInspectionShown() &&
            myViewParent->getInspectorFrame()->getOverlappedInspection()->checkSavedPosition(getPositionInformation()) &&
            myViewParent->getInspectorFrame()->getInspectedACs().size() > 0) {
            o = dynamic_cast<GUIGlObject*>(myViewParent->getInspectorFrame()->getInspectedACs().front());
        } else if (id != 0) {
            o = GUIGlObjectStorage::gIDStorage.getObjectBlocking(id);
        } else {
            o = GUIGlObjectStorage::gIDStorage.getNetObject();
        }
        // check if open popup menu can be opened
        if (o != nullptr) {
            myPopup = o->getPopUpMenu(*myApp, *this);
            int x, y;
            FXuint b;
            myApp->getCursorPosition(x, y, b);
            myPopup->setX(x + myApp->getX());
            myPopup->setY(y + myApp->getY());
            myPopup->create();
            myPopup->show();
            myPopupPosition = getPositionInformation();
            myChanger->onRightBtnRelease(nullptr);
            GUIGlObjectStorage::gIDStorage.unblockObject(id);
            setFocus();
        }
        makeNonCurrent();
    }
}


void
GNEViewNet::buildColorRainbow(const GUIVisualizationSettings& s, GUIColorScheme& scheme, int active, GUIGlObjectType objectType) {
    assert(!scheme.isFixed());
    UNUSED_PARAMETER(s);
    double minValue = std::numeric_limits<double>::infinity();
    double maxValue = -std::numeric_limits<double>::infinity();
    // retrieve range
    if (objectType == GLO_LANE) {
        // XXX (see #3409) multi-colors are not currently handled. this is a quick hack
        if (active == 9) {
            active = 8; // segment height, fall back to start height
        } else if (active == 11) {
            active = 10; // segment incline, fall back to total incline
        }
        for (GNELane* lane : myNet->retrieveLanes()) {
            const double val = lane->getColorValue(s, active);
            minValue = MIN2(minValue, val);
            maxValue = MAX2(maxValue, val);
        }
    } else if (objectType == GLO_JUNCTION) {
        if (active == 3) {
            for (GNEJunction* junction : myNet->retrieveJunctions()) {
                minValue = MIN2(minValue, junction->getPositionInView().z());
                maxValue = MAX2(maxValue, junction->getPositionInView().z());
            }
        }
    }
    if (minValue != std::numeric_limits<double>::infinity()) {
        scheme.clear();
        // add new thresholds
        double range = maxValue - minValue;
        scheme.addColor(RGBColor::RED, (minValue));
        scheme.addColor(RGBColor::ORANGE, (minValue + range * 1 / 6.0));
        scheme.addColor(RGBColor::YELLOW, (minValue + range * 2 / 6.0));
        scheme.addColor(RGBColor::GREEN, (minValue + range * 3 / 6.0));
        scheme.addColor(RGBColor::CYAN, (minValue + range * 4 / 6.0));
        scheme.addColor(RGBColor::BLUE, (minValue + range * 5 / 6.0));
        scheme.addColor(RGBColor::MAGENTA, (maxValue));
    }
}


void
GNEViewNet::setStatusBarText(const std::string& text) {
    myApp->setStatusBarText(text);
}


bool
GNEViewNet::selectEdges() const {
    return myViewOptions.selectEdges();
}


bool 
GNEViewNet::editingElevation() const {
    if (myCreateEdgeOptions.moveElevation->shown()) {
        return (myCreateEdgeOptions.moveElevation->getCheck() == TRUE);
    } else {
        return false;
    }
}


bool
GNEViewNet::showConnections() {
    if (mySuperModes.networkEditMode == GNE_NMODE_CONNECT) {
        return myViewOptions.menuCheckHideConnections->getCheck() == 0;
    } else if (mySuperModes.networkEditMode == GNE_NMODE_PROHIBITION) {
        return true;
    } else if (myViewOptions.menuCheckShowConnections->shown() == false) {
        return false;
    } else {
        return (myVisualizationSettings->showLane2Lane);
    }
}


bool
GNEViewNet::autoSelectNodes() {
    return (myViewOptions.menuCheckExtendSelection->getCheck() != 0);
}


void
GNEViewNet::setSelectionScaling(double selectionScale) {
    myVisualizationSettings->selectionScale = selectionScale;
}


bool
GNEViewNet::changeAllPhases() const {
    return (myViewOptions.menuCheckChangeAllPhases->getCheck() != 0);
}


bool
GNEViewNet::showJunctionAsBubbles() const {
    return (mySuperModes.networkEditMode == GNE_NMODE_MOVE) && (myCreateEdgeOptions.showJunctionBubble->getCheck());
}


void
GNEViewNet::startEditCustomShape(GNENetElement* element, const PositionVector& shape, bool fill) {
    if ((myEditShapePoly == nullptr) && (element != nullptr) && (shape.size() > 1)) {
        // save current edit mode before starting
        myPreviousNetworkEditMode = mySuperModes.networkEditMode;
<<<<<<< HEAD
        setEditModeFromHotkey(MID_GNE_SETMODE_MOVE);
=======
        setEditModeFromHotkey(MID_GNE_SHORTCUT_M);
>>>>>>> fad33305
        // add special GNEPoly fo edit shapes
        // color is taken from junction color settings
        RGBColor col = getVisualisationSettings()->junctionColorer.getSchemes()[0].getColor(3);
        myEditShapePoly = myNet->addPolygonForEditShapes(element, shape, fill, col);
        // update view net to show the new myEditShapePoly
        update();
    }
}


void
GNEViewNet::stopEditCustomShape() {
    // stop edit shape junction deleting myEditShapePoly
    if (myEditShapePoly != nullptr) {
        myNet->removePolygonForEditShapes(myEditShapePoly);
        myEditShapePoly = nullptr;
        // restore previous edit mode
        if (mySuperModes.networkEditMode != myPreviousNetworkEditMode) {
            setNetworkEditMode(myPreviousNetworkEditMode);
        }
    }
}


GNEViewNet::GNEViewNet() : 
    myCreateEdgeOptions(this),
    myMoveSingleElementValues(this),
    myMoveMultipleElementValues(this),
    mySelectingArea(this),
    myTestingMode(this), 
    myViewOptions(this),
    mySuperModes(this),
    myNetworkCheckableButtons(this),
    myDemandCheckableButtons(this) {
}


int
GNEViewNet::doPaintGL(int mode, const Boundary& bound) {
    // init view settings
    // (uncomment the next line to check select mode)
    // myVisualizationSettings->drawForSelecting = true;
    glRenderMode(mode);
    glMatrixMode(GL_MODELVIEW);
    glPushMatrix();
    glDisable(GL_TEXTURE_2D);
    glDisable(GL_ALPHA_TEST);
    glEnable(GL_BLEND);
    glBlendFunc(GL_SRC_ALPHA, GL_ONE_MINUS_SRC_ALPHA);
    glEnable(GL_DEPTH_TEST);

    // visualize rectangular selection
    mySelectingArea.drawRectangleSelection(myVisualizationSettings->selectionColor);

    // compute lane width
    double lw = m2p(SUMO_const_laneWidth);
    // draw decals (if not in grabbing mode)
    if (!myUseToolTips && !myVisualizationSettings->drawForSelecting) {
        drawDecals();
        // depending of the visualizationSettings, enable or disable check box show grid
        if (myVisualizationSettings->showGrid) {
            myViewOptions.menuCheckShowGrid->setCheck(true);
            paintGLGrid();
        } else {
            myViewOptions.menuCheckShowGrid->setCheck(false);
        }
        myViewOptions.menuCheckShowConnections->setCheck(myVisualizationSettings->showLane2Lane);

    }
    // draw temporal elements
    if (!myVisualizationSettings->drawForSelecting) {
        drawTemporalDrawShape();
        drawLaneCandidates();
        // draw testing elements
        myTestingMode.drawTestingElements(myApp);
    }
    // draw elements
    glLineWidth(1);
    glPolygonMode(GL_FRONT_AND_BACK, GL_FILL);
    const float minB[2] = { (float)bound.xmin(), (float)bound.ymin() };
    const float maxB[2] = { (float)bound.xmax(), (float)bound.ymax() };
    myVisualizationSettings->scale = lw;
    glEnable(GL_POLYGON_OFFSET_FILL);
    glEnable(GL_POLYGON_OFFSET_LINE);
    myVisualizationSettings->editMode = mySuperModes.networkEditMode;
    int hits2 = myGrid->Search(minB, maxB, *myVisualizationSettings);

    glTranslated(0, 0, GLO_ADDITIONAL);
    for (auto i : myAdditionallyDrawn) {
        i.first->drawGLAdditional(this, *myVisualizationSettings);
    }

    glPopMatrix();
    return hits2;
}


long
GNEViewNet::onLeftBtnPress(FXObject*, FXSelector, void* eventData) {
    // set focus in view net
    setFocus();
    // update keyPressed
    myKeyPressed.update(eventData);
    // interpret object under cursor
    if (makeCurrent()) {
        // fill objects under cursor
        myObjectsUnderCursor.updateObjectUnderCursor(getGUIGlObjectsUnderCursor(), myEditShapePoly);
        // decide what to do based on mode
        switch (mySuperModes.networkEditMode) {
            case GNE_NMODE_CREATE_EDGE: {
                // make sure that Control key isn't pressed
                if (!myKeyPressed.controlKeyPressed()) {
                    // process left click in create edge frame Frame
                    myViewParent->getCreateEdgeFrame()->processClick(getPositionInformation(), myObjectsUnderCursor, myCreateEdgeOptions.autoOppositeEdge->getCheck(), myCreateEdgeOptions.chainEdges->getCheck());
                }
                // process click
                processClick(eventData);
                break;
            }
            case GNE_NMODE_MOVE: {
                // allways swap lane to edges in movement mode
                if (myObjectsUnderCursor.getLaneFront()) {
                    myObjectsUnderCursor.swapLane2Edge();
                }
                // check if we're moving a set of selected items
                if (myObjectsUnderCursor.getAttributeCarrierFront() && myObjectsUnderCursor.getAttributeCarrierFront()->isAttributeCarrierSelected()) {
                    // move selected ACs
                    myMoveMultipleElementValues.beginMoveSelection(myObjectsUnderCursor.getAttributeCarrierFront());
                    // update view
                    update();
                } else if (!myMoveSingleElementValues.beginMoveSingleElement()) {
                    // process click  if there isn't movable elements (to move camera using drag an drop)
                    processClick(eventData);
                }
                break;
            }
            case GNE_NMODE_DELETE: {
                if (myObjectsUnderCursor.getAttributeCarrierFront()) {
                    // change the selected attribute carrier if myViewOptions.mySelectEdges is enabled and clicked element is a getLaneFront()
                    if (myViewOptions.selectEdges() && (myObjectsUnderCursor.getAttributeCarrierFront()->getTagProperty().getTag() == SUMO_TAG_LANE) && !myKeyPressed.shiftKeyPressed()) {
                        myObjectsUnderCursor.swapLane2Edge();
                    }
                    // check if we are deleting a selection or an single attribute carrier
                    if (myObjectsUnderCursor.getAttributeCarrierFront()->isAttributeCarrierSelected()) {
                        // before delete al selected attribute carriers, check if we clicked over a geometry point
                        if (myViewParent->getDeleteFrame()->getDeleteOptions()->deleteOnlyGeometryPoints() &&
                                (((myObjectsUnderCursor.getEdgeFront()) && (myObjectsUnderCursor.getEdgeFront()->getVertexIndex(getPositionInformation(), false, false) != -1)) 
                              || ((myObjectsUnderCursor.getPolyFront()) && (myObjectsUnderCursor.getPolyFront()->getVertexIndex(getPositionInformation(), false, false) != -1)))) {
                            myViewParent->getDeleteFrame()->removeAttributeCarrier(myObjectsUnderCursor.getAttributeCarrierFront());
                        } else {
                            myViewParent->getDeleteFrame()->removeSelectedAttributeCarriers();
                        }
                    } else {
                        myViewParent->getDeleteFrame()->removeAttributeCarrier(myObjectsUnderCursor.getAttributeCarrierFront());
                    }
                } else {
                    // process click
                    processClick(eventData);
                }
                break;
            }
            case GNE_NMODE_INSPECT: {
                // process left click in Inspector Frame
                myViewParent->getInspectorFrame()->processClick(getPositionInformation(), myObjectsUnderCursor);
                // process click
                processClick(eventData);
                break;
            }
            case GNE_NMODE_SELECT:
                // check if a rect for selecting is being created
                if (myKeyPressed.shiftKeyPressed()) {
                    // begin rectangle selection
                    mySelectingArea.beginRectangleSelection();
                } else {
                    // first check that under cursor there is an attribute carrier and is selectable
                    if (myObjectsUnderCursor.getAttributeCarrierFront()) {
                        // change the selected attribute carrier if myViewOptions.mySelectEdges is enabled and clicked element is a getLaneFront()
                        if (myViewOptions.selectEdges() && (myObjectsUnderCursor.getAttributeCarrierFront()->getTagProperty().getTag() == SUMO_TAG_LANE)) {
                            myObjectsUnderCursor.swapLane2Edge();
                        }
                        // Check if this GLobject type is locked
                        if (!myViewParent->getSelectorFrame()->getLockGLObjectTypes()->IsObjectTypeLocked(myObjectsUnderCursor.getGlTypeFront())) {
                            // toogle netElement selection
                            if (myObjectsUnderCursor.getAttributeCarrierFront()->isAttributeCarrierSelected()) {
                                myObjectsUnderCursor.getAttributeCarrierFront()->unselectAttributeCarrier();
                            } else {
                                myObjectsUnderCursor.getAttributeCarrierFront()->selectAttributeCarrier();
                            }
                        }
                    }
                    // process click
                    processClick(eventData);
                }
                break;
            case GNE_NMODE_CONNECT: {
                if (myObjectsUnderCursor.getLaneFront()) {
                    // Handle laneclick (shift key may pass connections, Control key allow conflicts)
                    myViewParent->getConnectorFrame()->handleLaneClick(myObjectsUnderCursor);
                    update();
                }
                // process click
                processClick(eventData);
                break;
            }
            case GNE_NMODE_TLS: {
                if (myObjectsUnderCursor.getJunctionFront()) {
                    myViewParent->getTLSEditorFrame()->editJunction(myObjectsUnderCursor.getJunctionFront());
                    update();
                }
                // process click
                processClick(eventData);
                break;
            }
            case GNE_NMODE_ADDITIONAL: {
                // avoid create additionals if control key is pressed
                if(!myKeyPressed.controlKeyPressed()) {
                    if(myViewParent->getAdditionalFrame()->getConsecutiveLaneSelector()->isShown()) {
                        // check if we need to start select lanes
                        if(myViewParent->getAdditionalFrame()->getConsecutiveLaneSelector()->isSelectingLanes()) {
                            // select getLaneFront() to create an additional with consecutive lanes
                            myViewParent->getAdditionalFrame()->getConsecutiveLaneSelector()->addSelectedLane(myObjectsUnderCursor.getLaneFront(), snapToActiveGrid(getPositionInformation()));
                        } else if (myObjectsUnderCursor.getLaneFront()) {
                            myViewParent->getAdditionalFrame()->getConsecutiveLaneSelector()->startConsecutiveLaneSelector(myObjectsUnderCursor.getLaneFront(), snapToActiveGrid(getPositionInformation()));
                        }
                    } else {
                        // call function addAdditional from additional frame
                        myViewParent->getAdditionalFrame()->addAdditional(myObjectsUnderCursor);
                    }
                    update();
                }
                // process click
                processClick(eventData);
                break;
            }
            case GNE_NMODE_CROSSING: {
                // swap lanes to edges in crossingsMode
                if (myObjectsUnderCursor.getLaneFront()) {
                    myObjectsUnderCursor.swapLane2Edge();
                }
                // call function addCrossing from crossing frame
                myViewParent->getCrossingFrame()->addCrossing(myObjectsUnderCursor);
                // process click
                processClick(eventData);
                break;
            }
            case GNE_NMODE_TAZ: {
                // avoid create TAZs if control key is pressed
                if(!myKeyPressed.controlKeyPressed()) {
                    // swap laness to edges in TAZ Mode
                    if (myObjectsUnderCursor.getLaneFront()) {
                        myObjectsUnderCursor.swapLane2Edge();
                    }
                    // check if we want to create a rect for selecting edges
                    if (myKeyPressed.shiftKeyPressed() && (myViewParent->getTAZFrame()->getTAZCurrentModul()->getTAZ() != nullptr)) {
                        // begin rectangle selection
                        mySelectingArea.beginRectangleSelection();
                    } else {
                        // check if process click was scuesfully
                        if(myViewParent->getTAZFrame()->processClick(snapToActiveGrid(getPositionInformation()), myObjectsUnderCursor)) {
                            // view net must be always update
                            update();
                        }
                        // process click
                        processClick(eventData);
                    }
                } else {
                    // process click
                    processClick(eventData);
                }
                break;
            }
            case GNE_NMODE_POLYGON: {
                // avoid create shapes if control key is pressed
                if(!myKeyPressed.controlKeyPressed()) {
                    if (!myObjectsUnderCursor.getPOIFront()) {
                        GNEPolygonFrame::AddShapeResult result = myViewParent->getPolygonFrame()->processClick(snapToActiveGrid(getPositionInformation()), myObjectsUnderCursor);
                        // view net must be always update
                        update();
                        // process click depending of the result of "process click"
                        if ((result != GNEPolygonFrame::ADDSHAPE_UPDATEDTEMPORALSHAPE)) {
                            // process click
                            processClick(eventData);
                        }
                    }
                } else {
                    // process click
                    processClick(eventData);
                }
                break;
            }
            case GNE_NMODE_PROHIBITION: {
                if (myObjectsUnderCursor.getConnectionFront()) {
                    // shift key may pass connections, Control key allow conflicts.
                    myViewParent->getProhibitionFrame()->handleProhibitionClick(myObjectsUnderCursor);
                    update();
                }
                // process click
                processClick(eventData);
                break;
            }
            default: {
                // process click
                processClick(eventData);
            }
        }
        makeNonCurrent();
    }
    // update cursor
    updateCursor();
    return 1;
}


long
GNEViewNet::onLeftBtnRelease(FXObject* obj, FXSelector sel, void* eventData) {
    // process parent function
    GUISUMOAbstractView::onLeftBtnRelease(obj, sel, eventData);
    // first update keyPressed
    myKeyPressed.update(eventData);
    // update cursor
    updateCursor();
    // check moved items
    if (myMoveMultipleElementValues.isMovingSelection()) {
        myMoveMultipleElementValues.finishMoveSelection();
    } else if (mySelectingArea.selectingUsingRectangle) {
        // check if we're creating a rectangle selection or we want only to select a lane
        if(mySelectingArea.startDrawing) {
            // check if we're selecting all type of elements o we only want a set of edges for TAZ
            if(mySuperModes.networkEditMode == GNE_NMODE_SELECT) { 
                mySelectingArea.processRectangleSelection();
            } else if(mySuperModes.networkEditMode == GNE_NMODE_TAZ) {  
                // process edge selection
                myViewParent->getTAZFrame()->processEdgeSelection(mySelectingArea.processEdgeRectangleSelection());
            }
        } else if(myKeyPressed.shiftKeyPressed()) {
            // obtain objects under cursor
            if (makeCurrent()) {
                // update objects under cursor again
                myObjectsUnderCursor.updateObjectUnderCursor(getGUIGlObjectsUnderCursor(), myEditShapePoly);
                makeNonCurrent();
            }
            // check if there is a lane in objects under cursor
            if(myObjectsUnderCursor.getLaneFront()) {
                // if we clicked over an lane with shift key pressed, select or unselect it
                if(myObjectsUnderCursor.getLaneFront()->isAttributeCarrierSelected()) {
                    myObjectsUnderCursor.getLaneFront()->unselectAttributeCarrier();
                } else {
                    myObjectsUnderCursor.getLaneFront()->selectAttributeCarrier();
                }
            }
        }
        // finish selection
        mySelectingArea.finishRectangleSelection();
    } else {
        // finish moving of single elements
        myMoveSingleElementValues.finishMoveSingleElement();
    }
    update();
    return 1;
}


long 
GNEViewNet::onRightBtnPress(FXObject* obj, FXSelector sel, void* eventData) {
    // update keyPressed
    myKeyPressed.update(eventData);
    // update cursor
    updateCursor();
    if ((mySuperModes.networkEditMode == GNE_NMODE_POLYGON) && myViewParent->getPolygonFrame()->getDrawingShapeModul()->isDrawing()) {
        // disable right button press during drawing polygon
        return 1;
    } else {
        return GUISUMOAbstractView::onRightBtnPress(obj, sel, eventData);
    }
}


long 
GNEViewNet::onRightBtnRelease(FXObject* obj, FXSelector sel, void* eventData) {
    // update keyPressed
    myKeyPressed.update(eventData);
    // update cursor
    updateCursor();
    // disable right button release during drawing polygon
    if ((mySuperModes.networkEditMode == GNE_NMODE_POLYGON) && myViewParent->getPolygonFrame()->getDrawingShapeModul()->isDrawing()) {
        return 1;
    } else {
        return GUISUMOAbstractView::onRightBtnRelease(obj, sel, eventData);
    }
}


long
GNEViewNet::onMouseMove(FXObject* obj, FXSelector sel, void* eventData) {
    // process mouse move in GUISUMOAbstractView
    GUISUMOAbstractView::onMouseMove(obj, sel, eventData);
    // update keyPressed
    myKeyPressed.update(eventData);
    // update cursor
    updateCursor();
    // change "delete last created point" depending if during movement shift key is pressed
    if ((mySuperModes.networkEditMode == GNE_NMODE_POLYGON) && myViewParent->getPolygonFrame()->getDrawingShapeModul()->isDrawing()) {
        myViewParent->getPolygonFrame()->getDrawingShapeModul()->setDeleteLastCreatedPoint(myKeyPressed.shiftKeyPressed());
    }
    // check what type of additional is moved
    if (myMoveMultipleElementValues.isMovingSelection()) {
        // move entire selection
        myMoveMultipleElementValues.moveSelection();
    } else if (mySelectingArea.selectingUsingRectangle) {
        // update selection corner of selecting area
        mySelectingArea.moveRectangleSelection();
    } else {
        // move single elements
        myMoveSingleElementValues.moveSingleElement();
    }
    // update view
    update();
    return 1;
}


long
GNEViewNet::onKeyPress(FXObject* o, FXSelector sel, void* eventData) {
    // update keyPressed
    myKeyPressed.update(eventData);
    // update cursor
    updateCursor();
    // change "delete last created point" depending of shift key
    if ((mySuperModes.networkEditMode == GNE_NMODE_POLYGON) && myViewParent->getPolygonFrame()->getDrawingShapeModul()->isDrawing()) {
        myViewParent->getPolygonFrame()->getDrawingShapeModul()->setDeleteLastCreatedPoint(myKeyPressed.shiftKeyPressed());
    } else if ((mySuperModes.networkEditMode == GNE_NMODE_TAZ) && myViewParent->getTAZFrame()->getDrawingShapeModul()->isDrawing()) {
        myViewParent->getTAZFrame()->getDrawingShapeModul()->setDeleteLastCreatedPoint(myKeyPressed.shiftKeyPressed());
    }
    update();
    return GUISUMOAbstractView::onKeyPress(o, sel, eventData);
}


long
GNEViewNet::onKeyRelease(FXObject* o, FXSelector sel, void* eventData) {
    // update keyPressed
    myKeyPressed.update(eventData);
    // update cursor
    updateCursor();
    // change "delete last created point" depending of shift key
    if ((mySuperModes.networkEditMode == GNE_NMODE_POLYGON) && myViewParent->getPolygonFrame()->getDrawingShapeModul()->isDrawing()) {
        myViewParent->getPolygonFrame()->getDrawingShapeModul()->setDeleteLastCreatedPoint(myKeyPressed.shiftKeyPressed());
    }
    // check if selecting using rectangle has to be disabled
    if (mySelectingArea.selectingUsingRectangle && !myKeyPressed.shiftKeyPressed()) {
        mySelectingArea.selectingUsingRectangle = false;
    }
    update();
    return GUISUMOAbstractView::onKeyRelease(o, sel, eventData);
}


void
GNEViewNet::abortOperation(bool clearSelection) {
    // steal focus from any text fields and place it over view net
    setFocus();
    // abort operation depending of current mode
    if (mySuperModes.networkEditMode == GNE_NMODE_CREATE_EDGE) {
        // abort edge creation in create edge frame
        myViewParent->getCreateEdgeFrame()->abortEdgeCreation();
    } else if (mySuperModes.networkEditMode == GNE_NMODE_SELECT) {
        mySelectingArea.selectingUsingRectangle = false;
        // check if current selection has to be cleaned
        if (clearSelection) {
            myViewParent->getSelectorFrame()->clearCurrentSelection();
        }
    } else if (mySuperModes.networkEditMode == GNE_NMODE_CONNECT) {
        // abort changes in Connector Frame
        myViewParent->getConnectorFrame()->getConnectionModifications()->onCmdCancelModifications(0, 0, 0);
    } else if (mySuperModes.networkEditMode == GNE_NMODE_TLS) {
        myViewParent->getTLSEditorFrame()->onCmdCancel(nullptr, 0, nullptr);
    } else if (mySuperModes.networkEditMode == GNE_NMODE_MOVE) {
        stopEditCustomShape();
    } else if (mySuperModes.networkEditMode == GNE_NMODE_POLYGON) {
        // abort current drawing
        myViewParent->getPolygonFrame()->getDrawingShapeModul()->abortDrawing();
    } else if (mySuperModes.networkEditMode == GNE_NMODE_TAZ) {
        if(myViewParent->getTAZFrame()->getDrawingShapeModul()->isDrawing()) {
            // abort current drawing
            myViewParent->getPolygonFrame()->getDrawingShapeModul()->abortDrawing();
        } else if (myViewParent->getTAZFrame()->getTAZCurrentModul()->getTAZ() != nullptr) {
            // finish current editing TAZ
            myViewParent->getTAZFrame()->getTAZCurrentModul()->setTAZ(nullptr);
        }
    } else if (mySuperModes.networkEditMode == GNE_NMODE_PROHIBITION) {
        myViewParent->getProhibitionFrame()->onCmdCancel(nullptr, 0, nullptr);
    } else if (mySuperModes.networkEditMode == GNE_NMODE_ADDITIONAL) {
        // abort select lanes
        myViewParent->getAdditionalFrame()->getConsecutiveLaneSelector()->abortConsecutiveLaneSelector();
    }
    myUndoList->p_abort();
}


void
GNEViewNet::hotkeyDel() {
    if (mySuperModes.networkEditMode == GNE_NMODE_CONNECT || mySuperModes.networkEditMode == GNE_NMODE_TLS) {
        setStatusBarText("Cannot delete in this mode");
    } else {
        myUndoList->p_begin("delete selection");
        deleteSelectedConnections();
        deleteSelectedCrossings();
        deleteSelectedAdditionals();
        deleteSelectedLanes();
        deleteSelectedEdges();
        deleteSelectedJunctions();
        deleteSelectedShapes();
        myUndoList->p_end();
    }
}


void
GNEViewNet::hotkeyEnter() {
    if (mySuperModes.networkEditMode == GNE_NMODE_CONNECT) {
        // Accept changes in Connector Frame
        myViewParent->getConnectorFrame()->getConnectionModifications()->onCmdSaveModifications(0, 0, 0);
    } else if (mySuperModes.networkEditMode == GNE_NMODE_TLS) {
        myViewParent->getTLSEditorFrame()->onCmdOK(nullptr, 0, nullptr);
    } else if ((mySuperModes.networkEditMode == GNE_NMODE_MOVE) && (myEditShapePoly != nullptr)) {
        // save edited junction's shape
        if (myEditShapePoly != nullptr) {
            myUndoList->p_begin("custom " + myEditShapePoly->getShapeEditedElement()->getTagStr() + " shape");
            SumoXMLAttr attr = SUMO_ATTR_SHAPE;
            if (myEditShapePoly->getShapeEditedElement()->getTagProperty().hasAttribute(SUMO_ATTR_CUSTOMSHAPE)) {
                attr = SUMO_ATTR_CUSTOMSHAPE;
            }
            myEditShapePoly->getShapeEditedElement()->setAttribute(attr, toString(myEditShapePoly->getShape()), myUndoList);
            myUndoList->p_end();
            stopEditCustomShape();
            update();
        }
    } else if (mySuperModes.networkEditMode == GNE_NMODE_POLYGON) {
        if (myViewParent->getPolygonFrame()->getDrawingShapeModul()->isDrawing()) {
            // stop current drawing
            myViewParent->getPolygonFrame()->getDrawingShapeModul()->stopDrawing();
        } else {
            // start drawing
            myViewParent->getPolygonFrame()->getDrawingShapeModul()->startDrawing();
        }
    } else if (mySuperModes.networkEditMode == GNE_NMODE_CROSSING) {
        myViewParent->getCrossingFrame()->createCrossingHotkey();
    } else if (mySuperModes.networkEditMode == GNE_NMODE_TAZ) {
        if (myViewParent->getTAZFrame()->getDrawingShapeModul()->isDrawing()) {
            // stop current drawing
            myViewParent->getTAZFrame()->getDrawingShapeModul()->stopDrawing();
        } else if (myViewParent->getTAZFrame()->getTAZCurrentModul()->getTAZ() == nullptr) {
            // start drawing
            myViewParent->getTAZFrame()->getDrawingShapeModul()->startDrawing();
        } else if (myViewParent->getTAZFrame()->getTAZSaveChangesModul()->isChangesPending()) {
            // save pending changes
            myViewParent->getTAZFrame()->getTAZSaveChangesModul()->onCmdSaveChanges(0, 0, 0);
        }
    } else if (mySuperModes.networkEditMode == GNE_NMODE_ADDITIONAL) {
        if (myViewParent->getAdditionalFrame()->getConsecutiveLaneSelector()->isSelectingLanes()) {
            // stop select lanes to create additional
            myViewParent->getAdditionalFrame()->getConsecutiveLaneSelector()->stopConsecutiveLaneSelector();
        }
    }
}


void
GNEViewNet::hotkeyFocusFrame() {
    // if there is a visible frame, set focus over it. In other case, set focus over ViewNet
    if (myCurrentFrame != nullptr) {
        myCurrentFrame->focusUpperElement();
    } else {
        setFocus();
    }
}


void
GNEViewNet::setEditModeFromHotkey(FXushort selid) {
<<<<<<< HEAD
    switch (selid) {
        case MID_GNE_SETMODE_CREATE_EDGE:
            setNetworkEditMode(GNE_NMODE_CREATE_EDGE);
            break;
        case MID_GNE_SETMODE_MOVE:
            setNetworkEditMode(GNE_NMODE_MOVE);
            break;
        case MID_GNE_SETMODE_DELETE:
            setNetworkEditMode(GNE_NMODE_DELETE);
            break;
        case MID_GNE_SETMODE_INSPECT:
            setNetworkEditMode(GNE_NMODE_INSPECT);
            break;
        case MID_GNE_SETMODE_SELECT:
            setNetworkEditMode(GNE_NMODE_SELECT);
            break;
        case MID_GNE_SETMODE_CONNECT:
            setNetworkEditMode(GNE_NMODE_CONNECT);
            break;
        case MID_GNE_SETMODE_TLS:
            setNetworkEditMode(GNE_NMODE_TLS);
            break;
        case MID_GNE_SETMODE_ADDITIONAL:
            setNetworkEditMode(GNE_NMODE_ADDITIONAL);
            break;
        case MID_GNE_SETMODE_CROSSING:
            setNetworkEditMode(GNE_NMODE_CROSSING);
            break;
        case MID_GNE_SETMODE_TAZ:
            setNetworkEditMode(GNE_NMODE_TAZ);
            break;
        case MID_GNE_SETMODE_POLYGON:
            setNetworkEditMode(GNE_NMODE_POLYGON);
            break;
        case MID_GNE_SETMODE_PROHIBITION:
            setNetworkEditMode(GNE_NMODE_PROHIBITION);
            break;
        default:
            throw ProcessError("invalid edit mode called by hotkey");
            break;
=======
    // first check what supermode is being edited
    if (mySuperModes.currentSupermode == GNE_SUPERMODE_NETWORK) {
        switch (selid) {
            case MID_GNE_SHORTCUT_E:
                setNetworkEditMode(GNE_NMODE_CREATE_EDGE);
                break;
            case MID_GNE_SHORTCUT_M:
                setNetworkEditMode(GNE_NMODE_MOVE);
                break;
            case MID_GNE_SHORTCUT_D:
                setNetworkEditMode(GNE_NMODE_DELETE);
                break;
            case MID_GNE_SHORTCUT_I:
                setNetworkEditMode(GNE_NMODE_INSPECT);
                break;
            case MID_GNE_SHORTCUT_S:
                setNetworkEditMode(GNE_NMODE_SELECT);
                break;
            case MID_GNE_SHORTCUT_C:
                setNetworkEditMode(GNE_NMODE_CONNECT);
                break;
            case MID_GNE_SHORTCUT_T:
                setNetworkEditMode(GNE_NMODE_TLS);
                break;
            case MID_GNE_SHORTCUT_A:
                setNetworkEditMode(GNE_NMODE_ADDITIONAL);
                break;
            case MID_GNE_SHORTCUT_R:
                setNetworkEditMode(GNE_NMODE_CROSSING);
                break;
            case MID_GNE_SHORTCUT_Z:
                setNetworkEditMode(GNE_NMODE_TAZ);
                break;
            case MID_GNE_SHORTCUT_P:
                setNetworkEditMode(GNE_NMODE_POLYGON);
                break;
            case MID_GNE_SHORTCUT_W:
                setNetworkEditMode(GNE_NMODE_PROHIBITION);
                break;
            default:
                // Shortcut wasn't assigned in this Supermode
                break;
        }
    } else if (mySuperModes.currentSupermode == GNE_SUPERMODE_DEMAND) {
        switch (selid) {
            case MID_GNE_SHORTCUT_R:
                setDemandEditMode(GNE_DMODE_ROUTES);
                break;
            default:
                // Shortcut wasn't assigned in this Supermode
                break;
        }
>>>>>>> fad33305
    }
}


GNEViewParent*
GNEViewNet::getViewParent() const {
    return myViewParent;
}


GNENet*
GNEViewNet::getNet() const {
    return myNet;
}


GNEUndoList*
GNEViewNet::getUndoList() const {
    return myUndoList;
}


NetworkEditMode
GNEViewNet::getCurrentNetworkEditMode() const {
    return mySuperModes.networkEditMode;
}


DemandEditMode
GNEViewNet::getCurrentDemandEditMode() const {
    return mySuperModes.demandEditMode;
}


const GNEViewNet::KeyPressed &
GNEViewNet::getKeyPressed() const {
    return myKeyPressed;
}


FXMenuCheck*
GNEViewNet::getMenuCheckShowGrid() const {
    return myViewOptions.menuCheckShowGrid;
}


const GNEAttributeCarrier*
GNEViewNet::getDottedAC() const {
    return myDottedAC;
}


void
GNEViewNet::setDottedAC(const GNEAttributeCarrier* AC) {
    myDottedAC = AC;
}


bool
GNEViewNet::showLockIcon() const {
    return (mySuperModes.networkEditMode == GNE_NMODE_MOVE || mySuperModes.networkEditMode == GNE_NMODE_INSPECT || mySuperModes.networkEditMode == GNE_NMODE_ADDITIONAL);
}


GNEJunction*
GNEViewNet::getJunctionAtPopupPosition() {
    GNEJunction* junction = nullptr;
    if (makeCurrent()) {
        int id = getObjectAtPosition(getPopupPosition());
        GUIGlObject* pointed = GUIGlObjectStorage::gIDStorage.getObjectBlocking(id);
        GUIGlObjectStorage::gIDStorage.unblockObject(id);
        if (pointed) {
            switch (pointed->getType()) {
                case GLO_JUNCTION:
                    junction = (GNEJunction*)pointed;
                    break;
                default:
                    break;
            }
        }
    }
    return junction;
}


GNEConnection*
GNEViewNet::getConnectionAtPopupPosition() {
    GNEConnection* connection = nullptr;
    if (makeCurrent()) {
        int id = getObjectAtPosition(getPopupPosition());
        GUIGlObject* pointed = GUIGlObjectStorage::gIDStorage.getObjectBlocking(id);
        GUIGlObjectStorage::gIDStorage.unblockObject(id);
        if (pointed) {
            switch (pointed->getType()) {
                case GLO_CONNECTION:
                    connection = (GNEConnection*)pointed;
                    break;
                default:
                    break;
            }
        }
    }
    return connection;
}


GNECrossing*
GNEViewNet::getCrossingAtPopupPosition() {
    GNECrossing* crossing = nullptr;
    if (makeCurrent()) {
        int id = getObjectAtPosition(getPopupPosition());
        GUIGlObject* pointed = GUIGlObjectStorage::gIDStorage.getObjectBlocking(id);
        GUIGlObjectStorage::gIDStorage.unblockObject(id);
        if (pointed) {
            switch (pointed->getType()) {
                case GLO_CROSSING:
                    crossing = (GNECrossing*)pointed;
                    break;
                default:
                    break;
            }
        }
    }
    return crossing;
}

GNEEdge*
GNEViewNet::getEdgeAtPopupPosition() {
    GNEEdge* edge = nullptr;
    if (makeCurrent()) {
        int id = getObjectAtPosition(getPopupPosition());
        GUIGlObject* pointed = GUIGlObjectStorage::gIDStorage.getObjectBlocking(id);
        GUIGlObjectStorage::gIDStorage.unblockObject(id);
        if (pointed) {
            switch (pointed->getType()) {
                case GLO_EDGE:
                    edge = (GNEEdge*)pointed;
                    break;
                case GLO_LANE:
                    edge = &(((GNELane*)pointed)->getParentEdge());
                    break;
                default:
                    break;
            }
        }
    }
    return edge;
}


GNELane*
GNEViewNet::getLaneAtPopupPosition() {
    GNELane* lane = nullptr;
    if (makeCurrent()) {
        int id = getObjectAtPosition(getPopupPosition());
        GUIGlObject* pointed = GUIGlObjectStorage::gIDStorage.getObjectBlocking(id);
        GUIGlObjectStorage::gIDStorage.unblockObject(id);
        if (pointed) {
            if (pointed->getType() == GLO_LANE) {
                lane = (GNELane*)pointed;
            }
        }
    }
    return lane;
}


GNEAdditional*
GNEViewNet::getAdditionalAtPopupPosition() {
    if (makeCurrent()) {
        int id = getObjectAtPosition(getPopupPosition());
        GUIGlObject* pointed = GUIGlObjectStorage::gIDStorage.getObjectBlocking(id);
        GUIGlObjectStorage::gIDStorage.unblockObject(id);
        if (pointed) {
            return dynamic_cast<GNEAdditional*>(pointed);
        }
    }
    return nullptr;
}


GNEPoly*
GNEViewNet::getPolygonAtPopupPosition() {
    if (makeCurrent()) {
        int id = getObjectAtPosition(getPopupPosition());
        GUIGlObject* pointed = GUIGlObjectStorage::gIDStorage.getObjectBlocking(id);
        GUIGlObjectStorage::gIDStorage.unblockObject(id);
        if (pointed) {
            return dynamic_cast<GNEPoly*>(pointed);
        }
    }
    return nullptr;
}


GNEPOI*
GNEViewNet::getPOIAtPopupPosition() {
    if (makeCurrent()) {
        int id = getObjectAtPosition(getPopupPosition());
        GUIGlObject* pointed = GUIGlObjectStorage::gIDStorage.getObjectBlocking(id);
        GUIGlObjectStorage::gIDStorage.unblockObject(id);
        if (pointed) {
            return dynamic_cast<GNEPOI*>(pointed);
        }
    }
    return nullptr;
}

long 
GNEViewNet::onCmdSetSupermode(FXObject*, FXSelector sel, void*) {
    // check what network mode will be set
    switch (FXSELID(sel)) {
        case MID_GNE_SETSUPERMODE_NETWORK:
            setSupermode(GNE_SUPERMODE_NETWORK);
            break;
        case MID_GNE_SETSUPERMODE_DEMAND:
            setSupermode(GNE_SUPERMODE_DEMAND);
            break;
        default:
            break;
    }
    return 1;
}

long 
GNEViewNet::onCmdSetNetworkMode(FXObject*, FXSelector sel, void*) {
    // check what network mode will be set
    switch (FXSELID(sel)) {
<<<<<<< HEAD
        case MID_GNE_SETMODE_CREATE_EDGE:
            setNetworkEditMode(GNE_NMODE_CREATE_EDGE);
            break;
        case MID_GNE_SETMODE_MOVE:
            setNetworkEditMode(GNE_NMODE_MOVE);
            break;
        case MID_GNE_SETMODE_DELETE:
            setNetworkEditMode(GNE_NMODE_DELETE);
            break;
        case MID_GNE_SETMODE_INSPECT:
            setNetworkEditMode(GNE_NMODE_INSPECT);
            break;
        case MID_GNE_SETMODE_SELECT:
            setNetworkEditMode(GNE_NMODE_SELECT);
            break;
        case MID_GNE_SETMODE_CONNECT:
            setNetworkEditMode(GNE_NMODE_CONNECT);
            break;
        case MID_GNE_SETMODE_TLS:
            setNetworkEditMode(GNE_NMODE_TLS);
            break;
        case MID_GNE_SETMODE_ADDITIONAL:
            setNetworkEditMode(GNE_NMODE_ADDITIONAL);
            break;
        case MID_GNE_SETMODE_CROSSING:
            setNetworkEditMode(GNE_NMODE_CROSSING);
            break;
        case MID_GNE_SETMODE_TAZ:
            setNetworkEditMode(GNE_NMODE_TAZ);
            break;
        case MID_GNE_SETMODE_POLYGON:
            setNetworkEditMode(GNE_NMODE_POLYGON);
            break;
        case MID_GNE_SETMODE_PROHIBITION:
=======
        case MID_GNE_SHORTCUT_E:
            setNetworkEditMode(GNE_NMODE_CREATE_EDGE);
            break;
        case MID_GNE_SHORTCUT_M:
            setNetworkEditMode(GNE_NMODE_MOVE);
            break;
        case MID_GNE_SHORTCUT_D:
            setNetworkEditMode(GNE_NMODE_DELETE);
            break;
        case MID_GNE_SHORTCUT_I:
            setNetworkEditMode(GNE_NMODE_INSPECT);
            break;
        case MID_GNE_SHORTCUT_S:
            setNetworkEditMode(GNE_NMODE_SELECT);
            break;
        case MID_GNE_SHORTCUT_C:
            setNetworkEditMode(GNE_NMODE_CONNECT);
            break;
        case MID_GNE_SHORTCUT_T:
            setNetworkEditMode(GNE_NMODE_TLS);
            break;
        case MID_GNE_SHORTCUT_A:
            setNetworkEditMode(GNE_NMODE_ADDITIONAL);
            break;
        case MID_GNE_SHORTCUT_R:
            setNetworkEditMode(GNE_NMODE_CROSSING);
            break;
        case MID_GNE_SHORTCUT_Z:
            setNetworkEditMode(GNE_NMODE_TAZ);
            break;
        case MID_GNE_SHORTCUT_P:
            setNetworkEditMode(GNE_NMODE_POLYGON);
            break;
        case MID_GNE_SHORTCUT_W:
>>>>>>> fad33305
            setNetworkEditMode(GNE_NMODE_PROHIBITION);
            break;
        default:
            break;
    }
    return 1;
}


long
GNEViewNet::onCmdSetDemandMode(FXObject*, FXSelector sel, void*) {
    // check what demand mode will be set
    switch (FXSELID(sel)) {
        case MID_GNE_SETMODE_ROUTES:
            setDemandEditMode(GNE_DMODE_ROUTES);
            break;
        default:
            break;
    }
    return 1;
}


long
GNEViewNet::onCmdSplitEdge(FXObject*, FXSelector, void*) {
    GNEEdge* edge = getEdgeAtPopupPosition();
    if (edge != nullptr) {
        myNet->splitEdge(edge, edge->getSplitPos(getPopupPosition()), myUndoList);
    }
    return 1;
}


long
GNEViewNet::onCmdSplitEdgeBidi(FXObject*, FXSelector, void*) {
    GNEEdge* edge = getEdgeAtPopupPosition();
    if (edge != nullptr) {
        // obtain reverse edge
        GNEEdge* reverseEdge = edge->getOppositeEdge();
        // check that reverse edge works
        if (reverseEdge != nullptr) {
            myNet->splitEdgesBidi(edge, reverseEdge, edge->getSplitPos(getPopupPosition()), myUndoList);
        }
    }
    return 1;
}


long
GNEViewNet::onCmdReverseEdge(FXObject*, FXSelector, void*) {
    GNEEdge* edge = getEdgeAtPopupPosition();
    if (edge != nullptr) {
        if (edge->isAttributeCarrierSelected()) {
            myUndoList->p_begin("Reverse selected " + toString(SUMO_TAG_EDGE) + "s");
            std::vector<GNEEdge*> edges = myNet->retrieveEdges(true);
            for (auto it : edges) {
                myNet->reverseEdge(it, myUndoList);
            }
            myUndoList->p_end();
        } else {
            myUndoList->p_begin("Reverse " + toString(SUMO_TAG_EDGE));
            myNet->reverseEdge(edge, myUndoList);
            myUndoList->p_end();
        }
    }
    return 1;
}


long
GNEViewNet::onCmdAddReversedEdge(FXObject*, FXSelector, void*) {
    GNEEdge* edge = getEdgeAtPopupPosition();
    if (edge != nullptr) {
        if (edge->isAttributeCarrierSelected()) {
            myUndoList->p_begin("Add Reverse edge for selected " + toString(SUMO_TAG_EDGE) + "s");
            std::vector<GNEEdge*> edges = myNet->retrieveEdges(true);
            for (auto it : edges) {
                myNet->addReversedEdge(it, myUndoList);
            }
            myUndoList->p_end();
        } else {
            myUndoList->p_begin("Add reverse " + toString(SUMO_TAG_EDGE));
            myNet->addReversedEdge(edge, myUndoList);
            myUndoList->p_end();
        }
    }
    return 1;
}


long
GNEViewNet::onCmdEditEdgeEndpoint(FXObject*, FXSelector, void*) {
    GNEEdge* edge = getEdgeAtPopupPosition();
    if (edge != nullptr) {
        // snap to active grid the Popup position
        edge->editEndpoint(getPopupPosition(), myUndoList);
    }
    return 1;
}


long
GNEViewNet::onCmdResetEdgeEndpoint(FXObject*, FXSelector, void*) {
    GNEEdge* edge = getEdgeAtPopupPosition();
    if (edge != nullptr) {
        edge->resetEndpoint(getPopupPosition(), myUndoList);
    }
    return 1;
}


long
GNEViewNet::onCmdStraightenEdges(FXObject*, FXSelector, void*) {
    GNEEdge* edge = getEdgeAtPopupPosition();
    if (edge != nullptr) {
        if (edge->isAttributeCarrierSelected()) {
            myUndoList->p_begin("straighten selected " + toString(SUMO_TAG_EDGE) + "s");
            std::vector<GNEEdge*> edges = myNet->retrieveEdges(true);
            for (auto it : edges) {
                it->setAttribute(SUMO_ATTR_SHAPE, "", myUndoList);
            }
            myUndoList->p_end();
        } else {

            myUndoList->p_begin("straighten " + toString(SUMO_TAG_EDGE));
            edge->setAttribute(SUMO_ATTR_SHAPE, "", myUndoList);
            myUndoList->p_end();
        }
    }
    return 1;
}


long
GNEViewNet::onCmdSmoothEdges(FXObject*, FXSelector, void*) {
    GNEEdge* edge = getEdgeAtPopupPosition();
    if (edge != nullptr) {
        if (edge->isAttributeCarrierSelected()) {
            myUndoList->p_begin("straighten elevation of selected " + toString(SUMO_TAG_EDGE) + "s");
            std::vector<GNEEdge*> edges = myNet->retrieveEdges(true);
            for (auto it : edges) {
                it->smooth(myUndoList);
            }
            myUndoList->p_end();
        } else {
            myUndoList->p_begin("straighten edge elevation");
            edge->smooth(myUndoList);
            myUndoList->p_end();
        }
    }
    return 1;
}


long
GNEViewNet::onCmdStraightenEdgesElevation(FXObject*, FXSelector, void*) {
    GNEEdge* edge = getEdgeAtPopupPosition();
    if (edge != nullptr) {
        if (edge->isAttributeCarrierSelected()) {
            myUndoList->p_begin("straighten elevation of selected " + toString(SUMO_TAG_EDGE) + "s");
            std::vector<GNEEdge*> edges = myNet->retrieveEdges(true);
            for (auto it : edges) {
                it->straightenElevation(myUndoList);
            }
            myUndoList->p_end();
        } else {
            myUndoList->p_begin("straighten edge elevation");
            edge->straightenElevation(myUndoList);
            myUndoList->p_end();
        }
    }
    return 1;
}


long
GNEViewNet::onCmdSmoothEdgesElevation(FXObject*, FXSelector, void*) {
    GNEEdge* edge = getEdgeAtPopupPosition();
    if (edge != nullptr) {
        if (edge->isAttributeCarrierSelected()) {
            myUndoList->p_begin("smooth elevation of selected " + toString(SUMO_TAG_EDGE) + "s");
            std::vector<GNEEdge*> edges = myNet->retrieveEdges(true);
            for (auto it : edges) {
                it->smoothElevation(myUndoList);
            }
            myUndoList->p_end();
        } else {
            myUndoList->p_begin("smooth edge elevation");
            edge->smoothElevation(myUndoList);
            myUndoList->p_end();
        }
    }
    return 1;
}


long
GNEViewNet::onCmdSimplifyShape(FXObject*, FXSelector, void*) {
    if (myEditShapePoly != nullptr) {
        myEditShapePoly->simplifyShape(false);
        update();
    } else {
        GNEPoly* polygonUnderMouse = getPolygonAtPopupPosition();
        if (polygonUnderMouse) {
            polygonUnderMouse->simplifyShape();
        }
    }
    return 1;
}


long
GNEViewNet::onCmdDeleteGeometryPoint(FXObject*, FXSelector, void*) {
    if (myEditShapePoly != nullptr) {
        myEditShapePoly->deleteGeometryPoint(getPopupPosition(), false);
        update();
    } else {
        GNEPoly* polygonUnderMouse = getPolygonAtPopupPosition();
        if (polygonUnderMouse) {
            polygonUnderMouse->deleteGeometryPoint(getPopupPosition());
        }
    }
    return 1;
}


long
GNEViewNet::onCmdClosePolygon(FXObject*, FXSelector, void*) {
    if (myEditShapePoly != nullptr) {
        myEditShapePoly->closePolygon(false);
        update();
    } else {
        GNEPoly* polygonUnderMouse = getPolygonAtPopupPosition();
        if (polygonUnderMouse) {
            polygonUnderMouse->closePolygon();
        }
    }
    return 1;
}


long
GNEViewNet::onCmdOpenPolygon(FXObject*, FXSelector, void*) {
    if (myEditShapePoly != nullptr) {
        myEditShapePoly->openPolygon(false);
        update();
    } else {
        GNEPoly* polygonUnderMouse = getPolygonAtPopupPosition();
        if (polygonUnderMouse) {
            polygonUnderMouse->openPolygon();
        }
    }
    return 1;
}


long
GNEViewNet::onCmdSetFirstGeometryPoint(FXObject*, FXSelector, void*) {
    if (myEditShapePoly != nullptr) {
        myEditShapePoly->changeFirstGeometryPoint(myEditShapePoly->getVertexIndex(getPopupPosition(), false, false), false);
        update();
    } else {
        GNEPoly* polygonUnderMouse = getPolygonAtPopupPosition();
        if (polygonUnderMouse) {
            polygonUnderMouse->changeFirstGeometryPoint(polygonUnderMouse->getVertexIndex(getPopupPosition(), false, false));
        }
    }
    return 1;
}


long
GNEViewNet::onCmdTransformPOI(FXObject*, FXSelector, void*) {
    // obtain POI at popup position
    GNEPOI* POI = getPOIAtPopupPosition();
    if (POI) {
        // check what type of POI will be transformed
        if (POI->getTagProperty().getTag() == SUMO_TAG_POI) {
            // obtain lanes around POI boundary
            std::vector<GUIGlID> GLIDs = getObjectsInBoundary(POI->getCenteringBoundary());
            std::vector<GNELane*> lanes;
            for (auto i : GLIDs) {
                GNELane* lane = dynamic_cast<GNELane*>(GUIGlObjectStorage::gIDStorage.getObjectBlocking(i));
                if (lane) {
                    lanes.push_back(lane);
                }
            }
            if (lanes.empty()) {
                WRITE_WARNING("No lanes around " + toString(SUMO_TAG_POI) + " to attach it");
            } else {
                // obtain nearest lane to POI
                GNELane* nearestLane = lanes.front();
                double minorPosOverLane = nearestLane->getShape().nearest_offset_to_point2D(POI->getPositionInView());
                double minorLateralOffset = nearestLane->getShape().positionAtOffset(minorPosOverLane).distanceTo(POI->getPositionInView());
                for (auto i : lanes) {
                    double posOverLane = i->getShape().nearest_offset_to_point2D(POI->getPositionInView());
                    double lateralOffset = i->getShape().positionAtOffset(posOverLane).distanceTo(POI->getPositionInView());
                    if (lateralOffset < minorLateralOffset) {
                        minorPosOverLane = posOverLane;
                        minorLateralOffset = lateralOffset;
                        nearestLane = i;
                    }
                }
                // obtain values of POI
                std::string id = POI->getID();
                std::string type = POI->getShapeType();
                RGBColor color = POI->getShapeColor();
                Position pos = (*POI);
                double layer = POI->getShapeLayer();
                double angle = POI->getShapeNaviDegree();
                std::string imgFile = POI->getShapeImgFile();
                bool relativePath = POI->getShapeRelativePath();
                double POIWidth = POI->getWidth();      // double width -> C4458
                double POIHeight = POI->getHeight();    // double height -> C4458
                // remove POI
                myUndoList->p_begin("attach POI into " + toString(SUMO_TAG_LANE));
                myNet->deleteShape(POI, myUndoList);
                // add POILane
                myNet->addPOI(id, type, color, pos, false, nearestLane->getID(), minorPosOverLane, 0, layer, angle, imgFile, relativePath, POIWidth, POIHeight);
                myUndoList->p_end();
            }
        } else {
            // obtain values of POILane
            std::string id = POI->getID();
            std::string type = POI->getShapeType();
            RGBColor color = POI->getShapeColor();
            Position pos = (*POI);
            double layer = POI->getShapeLayer();
            double angle = POI->getShapeNaviDegree();
            std::string imgFile = POI->getShapeImgFile();
            bool relativePath = POI->getShapeRelativePath();
            double POIWidth = POI->getWidth();      // double width -> C4458
            double POIWeight = POI->getHeight();    // double height -> C4458
            // remove POI
            myUndoList->p_begin("release POI from " + toString(SUMO_TAG_LANE));
            myNet->deleteShape(POI, myUndoList);
            // add POI
            myNet->addPOI(id, type, color, pos, false, "", 0, 0, layer, angle, imgFile, relativePath, POIWidth, POIWeight);
            myUndoList->p_end();
        }
        // update view after transform
        update();
    }
    return 1;
}


long
GNEViewNet::onCmdDuplicateLane(FXObject*, FXSelector, void*) {
    GNELane* lane = getLaneAtPopupPosition();
    if (lane != nullptr) {
        // when duplicating an unselected lane, keep all connections as they
        // are, otherwise recompute them
        if (lane->isAttributeCarrierSelected()) {
            myUndoList->p_begin("duplicate selected " + toString(SUMO_TAG_LANE) + "s");
            std::vector<GNELane*> lanes = myNet->retrieveLanes(true);
            for (auto it : lanes) {
                myNet->duplicateLane(it, myUndoList, true);
            }
            myUndoList->p_end();
        } else {
            myUndoList->p_begin("duplicate " + toString(SUMO_TAG_LANE));
            myNet->duplicateLane(lane, myUndoList, false);
            myUndoList->p_end();
        }
    }
    return 1;
}


long
GNEViewNet::onCmdResetLaneCustomShape(FXObject*, FXSelector, void*) {
    GNELane* lane = getLaneAtPopupPosition();
    if (lane != nullptr) {
        // when duplicating an unselected lane, keep all connections as they
        // are, otherwise recompute them
        if (lane->isAttributeCarrierSelected()) {
            myUndoList->p_begin("reset custom lane shapes");
            std::vector<GNELane*> lanes = myNet->retrieveLanes(true);
            for (auto it : lanes) {
                it->setAttribute(SUMO_ATTR_CUSTOMSHAPE, "", myUndoList);
            }
            myUndoList->p_end();
        } else {
            myUndoList->p_begin("reset custom lane shape");
            lane->setAttribute(SUMO_ATTR_CUSTOMSHAPE, "", myUndoList);
            myUndoList->p_end();
        }
    }
    return 1;
}


long
GNEViewNet::onCmdLaneOperation(FXObject*, FXSelector sel, void*) {
    // check lane operation
    switch (FXSELID(sel)) {
        case MID_GNE_LANE_TRANSFORM_SIDEWALK:
            return restrictLane(SVC_PEDESTRIAN);
        case MID_GNE_LANE_TRANSFORM_BIKE:
            return restrictLane(SVC_BICYCLE);
        case MID_GNE_LANE_TRANSFORM_BUS:
            return restrictLane(SVC_BUS);
        case MID_GNE_LANE_TRANSFORM_GREENVERGE:
            return restrictLane(SVC_IGNORING);
        case MID_GNE_LANE_ADD_SIDEWALK:
            return addRestrictedLane(SVC_PEDESTRIAN);
        case MID_GNE_LANE_ADD_BIKE:
            return addRestrictedLane(SVC_BICYCLE);
        case MID_GNE_LANE_ADD_BUS:
            return addRestrictedLane(SVC_BUS);
        case MID_GNE_LANE_ADD_GREENVERGE:
            return addRestrictedLane(SVC_IGNORING);
        case MID_GNE_LANE_REMOVE_SIDEWALK:
            return removeRestrictedLane(SVC_PEDESTRIAN);
        case MID_GNE_LANE_REMOVE_BIKE:
            return removeRestrictedLane(SVC_BICYCLE);
        case MID_GNE_LANE_REMOVE_BUS:
            return removeRestrictedLane(SVC_BUS);
        case MID_GNE_LANE_REMOVE_GREENVERGE:
            return removeRestrictedLane(SVC_IGNORING);
        default:
<<<<<<< HEAD
            return 1;
=======
            return 0;
            break;
>>>>>>> fad33305
    }
}


long
GNEViewNet::onCmdOpenAdditionalDialog(FXObject*, FXSelector, void*) {
    // retrieve additional under cursor
    GNEAdditional* addtional = getAdditionalAtPopupPosition();
    // check if additional can open dialog
    if (addtional && addtional->getTagProperty().hasDialog()) {
        addtional->openAdditionalDialog();
    }
    return 1;
}


bool
GNEViewNet::restrictLane(SUMOVehicleClass vclass) {
    GNELane* lane = getLaneAtPopupPosition();
    if (lane != nullptr) {
        // Get selected lanes
        std::vector<GNELane*> lanes = myNet->retrieveLanes(true); ;
        // Declare map of edges and lanes
        std::map<GNEEdge*, GNELane*> mapOfEdgesAndLanes;
        // Iterate over selected lanes
        for (auto i : lanes) {
            mapOfEdgesAndLanes[myNet->retrieveEdge(i->getParentEdge().getID())] = i;
        }
        // Throw warning dialog if there hare multiple lanes selected in the same edge
        if (mapOfEdgesAndLanes.size() != lanes.size()) {
            FXMessageBox::information(getApp(), MBOX_OK,
                                      "Multiple lane in the same edge selected", "%s",
                                      ("There are selected lanes that belong to the same edge.\n Only one lane per edge will be restricted for " + toString(vclass) + ".").c_str());
        }
        // If we handeln a set of lanes
        if (mapOfEdgesAndLanes.size() > 0) {
            // declare counter for number of Sidewalks
            int counter = 0;
            // iterate over selected lanes
            for (auto i : mapOfEdgesAndLanes) {
                if (i.first->hasRestrictedLane(vclass)) {
                    counter++;
                }
            }
            // if all edges parent own a Sidewalk, stop function
            if (counter == (int)mapOfEdgesAndLanes.size()) {
                FXMessageBox::information(getApp(), MBOX_OK,
                                          ("Set vclass for " + toString(vclass) + " to selected lanes").c_str(), "%s",
                                          ("All lanes own already another lane in the same edge with a restriction for " + toString(vclass)).c_str());
                return 0;
            } else {
                WRITE_DEBUG("Opening FXMessageBox 'restrict lanes'");
                // Ask confirmation to user
                FXuint answer = FXMessageBox::question(getApp(), MBOX_YES_NO,
                                                       ("Set vclass for " + toString(vclass) + " to selected lanes").c_str(), "%s",
                                                       (toString(mapOfEdgesAndLanes.size() - counter) + " lanes will be restricted for " + toString(vclass) + ". continue?").c_str());
                if (answer != 1) { //1:yes, 2:no, 4:esc
                    // write warning if netedit is running in testing mode
                    if (answer == 2) {
                        WRITE_DEBUG("Closed FXMessageBox 'restrict lanes' with 'No'");
                    } else if (answer == 4) {
                        WRITE_DEBUG("Closed FXMessageBox 'restrict lanes' with 'ESC'");
                    }
                    return 0;
                } else {
                    // write warning if netedit is running in testing mode
                    WRITE_DEBUG("Closed FXMessageBox 'restrict lanes' with 'Yes'");
                }
            }
            // begin undo operation
            myUndoList->p_begin("restrict lanes to " + toString(vclass));
            // iterate over selected lanes
            for (std::map<GNEEdge*, GNELane*>::iterator i = mapOfEdgesAndLanes.begin(); i != mapOfEdgesAndLanes.end(); i++) {
                // Transform lane to Sidewalk
                myNet->restrictLane(vclass, i->second, myUndoList);
            }
            // end undo operation
            myUndoList->p_end();
        } else {
            // If only have a single lane, start undo/redo operation
            myUndoList->p_begin("restrict lane to " + toString(vclass));
            // Transform lane to Sidewalk
            myNet->restrictLane(vclass, lane, myUndoList);
            // end undo operation
            myUndoList->p_end();
        }
    }
    return 1;
}


bool
GNEViewNet::addRestrictedLane(SUMOVehicleClass vclass) {
    GNELane* lane = getLaneAtPopupPosition();
    if (lane != nullptr) {
        // Get selected edges
        std::vector<GNEEdge*> edges = myNet->retrieveEdges(true);
        // get selected lanes
        std::vector<GNELane*> lanes = myNet->retrieveLanes(true);
        // Declare set of edges
        std::set<GNEEdge*> setOfEdges;
        // Fill set of edges with vector of edges
        for (auto i : edges) {
            setOfEdges.insert(i);
        }
        // iterate over selected lanes
        for (auto it : lanes) {
            // Insert pointer to edge into set of edges (To avoid duplicates)
            setOfEdges.insert(myNet->retrieveEdge(it->getParentEdge().getID()));
        }
        // If we handeln a set of edges
        if (setOfEdges.size() > 0) {
            // declare counter for number of restrictions
            int counter = 0;
            // iterate over set of edges
            for (std::set<GNEEdge*>::iterator it = setOfEdges.begin(); it != setOfEdges.end(); it++) {
                // update counter if edge has already a restricted lane of type "vclass"
                if ((*it)->hasRestrictedLane(vclass)) {
                    counter++;
                }
            }
            // if all lanes own a Sidewalk, stop function
            if (counter == (int)setOfEdges.size()) {
                FXMessageBox::information(getApp(), MBOX_OK,
                                          ("Add vclass for" + toString(vclass) + " to selected lanes").c_str(), "%s",
                                          ("All lanes own already another lane in the same edge with a restriction for " + toString(vclass)).c_str());
                return 0;
            } else {
                WRITE_DEBUG("Opening FXMessageBox 'restrict lanes'");
                // Ask confirmation to user
                FXuint answer = FXMessageBox::question(getApp(), MBOX_YES_NO,
                                                       ("Add vclass for " + toString(vclass) + " to selected lanes").c_str(), "%s",
                                                       (toString(setOfEdges.size() - counter) + " restrictions for " + toString(vclass) + " will be added. continue?").c_str());
                if (answer != 1) { //1:yes, 2:no, 4:esc
                    // write warning if netedit is running in testing mode
                    if (answer == 2) {
                        WRITE_DEBUG("Closed FXMessageBox 'restrict lanes' with 'No'");
                    } else if (answer == 4) {
                        WRITE_DEBUG("Closed FXMessageBox 'restrict lanes' with 'ESC'");
                    }
                    return 0;
                } else {
                    // write warning if netedit is running in testing mode
                    WRITE_DEBUG("Closed FXMessageBox 'restrict lanes' with 'Yes'");
                }
            }
            // begin undo operation
            myUndoList->p_begin("Add restrictions for " + toString(vclass));
            // iterate over set of edges
            for (auto it : setOfEdges) {
                // add restricted lane
                myNet->addRestrictedLane(vclass, *it, 0, myUndoList);
            }
            // end undo operation
            myUndoList->p_end();
        } else {
            // If only have a single lane, start undo/redo operation
            myUndoList->p_begin("Add vclass for " + toString(vclass));
            // Add restricted lane
            if (lane->getIndex() > 0) {
                myNet->addRestrictedLane(vclass, lane->getParentEdge(), lane->getIndex(), myUndoList);
            } else {
                myNet->addRestrictedLane(vclass, lane->getParentEdge(), 0, myUndoList);
            }
            // end undo/redo operation
            myUndoList->p_end();
        }
    }
    return 1;
}


bool
GNEViewNet::removeRestrictedLane(SUMOVehicleClass vclass) {
    GNELane* lane = getLaneAtPopupPosition();
    if (lane != nullptr) {
        // Get selected edges
        std::vector<GNEEdge*> edges = myNet->retrieveEdges(true);
        // get selected lanes
        std::vector<GNELane*> lanes = myNet->retrieveLanes(true);
        // Declare set of edges
        std::set<GNEEdge*> setOfEdges;
        // Fill set of edges with vector of edges
        for (auto i : edges) {
            setOfEdges.insert(i);
        }
        // iterate over selected lanes
        for (auto it : lanes) {
            // Insert pointer to edge into set of edges (To avoid duplicates)
            setOfEdges.insert(myNet->retrieveEdge(it->getParentEdge().getID()));
        }
        // If we handeln a set of edges
        if (setOfEdges.size() > 0) {
            // declare counter for number of restrictions
            int counter = 0;
            // iterate over set of edges
            for (std::set<GNEEdge*>::iterator it = setOfEdges.begin(); it != setOfEdges.end(); it++) {
                // update counter if edge has already a restricted lane of type "vclass"
                if ((*it)->hasRestrictedLane(vclass)) {
                    counter++;
                }
            }
            // if all lanes don't own a Sidewalk, stop function
            if (counter == 0) {
                FXMessageBox::information(getApp(), MBOX_OK,
                                          ("Remove vclass for " + toString(vclass) + " to selected lanes").c_str(), "%s",
                                          ("Selected lanes and edges haven't a restriction for " + toString(vclass)).c_str());
                return 0;
            } else {
                WRITE_DEBUG("Opening FXMessageBox 'restrict lanes'");
                // Ask confirmation to user
                FXuint answer = FXMessageBox::question(getApp(), MBOX_YES_NO,
                                                       ("Remove vclass for " + toString(vclass) + " to selected lanes").c_str(), "%s",
                                                       (toString(counter) + " restrictions for " + toString(vclass) + " will be removed. continue?").c_str());
                if (answer != 1) { //1:yes, 2:no, 4:esc
                    // write warning if netedit is running in testing mode
                    if (answer == 2) {
                        WRITE_DEBUG("Closed FXMessageBox 'restrict lanes' with 'No'");
                    } else if (answer == 4) {
                        WRITE_DEBUG("Closed FXMessageBox 'restrict lanes' with 'ESC'");
                    }
                    return 0;
                } else {
                    // write warning if netedit is running in testing mode
                    WRITE_DEBUG("Closed FXMessageBox 'restrict lanes' with 'Yes'");
                }
            }
            // begin undo operation
            myUndoList->p_begin("Remove restrictions for " + toString(vclass));
            // iterate over set of edges
            for (std::set<GNEEdge*>::iterator it = setOfEdges.begin(); it != setOfEdges.end(); it++) {
                // add Sidewalk
                myNet->removeRestrictedLane(vclass, *(*it), myUndoList);
            }
            // end undo operation
            myUndoList->p_end();
        } else {
            // If only have a single lane, start undo/redo operation
            myUndoList->p_begin("Remove vclass for " + toString(vclass));
            // Remove Sidewalk
            myNet->removeRestrictedLane(vclass, lane->getParentEdge(), myUndoList);
            // end undo/redo operation
            myUndoList->p_end();
        }
    }
    return 1;
}


void
GNEViewNet::processClick(void* eventData) {
    FXEvent* evt = (FXEvent*)eventData;
    // process click
    destroyPopup();
    setFocus();
    myChanger->onLeftBtnPress(eventData);
    grab();
    // Check there are double click
    if (evt->click_count == 2) {
        handle(this, FXSEL(SEL_DOUBLECLICKED, 0), eventData);
    }
    // update view
    update();
}


void 
GNEViewNet::updateCursor() {
    // update cursor if control key is pressed
    if(myKeyPressed.controlKeyPressed() && ((mySuperModes.networkEditMode == GNE_NMODE_ADDITIONAL) || (mySuperModes.networkEditMode == GNE_NMODE_POLYGON) || (mySuperModes.networkEditMode == GNE_NMODE_TAZ))) {
        setDefaultCursor(GUICursorSubSys::getCursor(SUMOCURSOR_MOVE));
        setDragCursor(GUICursorSubSys::getCursor(SUMOCURSOR_MOVE));
    } else {
        setDefaultCursor(GUICursorSubSys::getCursor(SUMOCURSOR_DEFAULT));
        setDragCursor(GUICursorSubSys::getCursor(SUMOCURSOR_DEFAULT));
    }
}


long
GNEViewNet::onCmdEditJunctionShape(FXObject*, FXSelector, void*) {
    // Obtain junction under mouse
    GNEJunction* junction = getJunctionAtPopupPosition();
    if (junction) {
        if (!OptionsCont::getOptions().getBool("lefthand")) {
            // for lefthand networks, the shape is already computed in GNELoadThread::run()
            // computing it here does not work because the network needs to be
            // mirrored before and after
            junction->getNBNode()->computeNodeShape(-1);
        } else if (junction->getNBNode()->getShape().size() == 0) {
            // recompute the whole network
            myNet->computeAndUpdate(OptionsCont::getOptions(), false);
        }
        PositionVector nodeShape = junction->getNBNode()->getShape();
        nodeShape.closePolygon();
        startEditCustomShape(junction, nodeShape, true);
    }
    // destroy pop-up and set focus in view net
    destroyPopup();
    setFocus();
    return 1;
}


long
GNEViewNet::onCmdResetJunctionShape(FXObject*, FXSelector, void*) {
    // Obtain junction under mouse
    GNEJunction* junction = getJunctionAtPopupPosition();
    if (junction) {
        // are, otherwise recompute them
        if (junction->isAttributeCarrierSelected()) {
            myUndoList->p_begin("reset custom junction shapes");
            std::vector<GNEJunction*> junctions = myNet->retrieveJunctions(true);
            for (auto it : junctions) {
                it->setAttribute(SUMO_ATTR_SHAPE, "", myUndoList);
            }
            myUndoList->p_end();
        } else {
            myUndoList->p_begin("reset custom junction shape");
            junction->setAttribute(SUMO_ATTR_SHAPE, "", myUndoList);
            myUndoList->p_end();
        }
    }
    // destroy pop-up and set focus in view net
    destroyPopup();
    setFocus();
    return 1;
}


long
GNEViewNet::onCmdReplaceJunction(FXObject*, FXSelector, void*) {
    GNEJunction* junction = getJunctionAtPopupPosition();
    if (junction != nullptr) {
        myNet->replaceJunctionByGeometry(junction, myUndoList);
        update();
    }
    // destroy pop-up and set focus in view net
    destroyPopup();
    setFocus();
    return 1;
}


long
GNEViewNet::onCmdSplitJunction(FXObject*, FXSelector, void*) {
    GNEJunction* junction = getJunctionAtPopupPosition();
    if (junction != nullptr) {
        myNet->splitJunction(junction, myUndoList);
        update();
    }
    // destroy pop-up and set focus in view net
    destroyPopup();
    setFocus();
    return 1;
}


long
GNEViewNet::onCmdClearConnections(FXObject*, FXSelector, void*) {
    GNEJunction* junction = getJunctionAtPopupPosition();
    if (junction != nullptr) {
        // check if we're handling a selection
        if (junction->isAttributeCarrierSelected()) {
            std::vector<GNEJunction*> selectedJunction = myNet->retrieveJunctions(true);
            myUndoList->p_begin("clear connections of selected junctions");
            for (auto i : selectedJunction) {
                myNet->clearJunctionConnections(i, myUndoList);
            }
            myUndoList->p_end();
        } else {
            myNet->clearJunctionConnections(junction, myUndoList);
        }
        update();
    }
    // destroy pop-up and set focus in view net
    destroyPopup();
    setFocus();
    return 1;
}


long
GNEViewNet::onCmdResetConnections(FXObject*, FXSelector, void*) {
    GNEJunction* junction = getJunctionAtPopupPosition();
    if (junction != nullptr) {
        // check if we're handling a selection
        if (junction->isAttributeCarrierSelected()) {
            std::vector<GNEJunction*> selectedJunction = myNet->retrieveJunctions(true);
            myUndoList->p_begin("reset connections of selected junctions");
            for (auto i : selectedJunction) {
                myNet->resetJunctionConnections(i, myUndoList);
            }
            myUndoList->p_end();
        } else {
            myNet->resetJunctionConnections(junction, myUndoList);
        }
        update();
    }
    // destroy pop-up and set focus in view net
    destroyPopup();
    setFocus();
    return 1;
}


long
GNEViewNet::onCmdEditConnectionShape(FXObject*, FXSelector, void*) {
    // Obtain connection under mouse
    GNEConnection* connection = getConnectionAtPopupPosition();
    if (connection) {
        startEditCustomShape(connection, connection->getShape(), false);
    }
    // destroy pop-up and update view Net
    destroyPopup();
    setFocus();
    return 1;
}


long
GNEViewNet::onCmdEditCrossingShape(FXObject*, FXSelector, void*) {
    // Obtain crossing under mouse
    GNECrossing* crossing = getCrossingAtPopupPosition();
    if (crossing) {
        // due crossings haven two shapes, check what has to be edited
        PositionVector shape = crossing->getNBCrossing()->customShape.size() > 0 ? crossing->getNBCrossing()->customShape : crossing->getNBCrossing()->shape;
        startEditCustomShape(crossing, shape, false);
    }
    // destroy pop-up and update view Net
    destroyPopup();
    setFocus();
    return 1;
}


long
GNEViewNet::onCmdToogleShowConnection(FXObject*, FXSelector, void*) {
    // if show was enabled, init GNEConnections
    if (myViewOptions.showConnections()) {
        getNet()->initGNEConnections();
    }
    // change flag "showLane2Lane" in myVisualizationSettings
    myVisualizationSettings->showLane2Lane = myViewOptions.showConnections();
    // Hide/show connections requiere recompute
    getNet()->requireRecompute();
    // Update viewnNet to show/hide conections
    update();
    return 1;
}


long
GNEViewNet::onCmdToogleSelectEdges(FXObject*, FXSelector, void*) {
    // nothing to do
    return 1;
}


long
GNEViewNet::onCmdToogleShowBubbles(FXObject*, FXSelector, void*) {
    // Only update view
    update();
    return 1;
}


long
GNEViewNet::onCmdToogleMoveElevation(FXObject*, FXSelector, void*) {
    // Only update view
    update();
    return 1;
}


long
GNEViewNet::onCmdAddSelected(FXObject*, FXSelector, void*) {
    if (makeCurrent()) {
        int id = getObjectAtPosition(getPopupPosition());
        GNEAttributeCarrier* ACToselect = dynamic_cast <GNEAttributeCarrier*>(GUIGlObjectStorage::gIDStorage.getObjectBlocking(id));
        GUIGlObjectStorage::gIDStorage.unblockObject(id);
        if (ACToselect && !ACToselect->isAttributeCarrierSelected()) {
            ACToselect->selectAttributeCarrier();
        }
    }
    return 1;
}


long
GNEViewNet::onCmdRemoveSelected(FXObject*, FXSelector, void*) {
    if (makeCurrent()) {
        int id = getObjectAtPosition(getPopupPosition());
        GNEAttributeCarrier* ACToselect = dynamic_cast <GNEAttributeCarrier*>(GUIGlObjectStorage::gIDStorage.getObjectBlocking(id));
        GUIGlObjectStorage::gIDStorage.unblockObject(id);
        if (ACToselect && ACToselect->isAttributeCarrierSelected()) {
            ACToselect->unselectAttributeCarrier();
        }
    }
    return 1;
}


long
GNEViewNet::onCmdShowGrid(FXObject*, FXSelector, void*) {
    // show or hidde grid depending of myViewOptions.menuCheckShowGrid
    if (myViewOptions.menuCheckShowGrid->getCheck()) {
        myVisualizationSettings->showGrid = true;
    } else {
        myVisualizationSettings->showGrid = false;
    }
    update();
    return 1;
}


// ===========================================================================
// private
// ===========================================================================

void 
<<<<<<< HEAD
GNEViewNet::setSupermode(Supermodes supermode) {
=======
GNEViewNet::setSupermode(Supermode supermode) {
>>>>>>> fad33305
    if (supermode == mySuperModes.currentSupermode) {
        setStatusBarText("Mode already selected");
        if (myCurrentFrame != nullptr) {
            myCurrentFrame->focusUpperElement();
        }
    } else {
        setStatusBarText("");
        // abort current operation
        abortOperation(false);
        // set super mode
        mySuperModes.currentSupermode = supermode;
        // set supermodes
        if (supermode == GNE_SUPERMODE_NETWORK) {
            // change buttons
            mySuperModes.networkButton->setChecked(true);
            mySuperModes.demandButton->setChecked(false);
            // show network buttons
            myNetworkCheckableButtons.showNetworkCheckableButtons();
            // hide demand buttons
            myDemandCheckableButtons.hideDemandCheckableButtons();
            // force update network mode
            setNetworkEditMode(mySuperModes.networkEditMode, true);
        } else if (supermode == GNE_SUPERMODE_DEMAND) {
            // for demand recompute network
            myNet->computeEverything((GNEApplicationWindow*)myApp);
            // change buttons
            mySuperModes.networkButton->setChecked(false);
            mySuperModes.demandButton->setChecked(true);
            // hide network buttons
            myNetworkCheckableButtons.hideNetworkCheckableButtons();
            // show demand buttons
            myDemandCheckableButtons.showDemandCheckableButtons();
            // force update demand mode
            setDemandEditMode(mySuperModes.demandEditMode, true);
        }
        // update buttons
        mySuperModes.networkButton->update();
        mySuperModes.demandButton->update();
<<<<<<< HEAD
=======
        // update CommandButtons in GNEAppWindows
        myViewParent->getGNEAppWindows()->updateSuperModeMenuCommands(mySuperModes.currentSupermode);
>>>>>>> fad33305
    }
}


void
GNEViewNet::setNetworkEditMode(NetworkEditMode mode, bool force) {
    if ((mode == mySuperModes.networkEditMode) && !force) {
        setStatusBarText("Network mode already selected");
        if (myCurrentFrame != nullptr) {
            myCurrentFrame->focusUpperElement();
        }
    } else if (mySuperModes.networkEditMode == GNE_NMODE_TLS && !myViewParent->getTLSEditorFrame()->isTLSSaved()) {
        setStatusBarText("save modifications in TLS before change mode");
        myCurrentFrame->focusUpperElement();
    } else {
        setStatusBarText("");
        abortOperation(false);
        // stop editing of custom shapes
        stopEditCustomShape();
        // set edit mode
        mySuperModes.networkEditMode = mode;
        switch (mode) {
            case GNE_NMODE_CONNECT:
            case GNE_NMODE_PROHIBITION:
            case GNE_NMODE_TLS:
                // modes which depend on computed data
                myNet->computeEverything((GNEApplicationWindow*)myApp);
                break;
            default:
                break;
        }
        updateNetworkModeSpecificControls();
    }
}


void
GNEViewNet::setDemandEditMode(DemandEditMode mode, bool force) {
    if ((mode == mySuperModes.demandEditMode) && !force) {
        setStatusBarText("Demand mode already selected");
        if (myCurrentFrame != nullptr) {
            myCurrentFrame->focusUpperElement();
        }
    } else {
        /** **/
        updateDemandModeSpecificControls();
    }
}


void
GNEViewNet::buildNetworkEditModeControls() {
    // first build supermode buttons
    mySuperModes.buildSuperModeButtons();

    // build menu checks for Network checkable buttons
    myNetworkCheckableButtons.buildNetworkCheckableButtons();

    // build menu checks for Demand checkable buttons
    myDemandCheckableButtons.buildDemandCheckableButtons();

    // @ToDo add here new FXToolBarGrip(myNavigationToolBar, nullptr, 0, GUIDesignToolbarGrip);

    // initialize mode specific controls

    // build menu checks of create edges options
    myCreateEdgeOptions.buildCreateEdgeOptionMenuChecks();

    // build menu checks of view options
    myViewOptions.buildViewOptionsMenuChecks();
}


void
GNEViewNet::updateNetworkModeSpecificControls() {
    // hide grid
    myViewOptions.menuCheckShowGrid->setCheck(myVisualizationSettings->showGrid);
    // hide all checkbox of create edge
    myCreateEdgeOptions.hideCreateEdgeOptionMenuChecks();
    // hide all checkbox of view options
    myViewOptions.hideViewOptionsMenuChecks();
    // disable all network edit modes
    myNetworkCheckableButtons.disableNetworkCheckableButtons();
    // hide all frames
    myViewParent->hideAllFrames();
    // enable selected controls
    switch (mySuperModes.networkEditMode) {
        case GNE_NMODE_CREATE_EDGE:
            myCreateEdgeOptions.chainEdges->show();
            myCreateEdgeOptions.autoOppositeEdge->show();
            myNetworkCheckableButtons.createEdgeButton->setChecked(true);
            myViewOptions.menuCheckShowGrid->show();
            break;
        case GNE_NMODE_MOVE:
            myCreateEdgeOptions.warnAboutMerge->show();
            myCreateEdgeOptions.showJunctionBubble->show();
            myCreateEdgeOptions.moveElevation->show();
            myNetworkCheckableButtons.moveButton->setChecked(true);
            myViewOptions.menuCheckShowGrid->show();
            break;
        case GNE_NMODE_DELETE:
            myViewParent->getDeleteFrame()->show();
            myViewParent->getDeleteFrame()->focusUpperElement();
            myCurrentFrame = myViewParent->getDeleteFrame();
            myViewOptions.menuCheckShowConnections->show();
            myViewOptions.menuCheckSelectEdges->show();
            myNetworkCheckableButtons.deleteButton->setChecked(true);
            break;
        case GNE_NMODE_INSPECT:
            myViewParent->getInspectorFrame()->show();
            myViewParent->getInspectorFrame()->focusUpperElement();
            myCurrentFrame = myViewParent->getInspectorFrame();
            myViewOptions.menuCheckSelectEdges->show();
            myViewOptions.menuCheckShowConnections->show();
            myNetworkCheckableButtons.inspectButton->setChecked(true);
            break;
        case GNE_NMODE_SELECT:
            myViewParent->getSelectorFrame()->show();
            myViewParent->getSelectorFrame()->focusUpperElement();
            myCurrentFrame = myViewParent->getSelectorFrame();
            myViewOptions.menuCheckSelectEdges->show();
            myViewOptions.menuCheckShowConnections->show();
            myViewOptions.menuCheckExtendSelection->show();
            myNetworkCheckableButtons.selectButton->setChecked(true);
            break;
        case GNE_NMODE_CONNECT:
            myViewParent->getConnectorFrame()->show();
            myViewParent->getConnectorFrame()->focusUpperElement();
            myCurrentFrame = myViewParent->getConnectorFrame();
            myViewOptions.menuCheckHideConnections->show();
            myNetworkCheckableButtons.connectionButton->setChecked(true);
            break;
        case GNE_NMODE_TLS:
            myViewParent->getTLSEditorFrame()->show();
            myViewParent->getTLSEditorFrame()->focusUpperElement();
            myCurrentFrame = myViewParent->getTLSEditorFrame();
            myViewOptions.menuCheckChangeAllPhases->show();
            myNetworkCheckableButtons.trafficLightButton->setChecked(true);
            break;
        case GNE_NMODE_ADDITIONAL:
            myViewParent->getAdditionalFrame()->show();
            myViewParent->getAdditionalFrame()->focusUpperElement();
            myCurrentFrame = myViewParent->getAdditionalFrame();
            myNetworkCheckableButtons.additionalButton->setChecked(true);
            myViewOptions.menuCheckShowGrid->show();
            break;
        case GNE_NMODE_CROSSING:
            myViewParent->getCrossingFrame()->show();
            myViewParent->getCrossingFrame()->focusUpperElement();
            myCurrentFrame = myViewParent->getCrossingFrame();
            myNetworkCheckableButtons.crossingButton->setChecked(true);
            myViewOptions.menuCheckShowGrid->setCheck(false);
            break;
        case GNE_NMODE_TAZ:
            myViewParent->getTAZFrame()->show();
            myViewParent->getTAZFrame()->focusUpperElement();
            myCurrentFrame = myViewParent->getTAZFrame();
            myNetworkCheckableButtons.TAZButton->setChecked(true);
            myViewOptions.menuCheckShowGrid->setCheck(false);
            break;
        case GNE_NMODE_POLYGON:
            myViewParent->getPolygonFrame()->show();
            myViewParent->getPolygonFrame()->focusUpperElement();
            myCurrentFrame = myViewParent->getPolygonFrame();
            myNetworkCheckableButtons.shapeButton->setChecked(true);
            myViewOptions.menuCheckShowGrid->show();
            break;
        case GNE_NMODE_PROHIBITION:
            myViewParent->getProhibitionFrame()->show();
            myViewParent->getProhibitionFrame()->focusUpperElement();
            myCurrentFrame = myViewParent->getProhibitionFrame();
            myNetworkCheckableButtons.prohibitionButton->setChecked(true);
<<<<<<< HEAD
            break;
        default:
            break;
    }
    // Update Network buttons
    myNetworkCheckableButtons.updateNetworkCheckableButtons();
    // force repaint because different modes draw different things
    myToolbar->recalc();
    onPaint(nullptr, 0, nullptr);
    update();
}



void
GNEViewNet::buildDemandEditModeControls() {
    // initialize mode specific controls
}


void
GNEViewNet::updateDemandModeSpecificControls() {
    // hide grid
    myViewOptions.menuCheckShowGrid->setCheck(myVisualizationSettings->showGrid);
    // hide all checkbox of create edge
    myCreateEdgeOptions.hideCreateEdgeOptionMenuChecks();
    // hide all checkbox of view options
    myViewOptions.hideViewOptionsMenuChecks();
    // disable all Demand edit modes
    myDemandCheckableButtons.disableDemandCheckableButtons();
    // hide all frames
    myViewParent->hideAllFrames();
    // enable selected controls
    switch (mySuperModes.demandEditMode) {
        case GNE_DMODE_ROUTES:
            myViewParent->getRouteFrame()->show();
            myDemandCheckableButtons.routeButton->setChecked(true);
=======
>>>>>>> fad33305
            break;
        default:
            break;
    }
<<<<<<< HEAD
=======
    // Update Network buttons
    myNetworkCheckableButtons.updateNetworkCheckableButtons();
    // force repaint because different modes draw different things
    myToolbar->recalc();
    onPaint(nullptr, 0, nullptr);
    update();
}



void
GNEViewNet::buildDemandEditModeControls() {
    // initialize mode specific controls
}


void
GNEViewNet::updateDemandModeSpecificControls() {
    // hide grid
    myViewOptions.menuCheckShowGrid->setCheck(myVisualizationSettings->showGrid);
    // hide all checkbox of create edge
    myCreateEdgeOptions.hideCreateEdgeOptionMenuChecks();
    // hide all checkbox of view options
    myViewOptions.hideViewOptionsMenuChecks();
    // disable all Demand edit modes
    myDemandCheckableButtons.disableDemandCheckableButtons();
    // hide all frames
    myViewParent->hideAllFrames();
    // enable selected controls
    switch (mySuperModes.demandEditMode) {
        case GNE_DMODE_ROUTES:
            myDemandCheckableButtons.routeButton->setChecked(true);
            break;
        default:
            break;
    }
>>>>>>> fad33305
    // Update Demand buttons
    myDemandCheckableButtons.updateDemandCheckableButtons();
    // force repaint because different modes draw different things
    myToolbar->recalc();
    onPaint(nullptr, 0, nullptr);
    update();
}


void
GNEViewNet::deleteSelectedJunctions() {
    std::vector<GNEJunction*> junctions = myNet->retrieveJunctions(true);
    if (junctions.size() > 0) {
        std::string plural = junctions.size() == 1 ? ("") : ("s");
        myUndoList->p_begin("delete selected " + toString(SUMO_TAG_JUNCTION) + plural);
        for (auto i : junctions) {
            myNet->deleteJunction(i, myUndoList);
        }
        myUndoList->p_end();
    }
}


void
GNEViewNet::deleteSelectedLanes() {
    std::vector<GNELane*> lanes = myNet->retrieveLanes(true);
    if (lanes.size() > 0) {
        std::string plural = lanes.size() == 1 ? ("") : ("s");
        myUndoList->p_begin("delete selected " + toString(SUMO_TAG_LANE) + plural);
        for (auto i : lanes) {
            // when deleting multiple lanes, recompute connections
            myNet->deleteLane(i, myUndoList, true);
        }
        myUndoList->p_end();
    }
}


void
GNEViewNet::deleteSelectedEdges() {
    std::vector<GNEEdge*> edges = myNet->retrieveEdges(true);
    if (edges.size() > 0) {
        std::string plural = edges.size() == 1 ? ("") : ("s");
        myUndoList->p_begin("delete selected " + toString(SUMO_TAG_EDGE) + plural);
        for (auto i : edges) {
            // when deleting multiple edges, recompute connections
            myNet->deleteEdge(i, myUndoList, true);
        }
        myUndoList->p_end();
    }
}


void
GNEViewNet::deleteSelectedAdditionals() {
    std::vector<GNEAdditional*> additionals = myNet->retrieveAdditionals(true);
    if (additionals.size() > 0) {
        std::string plural = additionals.size() == 1 ? ("") : ("s");
        myUndoList->p_begin("delete selected additional" + plural);
        for (auto i : additionals) {
            // due there are additionals that are removed when their parent is removed, we need to check if yet exists before removing
            if (myNet->retrieveAdditional(i->getTagProperty().getTag(), i->getID(), false) != nullptr) {
                getViewParent()->getAdditionalFrame()->removeAdditional(i);
            }
        }
        myUndoList->p_end();
    }
}



void
GNEViewNet::deleteSelectedCrossings() {
    // obtain selected crossings
    std::vector<GNEJunction*> junctions = myNet->retrieveJunctions();
    std::vector<GNECrossing*> crossings;
    for (auto i : junctions) {
        for (auto j : i->getGNECrossings()) {
            if (j->isAttributeCarrierSelected()) {
                crossings.push_back(j);
            }
        }
    }
    // remove selected crossings
    if (crossings.size() > 0) {
        std::string plural = crossings.size() == 1 ? ("") : ("s");
        myUndoList->p_begin("delete selected " + toString(SUMO_TAG_CROSSING) + "s");
        for (auto i : crossings) {
            if (myNet->retrieveCrossing(i->getID(), false)) {
                myNet->deleteCrossing(i, myUndoList);
            }
        }
        myUndoList->p_end();
    }
}


void
GNEViewNet::deleteSelectedConnections() {
    // obtain selected connections
    std::vector<GNEEdge*> edges = myNet->retrieveEdges();
    std::vector<GNEConnection*> connections;
    for (auto i : edges) {
        for (auto j : i->getGNEConnections()) {
            if (j->isAttributeCarrierSelected()) {
                connections.push_back(j);
            }
        }
    }
    // remove selected connections
    if (connections.size() > 0) {
        std::string plural = connections.size() == 1 ? ("") : ("s");
        myUndoList->p_begin("delete selected " + toString(SUMO_TAG_CONNECTION) + plural);
        for (auto i : connections) {
            myNet->deleteConnection(i, myUndoList);
        }
        myUndoList->p_end();
    }
}


void
GNEViewNet::deleteSelectedShapes() {
    // obtain selected shapes
    std::vector<GNEShape*> selectedShapes = myNet->retrieveShapes(true);
    // remove it
    if (selectedShapes.size() > 0) {
        std::string plural = selectedShapes.size() == 1 ? ("") : ("s");
        myUndoList->p_begin("delete selected shape" + plural);
        for (auto i : selectedShapes) {
            myNet->deleteShape(i, myUndoList);
        }
        myUndoList->p_end();
    }
}


bool
GNEViewNet::mergeJunctions(GNEJunction* moved, const Position& oldPos) {
    const Position& newPos = moved->getNBNode()->getPosition();
    GNEJunction* mergeTarget = nullptr;
    // try to find another junction to merge with
    if (makeCurrent()) {
        Boundary selection;
        selection.add(newPos);
        selection.grow(0.1);
        const std::vector<GUIGlID> ids = getObjectsInBoundary(selection);
        GUIGlObject* object = nullptr;
        for (auto it_ids : ids) {
            if (it_ids == 0) {
                continue;
            }
            object = GUIGlObjectStorage::gIDStorage.getObjectBlocking(it_ids);
            if (!object) {
                throw ProcessError("Unkown object in selection (id=" + toString(it_ids) + ").");
            }
            if ((object->getType() == GLO_JUNCTION) && (it_ids != moved->getGlID())) {
                mergeTarget = dynamic_cast<GNEJunction*>(object);
            }
            GUIGlObjectStorage::gIDStorage.unblockObject(it_ids);
        }
    }
    if (mergeTarget) {
        // optionally ask for confirmation
        if (myCreateEdgeOptions.warnAboutMerge->getCheck()) {
            WRITE_DEBUG("Opening FXMessageBox 'merge junctions'");
            // open question box
            FXuint answer = FXMessageBox::question(this, MBOX_YES_NO,
                                                   "Confirm Junction Merger", "%s",
                                                   ("Do you wish to merge junctions '" + moved->getMicrosimID() +
                                                    "' and '" + mergeTarget->getMicrosimID() + "'?\n" +
                                                    "('" + moved->getMicrosimID() +
                                                    "' will be eliminated and its roads added to '" +
                                                    mergeTarget->getMicrosimID() + "')").c_str());
            if (answer != 1) { //1:yes, 2:no, 4:esc
                // write warning if netedit is running in testing mode
                if (answer == 2) {
                    WRITE_DEBUG("Closed FXMessageBox 'merge junctions' with 'No'");
                } else if (answer == 4) {
                    WRITE_DEBUG("Closed FXMessageBox 'merge junctions' with 'ESC'");
                }
                return false;
            } else {
                // write warning if netedit is running in testing mode
                WRITE_DEBUG("Closed FXMessageBox 'merge junctions' with 'Yes'");
            }
        }
        // restore previous position of junction moved
        moved->moveGeometry(oldPos, Position(0, 0));
        // finish geometry moving
        moved->endGeometryMoving();
        // merge moved and targed junctions
        myNet->mergeJunctions(moved, mergeTarget, myUndoList);
        return true;
    } else {
        return false;
    }
}


void
GNEViewNet::updateControls() {
    switch (mySuperModes.networkEditMode) {
        case GNE_NMODE_INSPECT:
            myViewParent->getInspectorFrame()->update();
            break;
        default:
            break;
    }
}

// ---------------------------------------------------------------------------
// GNEViewNet::MoveSingleElementValues - methods
// ---------------------------------------------------------------------------

GNEViewNet::MoveSingleElementValues::MoveSingleElementValues(GNEViewNet* viewNet) :
    movingIndexShape(-1),
    myViewNet(viewNet),
    myMovingStartPos(false),
    myMovingEndPos(false),
    myJunctionToMove(nullptr),
    myEdgeToMove(nullptr),
    myPolyToMove(nullptr),
    myPOIToMove(nullptr),
    myAdditionalToMove(nullptr),
    myTAZToMove(nullptr) {
}


bool 
GNEViewNet::MoveSingleElementValues::beginMoveSingleElement() {
    // first obtain moving reference (common for all)
    myRelativeClickedPosition = myViewNet->getPositionInformation();
    // check what type of AC will be moved
    if (myViewNet->myObjectsUnderCursor.getPolyFront()) {
        // calculate poly movement values (can be entire shape, single geometry points, altitude, etc.)
        return calculatePolyValues();
    } else if (myViewNet->myObjectsUnderCursor.getPOIFront()) {
        // set POI moved object
        myPOIToMove = myViewNet->myObjectsUnderCursor.getPOIFront();
        // Save original Position of POI in view
        originalPositionInView = myPOIToMove->getPositionInView();
        // there is moved items, then return true
        return true;
    } else if (myViewNet->myObjectsUnderCursor.getAdditionalFront()) {
        // set additionals moved object
        myAdditionalToMove = myViewNet->myObjectsUnderCursor.getAdditionalFront();
        // save current position of additional
        originalPositionInView = myAdditionalToMove->getPositionInView();
        // start additional geometry moving
        myAdditionalToMove->startGeometryMoving();
        // there is moved items, then return true
        return true;
    } else if(myViewNet->myObjectsUnderCursor.getTAZFront()) {
        // calculate TAZ movement values (can be entire shape or single geometry points)
        return calculateTAZValues();
    } else if (myViewNet->myObjectsUnderCursor.getJunctionFront()) {
        // set junction moved object
        myJunctionToMove = myViewNet->myObjectsUnderCursor.getJunctionFront();
        // Save original Position of Element in view
        originalPositionInView = myJunctionToMove->getPositionInView();
        // start junction geometry moving
        myJunctionToMove->startGeometryMoving();
        // there is moved items, then return true
        return true;
    } else if (myViewNet->myObjectsUnderCursor.getEdgeFront() || myViewNet->myObjectsUnderCursor.getLaneFront()) {
        // calculate Edge movement values (can be entire shape, single geometry points, altitude, etc.)
        return calculateEdgeValues();
    } else {
        // there isn't moved items, then return false
        return false;
    }
}


void
GNEViewNet::MoveSingleElementValues::moveSingleElement() {
    // calculate offsetMovement depending of current mouse position and relative clicked position
    // @note  #3521: Add checkBox to allow moving elements... has to be implemented and used here
    Position offsetMovement = myViewNet->getPositionInformation() - myViewNet->myMoveSingleElementValues.myRelativeClickedPosition;
    // calculate Z depending of moveElevation
    if (myViewNet->myCreateEdgeOptions.moveElevation->shown() && myViewNet->myCreateEdgeOptions.moveElevation->getCheck() == TRUE) {
        // reset offset X and Y and use Y for Z
        offsetMovement = Position(0, 0, offsetMovement.y());
    } else {
        // leave z empty (because in this case offset only actuates over X-Y)
        offsetMovement.setz(0);
    }
    // check what element will be moved
    if (myPolyToMove) {
        // move shape's geometry without commiting changes depending if polygon is blocked
        if (myPolyToMove->isPolygonBlocked()) {
            // move entire shape
            myPolyToMove->moveEntireShape(originalShapeBeforeMoving, offsetMovement);
        } else {
            // move only a certain Geometry Point
            movingIndexShape = myPolyToMove->moveVertexShape(movingIndexShape, originalPositionInView, offsetMovement);
        }
    } else if (myPOIToMove) {
        // Move POI's geometry without commiting changes
        myPOIToMove->moveGeometry(originalPositionInView, offsetMovement);
    } else if (myJunctionToMove) {
        // Move Junction's geometry without commiting changes
        myJunctionToMove->moveGeometry(originalPositionInView, offsetMovement);
    } else if (myEdgeToMove) {
        // check if we're moving the start or end position, or a geometry point
        if (myMovingStartPos) {
            myEdgeToMove->moveShapeStart(originalPositionInView, offsetMovement);
        } else if (myMovingEndPos) {
            myEdgeToMove->moveShapeEnd(originalPositionInView, offsetMovement);
        } else {
            // move edge's geometry without commiting changes
            movingIndexShape = myEdgeToMove->moveVertexShape(movingIndexShape, originalPositionInView, offsetMovement);
        }
    } else if (myAdditionalToMove && (myAdditionalToMove->isAdditionalBlocked() == false)) {
        // Move Additional geometry without commiting changes
        myAdditionalToMove->moveGeometry(offsetMovement);
    } else if (myTAZToMove) {
        /// move TAZ's geometry without commiting changes depending if polygon is blocked
        if (myTAZToMove->isShapeBlocked()) {
            // move entire shape
            myTAZToMove->moveEntireShape(originalShapeBeforeMoving, offsetMovement);
        } else {
            // move only a certain Geometry Point
            movingIndexShape = myTAZToMove->moveVertexShape(movingIndexShape, originalPositionInView, offsetMovement);
        }
    }
}


void 
GNEViewNet::MoveSingleElementValues::finishMoveSingleElement() {
    if (myPolyToMove) {
        myPolyToMove->commitShapeChange(originalShapeBeforeMoving, myViewNet->getUndoList());
        myPolyToMove = nullptr;
    } else if (myPOIToMove) {
        myPOIToMove->commitGeometryMoving(originalPositionInView, myViewNet->getUndoList());
        myPOIToMove = nullptr;
    } else if (myJunctionToMove) {
        // check if in the moved position there is another Junction and it will be merged
        if (!myViewNet->mergeJunctions(myJunctionToMove, originalPositionInView)) {
            myJunctionToMove->endGeometryMoving();
            // position is already up to date but we must register with myViewNet->getUndoList()
            myJunctionToMove->commitGeometryMoving(originalPositionInView, myViewNet->getUndoList());
        }
        myJunctionToMove = nullptr;
    } else if (myEdgeToMove) {
        // end geometry moving
        myEdgeToMove->endGeometryMoving();
        // commit change depending of what was moved
        if (myMovingStartPos) {
            myEdgeToMove->commitShapeStartChange(originalPositionInView, myViewNet->getUndoList());
            myMovingStartPos = false;
        } else if (myMovingEndPos) {
            myEdgeToMove->commitShapeEndChange(originalPositionInView, myViewNet->getUndoList());
            myMovingEndPos = false;
        } else {
            myEdgeToMove->commitShapeChange(originalShapeBeforeMoving, myViewNet->getUndoList());
        }
        myEdgeToMove = nullptr;
    } else if (myAdditionalToMove) {
        myAdditionalToMove->endGeometryMoving();
        myAdditionalToMove->commitGeometryMoving(myViewNet->getUndoList());
        myAdditionalToMove = nullptr;
    } else if (myTAZToMove) {
        myTAZToMove->commitShapeChange(originalShapeBeforeMoving, myViewNet->getUndoList());
        myTAZToMove = nullptr;
    }
}


bool 
GNEViewNet::MoveSingleElementValues::calculatePolyValues() {
    // set Poly to move
    myPolyToMove = myViewNet->myObjectsUnderCursor.getPolyFront();
    // now we have two cases: if we're editing the X-Y coordenade or the altitude (z)
    if (myViewNet->myCreateEdgeOptions.moveElevation->shown() && myViewNet->myCreateEdgeOptions.moveElevation->getCheck() == TRUE) {
        // check if in the clicked position a geometry point exist
        int existentIndex = myPolyToMove->getVertexIndex(myViewNet->getPositionInformation(), false, false);
        if (existentIndex != -1) {
            // save original shape (needed for commit change)
            myViewNet->myMoveSingleElementValues.originalShapeBeforeMoving = myPolyToMove->getShape();
            // obtain existent index
            myViewNet->myMoveSingleElementValues.movingIndexShape = existentIndex;
            myViewNet->myMoveSingleElementValues.originalPositionInView = myPolyToMove->getShape()[existentIndex];
            // poly values sucesfully calculated, then return true
            return true;
        } else {
            // stop poly moving
            myPolyToMove = nullptr;
            // poly values wasn't calculated, then return false
            return false;
        }
    } else {
        // save original shape (needed for commit change)
        myViewNet->myMoveSingleElementValues.originalShapeBeforeMoving = myPolyToMove->getShape();
        // save clicked position as moving original position
        myViewNet->myMoveSingleElementValues.originalPositionInView = myViewNet->getPositionInformation();
        // obtain index of vertex to move if shape isn't blocked
        if ((myPolyToMove->isPolygonBlocked() == false) && (myPolyToMove->isMovementBlocked() == false)) {
            // check if we want to remove a Geometry Point
            if (myViewNet->myKeyPressed.shiftKeyPressed()) {
                // check if we're clicked over a Geometry Point
                myViewNet->myMoveSingleElementValues.movingIndexShape = myPolyToMove->getVertexIndex(myViewNet->myMoveSingleElementValues.originalPositionInView, false, false);
                if (myViewNet->myMoveSingleElementValues.movingIndexShape != -1) {
                    myPolyToMove->deleteGeometryPoint(myViewNet->myMoveSingleElementValues.originalPositionInView);
                    // after removing Geomtery Point, reset PolyToMove
                    myPolyToMove = nullptr;
                    // poly values wasn't calculated, then return false
                    return false;
                }
                // poly values sucesfully calculated, then return true
                return true;
            } else {
                // obtain index of vertex to move and moving reference
                myViewNet->myMoveSingleElementValues.movingIndexShape = myPolyToMove->getVertexIndex(myViewNet->myMoveSingleElementValues.originalPositionInView, false, false);
                if (myViewNet->myMoveSingleElementValues.movingIndexShape == -1) {
                    // create new geometry point
                    myViewNet->myMoveSingleElementValues.movingIndexShape = myPolyToMove->getVertexIndex(myViewNet->myMoveSingleElementValues.originalPositionInView, true, true);
                }
                // poly values sucesfully calculated, then return true
                return true;
            }
        } else {
            myViewNet->myMoveSingleElementValues.movingIndexShape = -1;
            // poly values wasn't calculated, then return false
            return false;
        }
    }
}


bool 
GNEViewNet::MoveSingleElementValues::calculateEdgeValues() {
    if (myViewNet->myKeyPressed.shiftKeyPressed()) {
        // edit end point
        myViewNet->myObjectsUnderCursor.getEdgeFront()->editEndpoint(myViewNet->getPositionInformation(), myViewNet->myUndoList);
        // edge values wasn't calculated, then return false
        return false;
    } else {
        // assign clicked edge to edgeToMove
        myEdgeToMove = myViewNet->myObjectsUnderCursor.getEdgeFront();
        // check if we clicked over a start or end position
        if (myEdgeToMove->clickedOverShapeStart(myViewNet->getPositionInformation())) {
            // save start pos
            myViewNet->myMoveSingleElementValues.originalPositionInView = myEdgeToMove->getNBEdge()->getGeometry().front();
            myViewNet->myMoveSingleElementValues.myMovingStartPos = true;
            // start geometry moving
            myEdgeToMove->startGeometryMoving();
            // edge values sucesfully calculated, then return true
            return true;
        } else if (myEdgeToMove->clickedOverShapeEnd(myViewNet->getPositionInformation())) {
            // save end pos
            myViewNet->myMoveSingleElementValues.originalPositionInView = myEdgeToMove->getNBEdge()->getGeometry().back();
            myViewNet->myMoveSingleElementValues.myMovingEndPos = true;
            // start geometry moving
            myEdgeToMove->startGeometryMoving();
            // edge values sucesfully calculated, then return true
            return true;
        } else {
            // now we have two cases: if we're editing the X-Y coordenade or the altitude (z)
            if (myViewNet->myCreateEdgeOptions.moveElevation->shown() && myViewNet->myCreateEdgeOptions.moveElevation->getCheck() == TRUE) {
                // check if in the clicked position a geometry point exist
                int existentIndex = myEdgeToMove->getVertexIndex(myViewNet->getPositionInformation(), false, false);
                if (existentIndex != -1) {
                    myViewNet->myMoveSingleElementValues.movingIndexShape = existentIndex;
                    myViewNet->myMoveSingleElementValues.originalPositionInView = myEdgeToMove->getNBEdge()->getInnerGeometry()[existentIndex];
                    // start geometry moving
                    myEdgeToMove->startGeometryMoving();
                    // edge values sucesfully calculated, then return true
                    return true;
                } else {
                    // stop edge moving
                    myEdgeToMove = nullptr;
                    // edge values wasn't calculated, then return false
                    return false;
                }
            } else {
                // save original shape (needed for commit change)
                myViewNet->myMoveSingleElementValues.originalShapeBeforeMoving = myEdgeToMove->getNBEdge()->getInnerGeometry();
                // obtain index of vertex to move and moving reference
                myViewNet->myMoveSingleElementValues.movingIndexShape = myEdgeToMove->getVertexIndex(myViewNet->getPositionInformation(), false, false);
                // if index doesn't exist, create it snapping new edge to grid
                if (myViewNet->myMoveSingleElementValues.movingIndexShape == -1) {
                    myViewNet->myMoveSingleElementValues.movingIndexShape = myEdgeToMove->getVertexIndex(myViewNet->getPositionInformation(), true, true);
                }
                // make sure that myViewNet->myMoveSingleElementValues.movingIndexShape isn't -1
                if(myViewNet->myMoveSingleElementValues.movingIndexShape != -1) {
                    myViewNet->myMoveSingleElementValues.originalPositionInView = myEdgeToMove->getNBEdge()->getInnerGeometry()[myViewNet->myMoveSingleElementValues.movingIndexShape];
                    // start geometry moving
                    myEdgeToMove->startGeometryMoving();
                    // edge values sucesfully calculated, then return true
                    return true;
                } else {
                    // edge values wasn't calculated, then return false
                    return false;
                }
            }
        }
    }
}


bool 
GNEViewNet::MoveSingleElementValues::calculateTAZValues() {
    // set TAZ to move
    myTAZToMove = myViewNet->myObjectsUnderCursor.getTAZFront();
    // save original shape (needed for commit change)
    myViewNet->myMoveSingleElementValues.originalShapeBeforeMoving = myTAZToMove->getShape();
    // save clicked position as moving original position
    myViewNet->myMoveSingleElementValues.originalPositionInView = myViewNet->getPositionInformation();
    // obtain index of vertex to move if shape isn't blocked
    if ((myTAZToMove->isShapeBlocked() == false) && (myTAZToMove->isAdditionalBlocked() == false)) {
        // check if we want to remove a Geometry Point
        if (myViewNet->myKeyPressed.shiftKeyPressed()) {
            // check if we're clicked over a Geometry Point
            myViewNet->myMoveSingleElementValues.movingIndexShape = myTAZToMove->getVertexIndex(myViewNet->myMoveSingleElementValues.originalPositionInView, false, false);
            if (myViewNet->myMoveSingleElementValues.movingIndexShape != -1) {
                myTAZToMove->deleteGeometryPoint(myViewNet->myMoveSingleElementValues.originalPositionInView);
                // after removing Geomtery Point, reset TAZToMove
                myTAZToMove = nullptr;
                // TAZ values wasn't calculated, then return false
                return false;
            }
            // TAZ values sucesfully calculated, then return true
            return true;
        } else {
            // obtain index of vertex to move and moving reference
            myViewNet->myMoveSingleElementValues.movingIndexShape = myTAZToMove->getVertexIndex(myViewNet->myMoveSingleElementValues.originalPositionInView, false, false);
            if (myViewNet->myMoveSingleElementValues.movingIndexShape == -1) {
                // create new geometry point
                myViewNet->myMoveSingleElementValues.movingIndexShape = myTAZToMove->getVertexIndex(myViewNet->myMoveSingleElementValues.originalPositionInView, true, true);
            }
            // TAZ values sucesfully calculated, then return true
            return true;
        }
    } else {
        // abort moving index shape
        myViewNet->myMoveSingleElementValues.movingIndexShape = -1;
        // TAZ values wasn't calculated, then return false
        return false;
    }
}

// ---------------------------------------------------------------------------
// GNEViewNet::MoveMultipleElementValues - methods
// ---------------------------------------------------------------------------

GNEViewNet::MoveMultipleElementValues::MoveMultipleElementValues(GNEViewNet* viewNet) : 
    myViewNet(viewNet),
    myMovingSelection(false) {
}


void
GNEViewNet::MoveMultipleElementValues::beginMoveSelection(GNEAttributeCarrier* originAC) {
    // enable moving selection
    myMovingSelection = true;
    // save clicked position (to calculate offset)
    myClickedPosition = myViewNet->getPositionInformation();
    // obtain Junctions and edges selected
    std::vector<GNEJunction*> selectedJunctions = myViewNet->getNet()->retrieveJunctions(true);
    std::vector<GNEEdge*> selectedEdges = myViewNet->getNet()->retrieveEdges(true);
    // Junctions are always moved, then save position of current selected junctions (Needed when mouse is released)
    for (auto i : selectedJunctions) {
        // save junction position
        myMovedJunctionOriginPositions[i] = i->getPositionInView();
        // start geometry moving
        i->startGeometryMoving();
    }
    // make special movement depending of clicked AC
    if (originAC->getTagProperty().getTag() == SUMO_TAG_JUNCTION) {
        // if clicked element is a junction, move shapes of all selected edges
        for (auto i : selectedEdges) {
            // save entire edge geometry
            myMovedEdgesOriginShape[i] = i->getNBEdge()->getInnerGeometry();
            // start geometry moving
            i->startGeometryMoving();
        }
    } else if (originAC->getTagProperty().getTag() == SUMO_TAG_EDGE) {
        // obtain clicked edge
        GNEEdge* clickedEdge = dynamic_cast<GNEEdge*>(originAC);
        // if clicked edge has origin and destiny junction selected, move shapes of all selected edges
        if (myMovedJunctionOriginPositions.count(clickedEdge->getGNEJunctionSource()) > 0 &&
            myMovedJunctionOriginPositions.count(clickedEdge->getGNEJunctionDestiny()) > 0) {
            for (auto i : selectedEdges) {
                // save entire edge geometry
                myMovedEdgesOriginShape[i] = i->getNBEdge()->getInnerGeometry();
                // start geometry moving
                i->startGeometryMoving();
            }
        } else {
            // declare three groups for dividing edges
            std::vector<GNEEdge*> noJunctionsSelected;
            std::vector<GNEEdge*> originJunctionSelected;
            std::vector<GNEEdge*> destinyJunctionSelected;
            // divide selected edges into four groups, depending of the selection of their junctions
            for (auto i : selectedEdges) {
                bool originSelected = myMovedJunctionOriginPositions.count(i->getGNEJunctionSource()) > 0;
                bool destinySelected = myMovedJunctionOriginPositions.count(i->getGNEJunctionDestiny()) > 0;
                // bot junctions selected
                if (!originSelected && !destinySelected) {
                    noJunctionsSelected.push_back(i);
                } else if (originSelected && !destinySelected) {
                    originJunctionSelected.push_back(i);
                } else if (!originSelected && destinySelected) {
                    destinyJunctionSelected.push_back(i);
                } else if (!originSelected && !destinySelected) {
                    // save edge geometry
                    myMovedEdgesOriginShape[i] = i->getNBEdge()->getInnerGeometry();
                    // start geometry moving
                     i->startGeometryMoving();
                }
            }
            // save original shape of all noJunctionsSelected edges (needed for commit change)
            for (auto i : noJunctionsSelected) {
                myMovedEgdesGeometryPoints[i] = new MoveSingleElementValues(myViewNet);
                // save edge geometry
                myMovedEgdesGeometryPoints[i]->originalShapeBeforeMoving = i->getNBEdge()->getInnerGeometry();
                // start geometry moving
                i->startGeometryMoving();
            }
            // obtain index shape of clicked edge
            int index = clickedEdge->getVertexIndex(myViewNet->getPositionInformation(), true, true);
            // check that index is valid
            if (index < 0) {
                throw ProcessError("invalid shape index");
            }
            // save index and original position
            myMovedEgdesGeometryPoints[clickedEdge] = new MoveSingleElementValues(myViewNet);
            myMovedEgdesGeometryPoints[clickedEdge]->movingIndexShape = index;
            myMovedEgdesGeometryPoints[clickedEdge]->originalPositionInView = myViewNet->getPositionInformation();
            // start moving of clicked edge AFTER getting vertex Index
            clickedEdge->startGeometryMoving();
            // do the same for  the rest of noJunctionsSelected edges
            for (auto i : noJunctionsSelected) {
                if (i != clickedEdge) {
                    myMovedEgdesGeometryPoints[i] = new MoveSingleElementValues(myViewNet);
                    // save index and original position
                    myMovedEgdesGeometryPoints[i]->movingIndexShape = i->getVertexIndex(myViewNet->getPositionInformation(), true, true);
                    // set originalPosition depending if edge is opposite to clicked edge
                    if (i->getOppositeEdge() == clickedEdge) {
                        myMovedEgdesGeometryPoints[i]->originalPositionInView = myViewNet->getPositionInformation();
                    } else {
                        myMovedEgdesGeometryPoints[i]->originalPositionInView = i->getNBEdge()->getInnerGeometry()[myMovedEgdesGeometryPoints[i]->movingIndexShape];
                    }
                    // start moving of clicked edge AFTER getting vertex Index
                    i->startGeometryMoving();
                }
            }
        }
    }
}


void
GNEViewNet::MoveMultipleElementValues::moveSelection() {
    // calculate offset between current position and original position
    Position offsetMovement = myViewNet->getPositionInformation() - myClickedPosition;
    // calculate Z depending of Grid
    if (myViewNet->myCreateEdgeOptions.moveElevation->shown() && myViewNet->myCreateEdgeOptions.moveElevation->getCheck() == TRUE) {
        // reset offset X and Y and use Y for Z
        offsetMovement = Position(0, 0, offsetMovement.y());
    } else {
        // leave z empty (because in this case offset only actuates over X-Y)
        offsetMovement.setz(0);
    }
    // move selected junctions
    for (auto i : myMovedJunctionOriginPositions) {
        i.first->moveGeometry(i.second, offsetMovement);
    }
    // move entire edge shapes
    for (auto i : myMovedEdgesOriginShape) {
        i.first->moveEntireShape(i.second, offsetMovement);
    }
    // move partial shapes
    for (auto i : myMovedEgdesGeometryPoints) {
        i.first->moveVertexShape(i.second->movingIndexShape, i.second->originalPositionInView, offsetMovement);
    }
}


void
GNEViewNet::MoveMultipleElementValues::finishMoveSelection() {
    // begin undo list
    myViewNet->getUndoList()->p_begin("position of selected elements");
    // commit positions of moved junctions
    for (auto i : myMovedJunctionOriginPositions) {
        i.first->endGeometryMoving();
        i.first->commitGeometryMoving(i.second, myViewNet->getUndoList());
    }
    // commit shapes of entired moved edges
    for (auto i : myMovedEdgesOriginShape) {
        i.first->endGeometryMoving();
        i.first->commitShapeChange(i.second, myViewNet->getUndoList());
    }
    //commit shapes of partial moved shapes
    for (auto i : myMovedEgdesGeometryPoints) {
        i.first->endGeometryMoving();
        i.first->commitShapeChange(i.second->originalShapeBeforeMoving, myViewNet->getUndoList());
    }
    // end undo list
    myViewNet->getUndoList()->p_end();
    // stop moving selection
    myMovingSelection = false;
    // clear containers
    myMovedJunctionOriginPositions.clear();
    myMovedEdgesOriginShape.clear();
    // delete all movedEgdesGeometryPoints before clear container
    for (const auto &i : myMovedEgdesGeometryPoints) {
        delete i.second;
    }
    myMovedEgdesGeometryPoints.clear();
}


bool 
GNEViewNet::MoveMultipleElementValues::isMovingSelection() const {
    return myMovingSelection;
}

// ---------------------------------------------------------------------------
// GNEViewNet::SelectingArea - methods
// ---------------------------------------------------------------------------

GNEViewNet::SelectingArea::SelectingArea(GNEViewNet* viewNet) :
    selectingUsingRectangle(false),
    startDrawing(false), 
    myViewNet(viewNet) {
}


void 
GNEViewNet::SelectingArea::beginRectangleSelection() {
    selectingUsingRectangle = true;
    selectionCorner1 = myViewNet->getPositionInformation();
    selectionCorner2 = selectionCorner1;
}


void 
GNEViewNet::SelectingArea::moveRectangleSelection() {
    // start drawing
    startDrawing = true;
    // only update selection corner 2
    selectionCorner2 = myViewNet->getPositionInformation();
    // update status bar
    myViewNet->setStatusBarText("Selection width:" + toString(fabs(selectionCorner1.x() - selectionCorner2.x()))
        + " height:" + toString(fabs(selectionCorner1.y() - selectionCorner2.y()))
        + " diagonal:" + toString(selectionCorner1.distanceTo2D(selectionCorner2)));
}


void 
GNEViewNet::SelectingArea::finishRectangleSelection() {
    // finish rectangle selection
    selectingUsingRectangle = false;
    startDrawing = false;
}


void
GNEViewNet::SelectingArea::processRectangleSelection() {
    // shift held down on mouse-down and mouse-up and check that rectangle exist
    if ((abs(selectionCorner1.x() - selectionCorner2.x()) > 0.01) && 
        (abs(selectionCorner1.y() - selectionCorner2.y()) > 0.01) &&
        myViewNet->myKeyPressed.shiftKeyPressed()) {
        // create boundary between two corners
        Boundary rectangleBoundary;
        rectangleBoundary.add(selectionCorner1);
        rectangleBoundary.add(selectionCorner2);
        // process selection within boundary
        processBoundarySelection(rectangleBoundary);
    }
}


std::vector<GNEEdge*>
GNEViewNet::SelectingArea::processEdgeRectangleSelection() {
    // declare vector for selection
    std::vector<GNEEdge*> result;
    // shift held down on mouse-down and mouse-up and check that rectangle exist
    if ((abs(selectionCorner1.x() - selectionCorner2.x()) > 0.01) && 
        (abs(selectionCorner1.y() - selectionCorner2.y()) > 0.01) &&
        myViewNet->myKeyPressed.shiftKeyPressed()) {
        // create boundary between two corners
        Boundary rectangleBoundary;
        rectangleBoundary.add(selectionCorner1);
        rectangleBoundary.add(selectionCorner2);
        if (myViewNet->makeCurrent()) {
            // obtain all ACs in Rectangle BOundary
            std::set<std::pair<std::string, GNEAttributeCarrier*> > ACsInBoundary = myViewNet->getAttributeCarriersInBoundary(rectangleBoundary);
            // Filter ACs in Boundary and get only edges
            for (auto i : ACsInBoundary) {
                if(i.second->getTagProperty().getTag() == SUMO_TAG_EDGE) {
                    result.push_back(dynamic_cast<GNEEdge*>(i.second));
                }
            }
            myViewNet->makeNonCurrent();
        }
    }
    return result;
}


void 
GNEViewNet::SelectingArea::processShapeSelection(const PositionVector &shape) {
    processBoundarySelection(shape.getBoxBoundary());
}


void 
GNEViewNet::SelectingArea::drawRectangleSelection(const RGBColor& color) const {
    if (selectingUsingRectangle) {
        glPushMatrix();
        glTranslated(0, 0, GLO_MAX - 1);
        GLHelper::setColor(color);
        glLineWidth(2);
        glPolygonMode(GL_FRONT_AND_BACK, GL_LINE);
        glBegin(GL_QUADS);
        glVertex2d(selectionCorner1.x(), selectionCorner1.y());
        glVertex2d(selectionCorner1.x(), selectionCorner2.y());
        glVertex2d(selectionCorner2.x(), selectionCorner2.y());
        glVertex2d(selectionCorner2.x(), selectionCorner1.y());
        glEnd();
        glPopMatrix();
    }
}


void 
GNEViewNet::SelectingArea::processBoundarySelection(const Boundary &boundary) {
    if (myViewNet->makeCurrent()) {
        std::set<std::pair<std::string, GNEAttributeCarrier*> > ACsInBoundary = myViewNet->getAttributeCarriersInBoundary(boundary);
        // declare two sets of attribute carriers, one for select and another for unselect
        std::vector<GNEAttributeCarrier*> ACToSelect;
        std::vector<GNEAttributeCarrier*> ACToUnselect;
        // reserve memory (we assume that in the worst case we're going to insert all elements of ACsInBoundary
        ACToSelect.reserve(ACsInBoundary.size());
        ACToUnselect.reserve(ACsInBoundary.size());
        // in restrict AND replace mode all current selected attribute carriers will be unselected
        if ((myViewNet->myViewParent->getSelectorFrame()->getModificationModeModul()->getModificationMode() == GNESelectorFrame::ModificationMode::SET_RESTRICT) ||
                (myViewNet->myViewParent->getSelectorFrame()->getModificationModeModul()->getModificationMode() == GNESelectorFrame::ModificationMode::SET_REPLACE)) {
            for (auto i : myViewNet->myNet->getSelectedAttributeCarriers()) {
                ACToUnselect.push_back(i);
            }
        }
        // iterate over AtributeCarriers obtained of boundary an place it in ACToSelect or ACToUnselect
        for (auto i : ACsInBoundary) {
            switch (myViewNet->myViewParent->getSelectorFrame()->getModificationModeModul()->getModificationMode()) {
                case GNESelectorFrame::ModificationMode::SET_SUB:
                    ACToUnselect.push_back(i.second);
                    break;
                case GNESelectorFrame::ModificationMode::SET_RESTRICT:
                    if (std::find(ACToUnselect.begin(), ACToUnselect.end(), i.second) != ACToUnselect.end()) {
                        ACToSelect.push_back(i.second);
                    }
                    break;
                default:
                    ACToSelect.push_back(i.second);
                    break;
            }
        }
        // select junctions and their connections and crossings if Auto select junctions is enabled (note: only for "add mode")
        if (myViewNet->autoSelectNodes() && GNESelectorFrame::ModificationMode::SET_ADD) {
            std::vector<GNEEdge*> edgesToSelect;
            // iterate over ACToSelect and extract edges
            for (auto i : ACToSelect) {
                if (i->getTagProperty().getTag() == SUMO_TAG_EDGE) {
                    edgesToSelect.push_back(dynamic_cast<GNEEdge*>(i));
                }
            }
            // iterate over extracted edges
            for (auto i : edgesToSelect) {
                // select junction source and all their connections and crossings
                ACToSelect.push_back(i->getGNEJunctionSource());
                for (auto j : i->getGNEJunctionSource()->getGNEConnections()) {
                    ACToSelect.push_back(j);
                }
                for (auto j : i->getGNEJunctionSource()->getGNECrossings()) {
                    ACToSelect.push_back(j);
                }
                // select junction destiny and all their connections crossings
                ACToSelect.push_back(i->getGNEJunctionDestiny());
                for (auto j : i->getGNEJunctionDestiny()->getGNEConnections()) {
                    ACToSelect.push_back(j);
                }
                for (auto j : i->getGNEJunctionDestiny()->getGNECrossings()) {
                    ACToSelect.push_back(j);
                }
            }
        }
        // only continue if there is ACs to select or unselect
        if ((ACToSelect.size() + ACToUnselect.size()) > 0) {
            // first unselect AC of ACToUnselect and then selects AC of ACToSelect
            myViewNet->myUndoList->p_begin("selection using rectangle");
            for (auto i : ACToUnselect) {
                i->setAttribute(GNE_ATTR_SELECTED, "0", myViewNet->myUndoList);
            }
            for (auto i : ACToSelect) {
                if (i->getTagProperty().isSelectable()) {
                    i->setAttribute(GNE_ATTR_SELECTED, "1", myViewNet->myUndoList);
                }
            }
            myViewNet->myUndoList->p_end();
        }
        myViewNet->makeNonCurrent();
    }
}

// ---------------------------------------------------------------------------
// GNEViewNet::TestingMode - methods
// ---------------------------------------------------------------------------

GNEViewNet::TestingMode::TestingMode(GNEViewNet* viewNet) :
    myViewNet(viewNet),
    myTestingEnabled(OptionsCont::getOptions().getBool("gui-testing")),
    myTestingWidth(0),
    myTestingHeight(0) {
}


void
GNEViewNet::TestingMode::initTestingMode() {
    // first check if testing mode is enabled and window size is correct
    if (myTestingEnabled && OptionsCont::getOptions().isSet("window-size")) {
        std::vector<std::string> windowSize = OptionsCont::getOptions().getStringVector("window-size");
        // make sure that given windows size has exactly two valid int values
        if ((windowSize.size() == 2) && GNEAttributeCarrier::canParse<int>(windowSize[0]) && GNEAttributeCarrier::canParse<int>(windowSize[1])) {
            myTestingWidth = GNEAttributeCarrier::parse<int>(windowSize[0]);
            myTestingHeight = GNEAttributeCarrier::parse<int>(windowSize[1]);
        } else {
            WRITE_ERROR("Invalid windows size-format: " + toString(windowSize) + "for option 'window-size'");
        }
    }
}


void
GNEViewNet::TestingMode::drawTestingElements(GUIMainWindow* mainWindow) {
    // first check if testing mode is neabled
    if (myTestingEnabled) {
        // check if main windows has to be resized
        if (myTestingWidth > 0 && ((myViewNet->getWidth() != myTestingWidth) || (myViewNet->getHeight() != myTestingHeight))) {
            // only resize once to avoid flickering
            //std::cout << " before resize: view=" << getWidth() << ", " << getHeight() << " app=" << mainWindow->getWidth() << ", " << mainWindow->getHeight() << "\n";
            mainWindow->resize(myTestingWidth + myTestingWidth - myViewNet->getWidth(), myTestingHeight + myTestingHeight - myViewNet->getHeight());
            //std::cout << " directly after resize: view=" << getWidth() << ", " << getHeight() << " app=" << mainWindow->getWidth() << ", " << mainWindow->getHeight() << "\n";
            myTestingWidth = 0;
        }
        //std::cout << " fixed: view=" << getWidth() << ", " << getHeight() << " app=" << mainWindow->getWidth() << ", " << mainWindow->getHeight() << "\n";
        // draw pink square in the upper left corner on top of everything
        glPushMatrix();
        const double size = myViewNet->p2m(32);
        Position center = myViewNet->screenPos2NetPos(8, 8);
        GLHelper::setColor(RGBColor::MAGENTA);
        glTranslated(center.x(), center.y(), GLO_MAX - 1);
        glPolygonMode(GL_FRONT_AND_BACK, GL_FILL);
        glBegin(GL_QUADS);
        glVertex2d(0, 0);
        glVertex2d(0, -size);
        glVertex2d(size, -size);
        glVertex2d(size, 0);
        glEnd();
        glPopMatrix();
        glPushMatrix();
        // show box with the current position relative to pink square
        Position posRelative = myViewNet->screenPos2NetPos(myViewNet->getWidth() - 40, myViewNet->getHeight() - 20);
        // adjust cursor position (24,25) to show exactly the same position as in function netedit.leftClick(match, X, Y)
        GLHelper::drawTextBox(toString(myViewNet->myWindowCursorPositionX - 24) + " " + toString(myViewNet->myWindowCursorPositionY - 25), posRelative, GLO_MAX - 1, myViewNet->p2m(20), RGBColor::BLACK, RGBColor::WHITE);
        glPopMatrix();
    }
}

// ---------------------------------------------------------------------------
// GNEViewNet::CreateEdgeOptions - methods
// ---------------------------------------------------------------------------

GNEViewNet::CreateEdgeOptions::CreateEdgeOptions(GNEViewNet* viewNet) : 
    myViewNet(viewNet) {
}


void
GNEViewNet::CreateEdgeOptions::buildCreateEdgeOptionMenuChecks() {
    chainEdges = new FXMenuCheck(myViewNet->myToolbar, ("Chain\t\tCreate consecutive " + toString(SUMO_TAG_EDGE) + "s with a single click (hit ESC to cancel chain).").c_str(), myViewNet, 0);
    chainEdges->setCheck(false);

    autoOppositeEdge = new FXMenuCheck(myViewNet->myToolbar, ("Two-way\t\tAutomatically create an " + toString(SUMO_TAG_EDGE) + " in the opposite direction").c_str(), myViewNet, 0);
    autoOppositeEdge->setCheck(false);

    warnAboutMerge = new FXMenuCheck(myViewNet->myToolbar, ("Ask for merge\t\tAsk for confirmation before merging " + toString(SUMO_TAG_JUNCTION) + ".").c_str(), myViewNet, 0);
    warnAboutMerge->setCheck(true);

    showJunctionBubble = new FXMenuCheck(myViewNet->myToolbar, ("Bubbles\t\tShow bubbles over " + toString(SUMO_TAG_JUNCTION) + "'s shapes.").c_str(), myViewNet, MID_GNE_VIEWNET_SHOW_BUBBLES);
    showJunctionBubble->setCheck(false);

    moveElevation = new FXMenuCheck(myViewNet->myToolbar, "Elevation\t\tApply mouse movement to elevation instead of x,y position", myViewNet, MID_GNE_VIEWNET_MOVE_ELEVATION);
    moveElevation->setCheck(false);
}


void
GNEViewNet::CreateEdgeOptions::hideCreateEdgeOptionMenuChecks() {
    chainEdges->hide();
    autoOppositeEdge->hide();
    warnAboutMerge->hide();
    showJunctionBubble->hide();
    moveElevation->hide();
}

// ---------------------------------------------------------------------------
// GNEViewNet::ViewOptions - methods
// ---------------------------------------------------------------------------

GNEViewNet::ViewOptions::ViewOptions(GNEViewNet* viewNet) :
    myViewNet(viewNet) {
}


void 
GNEViewNet::ViewOptions::buildViewOptionsMenuChecks() {
    menuCheckSelectEdges = new FXMenuCheck(myViewNet->myToolbar, ("Select edges\t\tToggle whether clicking should select " + toString(SUMO_TAG_EDGE) + "s or " + toString(SUMO_TAG_LANE) + "s").c_str(), myViewNet, MID_GNE_VIEWNET_SELECT_EDGES);
    menuCheckSelectEdges->setCheck(true);

    menuCheckShowConnections = new FXMenuCheck(myViewNet->myToolbar, ("Show " + toString(SUMO_TAG_CONNECTION) + "s\t\tToggle show " + toString(SUMO_TAG_CONNECTION) + "s over " + toString(SUMO_TAG_JUNCTION) + "s").c_str(), myViewNet, MID_GNE_VIEWNET_SHOW_CONNECTIONS);
    menuCheckShowConnections->setCheck(myViewNet->myVisualizationSettings->showLane2Lane);

    menuCheckHideConnections = new FXMenuCheck(myViewNet->myToolbar, "Hide connections\t\tHide connections", myViewNet, 0);
    menuCheckHideConnections->setCheck(false);

    menuCheckExtendSelection = new FXMenuCheck(myViewNet->myToolbar, ("Auto-select " + toString(SUMO_TAG_JUNCTION) + "s\t\tToggle whether selecting multiple " + toString(SUMO_TAG_EDGE) + "s should automatically select their " + toString(SUMO_TAG_JUNCTION) + "s").c_str(), myViewNet, 0);
    menuCheckExtendSelection->setCheck(false);
    
    menuCheckChangeAllPhases = new FXMenuCheck(myViewNet->myToolbar, ("Apply change to all phases\t\tToggle whether clicking should apply state changes to all phases of the current " + toString(SUMO_TAG_TRAFFIC_LIGHT) + " plan").c_str(), myViewNet, 0);
    menuCheckChangeAllPhases->setCheck(false);

    menuCheckShowGrid = new FXMenuCheck(myViewNet->myToolbar, "Grid\t\tshow grid and restrict movement to the grid (size defined in visualization options)", myViewNet, MID_GNE_VIEWNET_SHOW_GRID);
    menuCheckShowGrid->setCheck(false);
}

void 
GNEViewNet::ViewOptions::hideViewOptionsMenuChecks() {
    menuCheckSelectEdges->hide();
    menuCheckShowConnections->hide();
    menuCheckHideConnections->hide();
    menuCheckExtendSelection->hide();
    menuCheckChangeAllPhases->hide();
    menuCheckShowGrid->hide();
}

bool 
GNEViewNet::ViewOptions::selectEdges() const {
    if(menuCheckSelectEdges->shown()) {
        return (menuCheckSelectEdges->getCheck() == TRUE);
    } else {
        // by default, if menuCheckSelectEdges isn't shown, always select edges
        return true;
    }
}


bool 
GNEViewNet::ViewOptions::showConnections() const {
    return (menuCheckShowConnections->getCheck() == TRUE);
}

// ---------------------------------------------------------------------------
// GNEViewNet::SuperModes - methods
// ---------------------------------------------------------------------------

GNEViewNet::SuperModes::SuperModes(GNEViewNet* viewNet) :
    myViewNet(viewNet),
    currentSupermode(GNE_SUPERMODE_NONE),
    networkEditMode(GNE_NMODE_INSPECT),
    demandEditMode(GNE_DMODE_ROUTES),
    networkButton(nullptr),
    demandButton(nullptr) {
}


<<<<<<< HEAD
void
GNEViewNet::SuperModes::buildSuperModeButtons() {
    networkButton = new MFXCheckableButton(false, myViewNet->myToolbar, "Network\t\tSet mode for edit network elements.",
        GUIIconSubSys::getIcon(ICON_SUPERMODENETWORK), myViewNet, MID_GNE_SETSUPERMODE_NETWORK, GUIDesignButtonToolbarSupermode);
    demandButton = new MFXCheckableButton(false, myViewNet->myToolbar, "Demand\t\tSet mode for edit traffic demand.",
        GUIIconSubSys::getIcon(ICON_SUPERMODEDEMAND), myViewNet, MID_GNE_SETSUPERMODE_DEMAND, GUIDesignButtonToolbarSupermode);
=======
GNEViewNet::SuperModes::~SuperModes() {
    // destroy and delete vertical separator button
    myVerticalSeparator->destroy();
    delete myVerticalSeparator;
    // destroy and delete network button
    networkButton->destroy();
    delete networkButton;
    // destroy and delete demand button
    demandButton->destroy();
    delete demandButton;
    // recalc menu bar because there is removed elements
    myViewNet->getViewParent()->getGNEAppWindows()->getMenuBar()->recalc();
}


void
GNEViewNet::SuperModes::buildSuperModeButtons() {
    // Create Vertical separator
    myVerticalSeparator = new FXVerticalSeparator(myViewNet->getViewParent()->getGNEAppWindows()->getMenuBar(), GUIDesignVerticalSeparator);
    // create buttons
    networkButton = new MFXCheckableButton(false, myViewNet->getViewParent()->getGNEAppWindows()->getMenuBar(), "Network\t\tSet mode for edit network elements.",
        GUIIconSubSys::getIcon(ICON_SUPERMODENETWORK), myViewNet, MID_GNE_SETSUPERMODE_NETWORK, GUIDesignButtonToolbarSupermode);
    demandButton = new MFXCheckableButton(false, myViewNet->getViewParent()->getGNEAppWindows()->getMenuBar(), "Demand\t\tSet mode for edit traffic demand.",
        GUIIconSubSys::getIcon(ICON_SUPERMODEDEMAND), myViewNet, MID_GNE_SETSUPERMODE_DEMAND, GUIDesignButtonToolbarSupermode);
    // new elements has to be created manually (because MenuBar already exists)
    myVerticalSeparator->create();
    networkButton->create();
    demandButton->create();
    // recalc menu bar because there is new elements
    myViewNet->getViewParent()->getGNEAppWindows()->getMenuBar()->recalc();
>>>>>>> fad33305
}

// ---------------------------------------------------------------------------
// GNEViewNet::NetworkCheckableButtons - methods
// ---------------------------------------------------------------------------

GNEViewNet::NetworkCheckableButtons::NetworkCheckableButtons(GNEViewNet* viewNet) : 
    myViewNet(viewNet),
    createEdgeButton(nullptr),
    moveButton(nullptr),
    deleteButton(nullptr),
    inspectButton(nullptr),
    selectButton(nullptr),
    connectionButton(nullptr),
    trafficLightButton(nullptr),
    additionalButton(nullptr),
    crossingButton(nullptr),
    shapeButton(nullptr),
    prohibitionButton(nullptr) {
}


void
GNEViewNet::NetworkCheckableButtons::buildNetworkCheckableButtons() {
    createEdgeButton = new MFXCheckableButton(false, myViewNet->myToolbar, "\tset create edge mode\tMode for creating junction and edges.",
<<<<<<< HEAD
        GUIIconSubSys::getIcon(ICON_MODECREATEEDGE), myViewNet, MID_GNE_SETMODE_CREATE_EDGE, GUIDesignButtonToolbarCheckable);
    moveButton = new MFXCheckableButton(false, myViewNet->myToolbar, "\tset move mode\tMode for move elements.",
        GUIIconSubSys::getIcon(ICON_MODEMOVE), myViewNet, MID_GNE_SETMODE_MOVE, GUIDesignButtonToolbarCheckable);
    deleteButton = new MFXCheckableButton(false, myViewNet->myToolbar, "\tset delete mode\tMode for delete elements.",
        GUIIconSubSys::getIcon(ICON_MODEDELETE), myViewNet, MID_GNE_SETMODE_DELETE, GUIDesignButtonToolbarCheckable);
    inspectButton = new MFXCheckableButton(false, myViewNet->myToolbar, "\tset inspect mode\tMode for inspect elements and change their attributes.",
        GUIIconSubSys::getIcon(ICON_MODEINSPECT), myViewNet, MID_GNE_SETMODE_INSPECT, GUIDesignButtonToolbarCheckable);
    selectButton = new MFXCheckableButton(false, myViewNet->myToolbar, "\tset select mode\tMode for select elements.",
        GUIIconSubSys::getIcon(ICON_MODESELECT), myViewNet, MID_GNE_SETMODE_SELECT, GUIDesignButtonToolbarCheckable);
    connectionButton = new MFXCheckableButton(false, myViewNet->myToolbar, "\tset connection mode\tMode for edit connections between lanes.",
        GUIIconSubSys::getIcon(ICON_MODECONNECTION), myViewNet, MID_GNE_SETMODE_CONNECT, GUIDesignButtonToolbarCheckable);
    prohibitionButton = new MFXCheckableButton(false, myViewNet->myToolbar, "\tset prohibition mode\tMode for editing connection prohibitions.",
        GUIIconSubSys::getIcon(ICON_MODEPROHIBITION), myViewNet, MID_GNE_SETMODE_PROHIBITION, GUIDesignButtonToolbarCheckable);
    trafficLightButton = new MFXCheckableButton(false, myViewNet->myToolbar, "\tset traffic light mode\tMode for edit traffic lights over junctions.",
        GUIIconSubSys::getIcon(ICON_MODETLS), myViewNet, MID_GNE_SETMODE_TLS, GUIDesignButtonToolbarCheckable);
    additionalButton = new MFXCheckableButton(false, myViewNet->myToolbar, "\tset additional mode\tMode for adding additional elements.",
        GUIIconSubSys::getIcon(ICON_MODEADDITIONAL), myViewNet, MID_GNE_SETMODE_ADDITIONAL, GUIDesignButtonToolbarCheckable);
    crossingButton = new MFXCheckableButton(false, myViewNet->myToolbar, "\tset crossing mode\tMode for creating crossings between edges.",
        GUIIconSubSys::getIcon(ICON_MODECROSSING), myViewNet, MID_GNE_SETMODE_CROSSING, GUIDesignButtonToolbarCheckable);
    TAZButton = new MFXCheckableButton(false, myViewNet->myToolbar, "\tset TAZ mode\tMode for creating Traffic Assignment Zones.",
        GUIIconSubSys::getIcon(ICON_MODETAZ), myViewNet, MID_GNE_SETMODE_TAZ, GUIDesignButtonToolbarCheckable);
    shapeButton = new MFXCheckableButton(false, myViewNet->myToolbar, "\tset polygon mode\tMode for creating polygons and POIs.",
        GUIIconSubSys::getIcon(ICON_MODEPOLYGON), myViewNet, MID_GNE_SETMODE_POLYGON, GUIDesignButtonToolbarCheckable);
=======
        GUIIconSubSys::getIcon(ICON_MODECREATEEDGE), myViewNet, MID_GNE_SHORTCUT_E, GUIDesignButtonToolbarCheckable);
    moveButton = new MFXCheckableButton(false, myViewNet->myToolbar, "\tset move mode\tMode for move elements.",
        GUIIconSubSys::getIcon(ICON_MODEMOVE), myViewNet, MID_GNE_SHORTCUT_M, GUIDesignButtonToolbarCheckable);
    deleteButton = new MFXCheckableButton(false, myViewNet->myToolbar, "\tset delete mode\tMode for delete elements.",
        GUIIconSubSys::getIcon(ICON_MODEDELETE), myViewNet, MID_GNE_SHORTCUT_D, GUIDesignButtonToolbarCheckable);
    inspectButton = new MFXCheckableButton(false, myViewNet->myToolbar, "\tset inspect mode\tMode for inspect elements and change their attributes.",
        GUIIconSubSys::getIcon(ICON_MODEINSPECT), myViewNet, MID_GNE_SHORTCUT_I, GUIDesignButtonToolbarCheckable);
    selectButton = new MFXCheckableButton(false, myViewNet->myToolbar, "\tset select mode\tMode for select elements.",
        GUIIconSubSys::getIcon(ICON_MODESELECT), myViewNet, MID_GNE_SHORTCUT_S, GUIDesignButtonToolbarCheckable);
    connectionButton = new MFXCheckableButton(false, myViewNet->myToolbar, "\tset connection mode\tMode for edit connections between lanes.",
        GUIIconSubSys::getIcon(ICON_MODECONNECTION), myViewNet, MID_GNE_SHORTCUT_C, GUIDesignButtonToolbarCheckable);
    prohibitionButton = new MFXCheckableButton(false, myViewNet->myToolbar, "\tset prohibition mode\tMode for editing connection prohibitions.",
        GUIIconSubSys::getIcon(ICON_MODEPROHIBITION), myViewNet, MID_GNE_SHORTCUT_W, GUIDesignButtonToolbarCheckable);
    trafficLightButton = new MFXCheckableButton(false, myViewNet->myToolbar, "\tset traffic light mode\tMode for edit traffic lights over junctions.",
        GUIIconSubSys::getIcon(ICON_MODETLS), myViewNet, MID_GNE_SHORTCUT_T, GUIDesignButtonToolbarCheckable);
    additionalButton = new MFXCheckableButton(false, myViewNet->myToolbar, "\tset additional mode\tMode for adding additional elements.",
        GUIIconSubSys::getIcon(ICON_MODEADDITIONAL), myViewNet, MID_GNE_SHORTCUT_A, GUIDesignButtonToolbarCheckable);
    crossingButton = new MFXCheckableButton(false, myViewNet->myToolbar, "\tset crossing mode\tMode for creating crossings between edges.",
        GUIIconSubSys::getIcon(ICON_MODECROSSING), myViewNet, MID_GNE_SHORTCUT_R, GUIDesignButtonToolbarCheckable);
    TAZButton = new MFXCheckableButton(false, myViewNet->myToolbar, "\tset TAZ mode\tMode for creating Traffic Assignment Zones.",
        GUIIconSubSys::getIcon(ICON_MODETAZ), myViewNet, MID_GNE_SHORTCUT_Z, GUIDesignButtonToolbarCheckable);
    shapeButton = new MFXCheckableButton(false, myViewNet->myToolbar, "\tset polygon mode\tMode for creating polygons and POIs.",
        GUIIconSubSys::getIcon(ICON_MODEPOLYGON), myViewNet, MID_GNE_SHORTCUT_P, GUIDesignButtonToolbarCheckable);
>>>>>>> fad33305
}


void 
GNEViewNet::NetworkCheckableButtons::showNetworkCheckableButtons() {
    createEdgeButton->show();
    moveButton->show();
    deleteButton->show();
    inspectButton->show();
    selectButton->show();
    connectionButton->show();
    trafficLightButton->show();
    additionalButton->show();
    crossingButton->show();
    TAZButton->show();
    shapeButton->show();
    prohibitionButton->show();
}


void 
GNEViewNet::NetworkCheckableButtons::hideNetworkCheckableButtons() {
    createEdgeButton->hide();
    moveButton->hide();
    deleteButton->hide();
    inspectButton->hide();
    selectButton->hide();
    connectionButton->hide();
    trafficLightButton->hide();
    additionalButton->hide();
    crossingButton->hide();
    TAZButton->hide();
    shapeButton->hide();
    prohibitionButton->hide();
}


void 
GNEViewNet::NetworkCheckableButtons::disableNetworkCheckableButtons() {
    createEdgeButton->setChecked(false);
    moveButton->setChecked(false);
    deleteButton->setChecked(false);
    inspectButton->setChecked(false);
    selectButton->setChecked(false);
    connectionButton->setChecked(false);
    trafficLightButton->setChecked(false);
    additionalButton->setChecked(false);
    crossingButton->setChecked(false);
    TAZButton->setChecked(false);
    shapeButton->setChecked(false);
    prohibitionButton->setChecked(false);
}


void 
GNEViewNet::NetworkCheckableButtons::updateNetworkCheckableButtons() {
    createEdgeButton->update();
    moveButton->update();
    deleteButton->update();
    inspectButton->update();
    selectButton->update();
    connectionButton->update();
    trafficLightButton->update();
    additionalButton->update();
    crossingButton->update();
    TAZButton->update();
    shapeButton->update();
    prohibitionButton->update();
}

// ---------------------------------------------------------------------------
// GNEViewNet::DemandCheckableButtons - methods
// ---------------------------------------------------------------------------

GNEViewNet::DemandCheckableButtons::DemandCheckableButtons(GNEViewNet* viewNet) : 
    myViewNet(viewNet),
    routeButton(nullptr) {
}


void 
GNEViewNet::DemandCheckableButtons::buildDemandCheckableButtons() {
<<<<<<< HEAD
    routeButton = new MFXCheckableButton(false, myViewNet->myToolbar, "\tset create edge mode\tMode for creating junction and edges.",
        GUIIconSubSys::getIcon(ICON_MODEROUTE), myViewNet, MID_GNE_SETMODE_ROUTES, GUIDesignButtonToolbarCheckable);
=======
    routeButton = new MFXCheckableButton(false, myViewNet->myToolbar, "\tcreate route mode\tMode for creating routes.",
        GUIIconSubSys::getIcon(ICON_MODECREATEEDGE), myViewNet, MID_GNE_SHORTCUT_R, GUIDesignButtonToolbarCheckable);
>>>>>>> fad33305
}


void 
GNEViewNet::DemandCheckableButtons::showDemandCheckableButtons() {
    routeButton->show();
}


void 
GNEViewNet::DemandCheckableButtons::hideDemandCheckableButtons() {
    routeButton->hide();
}


void 
GNEViewNet::DemandCheckableButtons::disableDemandCheckableButtons() {
    routeButton->setChecked(false);
}


void 
GNEViewNet::DemandCheckableButtons::updateDemandCheckableButtons() {
    routeButton->update();
}

// ---------------------------------------------------------------------------
// Private methods
// ---------------------------------------------------------------------------

void 
GNEViewNet::drawLaneCandidates() const {
    if (myViewParent->getAdditionalFrame()->getConsecutiveLaneSelector()->isSelectingLanes()) {
        // draw first point
        if(myViewParent->getAdditionalFrame()->getConsecutiveLaneSelector()->getSelectedLanes().size() > 0) {
            // Push draw matrix
            glPushMatrix();
            // obtain first clicked point
            const Position &firstLanePoint = myViewParent->getAdditionalFrame()->getConsecutiveLaneSelector()->getSelectedLanes().front().first->getShape().positionAtOffset(
                                             myViewParent->getAdditionalFrame()->getConsecutiveLaneSelector()->getSelectedLanes().front().second);
            // must draw on top of other connections
            glTranslated(firstLanePoint.x(), firstLanePoint.y(), GLO_JUNCTION + 0.3);
            GLHelper::setColor(RGBColor::RED);
            // draw first point
            GLHelper::drawFilledCircle((double) 1.3, 8);
            GLHelper::drawText("S", Position(), .1, 1.3, RGBColor::CYAN);
            // pop draw matrix
            glPopMatrix();
        }
        // draw connections between lanes
        if(myViewParent->getAdditionalFrame()->getConsecutiveLaneSelector()->getSelectedLanes().size() > 1) {
            // iterate over all current selected lanes
            for (int i = 0; i < (int)myViewParent->getAdditionalFrame()->getConsecutiveLaneSelector()->getSelectedLanes().size() - 1; i++) {
                // declare position vector for shape
                PositionVector shape;
                // declare vectors for shape rotation and lenghts
                std::vector<double> shapeRotations, shapeLengths;
                // obtain GNELanes
                GNELane* from = myViewParent->getAdditionalFrame()->getConsecutiveLaneSelector()->getSelectedLanes().at(i).first;
                GNELane* to = myViewParent->getAdditionalFrame()->getConsecutiveLaneSelector()->getSelectedLanes().at(i+1).first;
                // Push draw matrix
                glPushMatrix();
                // must draw on top of other connections
                glTranslated(0, 0, GLO_JUNCTION + 0.2);
                // obtain connection shape
                shape = from->getParentEdge().getNBEdge()->getConnection(from->getIndex(), to->getParentEdge().getNBEdge(), to->getIndex()).shape;
                // set special color
                GLHelper::setColor(myViewParent->getAdditionalFrame()->getConsecutiveLaneSelector()->getSelectedLaneColor());
                // Obtain lengths and shape rotations
                int segments = (int) shape.size() - 1;
                if (segments >= 0) {
                    shapeRotations.reserve(segments);
                    shapeLengths.reserve(segments);
                    for (int j = 0; j < segments; j++) {
                        const Position& f = shape[j];
                        const Position& s = shape[j + 1];
                        shapeLengths.push_back(f.distanceTo2D(s));
                        shapeRotations.push_back((double) atan2((s.x() - f.x()), (f.y() - s.y())) * (double) 180.0 / (double)M_PI);
                    }
                }
                // draw a list of lines
                GLHelper::drawBoxLines(shape, shapeRotations, shapeLengths, 0.2);
                // pop draw matrix
                glPopMatrix();
            }
            // draw last point
            glPushMatrix();
            // obtain last clicked point
            const Position &lastLanePoint = myViewParent->getAdditionalFrame()->getConsecutiveLaneSelector()->getSelectedLanes().back().first->getShape().positionAtOffset(
                                            myViewParent->getAdditionalFrame()->getConsecutiveLaneSelector()->getSelectedLanes().back().second);
            // must draw on top of other connections
            glTranslated(lastLanePoint.x(), lastLanePoint.y(), GLO_JUNCTION + 0.3);
            GLHelper::setColor(RGBColor::RED);
            // draw last point
            GLHelper::drawFilledCircle((double) 1.3, 8);
            GLHelper::drawText("E", Position(), .1, 1.3, RGBColor::CYAN);
            // pop draw matrix
            glPopMatrix();
        }

    }
}


void 
GNEViewNet::drawTemporalDrawShape() const {
    PositionVector temporalShape;
    bool deleteLastCreatedPoint = false;
    // obtain temporal shape and delete last created point flag
    if(myViewParent->getPolygonFrame()->getDrawingShapeModul()->isDrawing()) {
        temporalShape = myViewParent->getPolygonFrame()->getDrawingShapeModul()->getTemporalShape();
        deleteLastCreatedPoint = myViewParent->getPolygonFrame()->getDrawingShapeModul()->getDeleteLastCreatedPoint();
    } else if(myViewParent->getTAZFrame()->getDrawingShapeModul()->isDrawing()) {
        temporalShape = myViewParent->getTAZFrame()->getDrawingShapeModul()->getTemporalShape();
        deleteLastCreatedPoint = myViewParent->getTAZFrame()->getDrawingShapeModul()->getDeleteLastCreatedPoint();
    }
    // check if we're in drawing mode
    if(temporalShape.size() > 0) {
        // draw blue line with the current drawed shape
        glPushMatrix();
        glLineWidth(2);
        GLHelper::setColor(RGBColor::BLUE);
        GLHelper::drawLine(temporalShape);
        glPopMatrix();
        // draw red line from the last point of shape to the current mouse position
        glPushMatrix();
        glLineWidth(2);
        // draw last line depending if shift key (delete last created point) is pressed
        if (deleteLastCreatedPoint) {
            GLHelper::setColor(RGBColor::RED);
        } else {
            GLHelper::setColor(RGBColor::GREEN);
        }
        GLHelper::drawLine(temporalShape.back(), snapToActiveGrid(getPositionInformation()));
        glPopMatrix();
    }
}

/****************************************************************************/<|MERGE_RESOLUTION|>--- conflicted
+++ resolved
@@ -69,21 +69,7 @@
     // Super Modes
     FXMAPFUNC(SEL_COMMAND, MID_GNE_SETSUPERMODE_NETWORK,            GNEViewNet::onCmdSetSupermode),
     FXMAPFUNC(SEL_COMMAND, MID_GNE_SETSUPERMODE_DEMAND,             GNEViewNet::onCmdSetSupermode),
-    // Network Modes
-<<<<<<< HEAD
-    FXMAPFUNC(SEL_COMMAND, MID_GNE_SETMODE_CREATE_EDGE,             GNEViewNet::onCmdSetNetworkMode),
-    FXMAPFUNC(SEL_COMMAND, MID_GNE_SETMODE_MOVE,                    GNEViewNet::onCmdSetNetworkMode),
-    FXMAPFUNC(SEL_COMMAND, MID_GNE_SETMODE_DELETE,                  GNEViewNet::onCmdSetNetworkMode),
-    FXMAPFUNC(SEL_COMMAND, MID_GNE_SETMODE_INSPECT,                 GNEViewNet::onCmdSetNetworkMode),
-    FXMAPFUNC(SEL_COMMAND, MID_GNE_SETMODE_SELECT,                  GNEViewNet::onCmdSetNetworkMode),
-    FXMAPFUNC(SEL_COMMAND, MID_GNE_SETMODE_CONNECT,                 GNEViewNet::onCmdSetNetworkMode),
-    FXMAPFUNC(SEL_COMMAND, MID_GNE_SETMODE_TLS,                     GNEViewNet::onCmdSetNetworkMode),
-    FXMAPFUNC(SEL_COMMAND, MID_GNE_SETMODE_ADDITIONAL,              GNEViewNet::onCmdSetNetworkMode),
-    FXMAPFUNC(SEL_COMMAND, MID_GNE_SETMODE_CROSSING,                GNEViewNet::onCmdSetNetworkMode),
-    FXMAPFUNC(SEL_COMMAND, MID_GNE_SETMODE_TAZ,                     GNEViewNet::onCmdSetNetworkMode),
-    FXMAPFUNC(SEL_COMMAND, MID_GNE_SETMODE_POLYGON,                 GNEViewNet::onCmdSetNetworkMode),
-    FXMAPFUNC(SEL_COMMAND, MID_GNE_SETMODE_PROHIBITION,             GNEViewNet::onCmdSetNetworkMode),
-=======
+    // Shortcuts
     FXMAPFUNC(SEL_COMMAND, MID_GNE_SHORTCUT_E,                      GNEViewNet::onCmdSetNetworkMode),
     FXMAPFUNC(SEL_COMMAND, MID_GNE_SHORTCUT_M,                      GNEViewNet::onCmdSetNetworkMode),
     FXMAPFUNC(SEL_COMMAND, MID_GNE_SHORTCUT_D,                      GNEViewNet::onCmdSetNetworkMode),
@@ -96,9 +82,6 @@
     FXMAPFUNC(SEL_COMMAND, MID_GNE_SHORTCUT_Z,                      GNEViewNet::onCmdSetNetworkMode),
     FXMAPFUNC(SEL_COMMAND, MID_GNE_SHORTCUT_P,                      GNEViewNet::onCmdSetNetworkMode),
     FXMAPFUNC(SEL_COMMAND, MID_GNE_SHORTCUT_W,                      GNEViewNet::onCmdSetNetworkMode),
->>>>>>> fad33305
-    // Demand Modes
-    FXMAPFUNC(SEL_COMMAND, MID_GNE_SETMODE_ROUTES,                  GNEViewNet::onCmdSetDemandMode),
     // Viewnet
     FXMAPFUNC(SEL_COMMAND, MID_GNE_VIEWNET_SHOW_CONNECTIONS,        GNEViewNet::onCmdToogleShowConnection),
     FXMAPFUNC(SEL_COMMAND, MID_GNE_VIEWNET_SELECT_EDGES,            GNEViewNet::onCmdToogleSelectEdges),
@@ -806,11 +789,7 @@
     if ((myEditShapePoly == nullptr) && (element != nullptr) && (shape.size() > 1)) {
         // save current edit mode before starting
         myPreviousNetworkEditMode = mySuperModes.networkEditMode;
-<<<<<<< HEAD
-        setEditModeFromHotkey(MID_GNE_SETMODE_MOVE);
-=======
         setEditModeFromHotkey(MID_GNE_SHORTCUT_M);
->>>>>>> fad33305
         // add special GNEPoly fo edit shapes
         // color is taken from junction color settings
         RGBColor col = getVisualisationSettings()->junctionColorer.getSchemes()[0].getColor(3);
@@ -1391,48 +1370,6 @@
 
 void
 GNEViewNet::setEditModeFromHotkey(FXushort selid) {
-<<<<<<< HEAD
-    switch (selid) {
-        case MID_GNE_SETMODE_CREATE_EDGE:
-            setNetworkEditMode(GNE_NMODE_CREATE_EDGE);
-            break;
-        case MID_GNE_SETMODE_MOVE:
-            setNetworkEditMode(GNE_NMODE_MOVE);
-            break;
-        case MID_GNE_SETMODE_DELETE:
-            setNetworkEditMode(GNE_NMODE_DELETE);
-            break;
-        case MID_GNE_SETMODE_INSPECT:
-            setNetworkEditMode(GNE_NMODE_INSPECT);
-            break;
-        case MID_GNE_SETMODE_SELECT:
-            setNetworkEditMode(GNE_NMODE_SELECT);
-            break;
-        case MID_GNE_SETMODE_CONNECT:
-            setNetworkEditMode(GNE_NMODE_CONNECT);
-            break;
-        case MID_GNE_SETMODE_TLS:
-            setNetworkEditMode(GNE_NMODE_TLS);
-            break;
-        case MID_GNE_SETMODE_ADDITIONAL:
-            setNetworkEditMode(GNE_NMODE_ADDITIONAL);
-            break;
-        case MID_GNE_SETMODE_CROSSING:
-            setNetworkEditMode(GNE_NMODE_CROSSING);
-            break;
-        case MID_GNE_SETMODE_TAZ:
-            setNetworkEditMode(GNE_NMODE_TAZ);
-            break;
-        case MID_GNE_SETMODE_POLYGON:
-            setNetworkEditMode(GNE_NMODE_POLYGON);
-            break;
-        case MID_GNE_SETMODE_PROHIBITION:
-            setNetworkEditMode(GNE_NMODE_PROHIBITION);
-            break;
-        default:
-            throw ProcessError("invalid edit mode called by hotkey");
-            break;
-=======
     // first check what supermode is being edited
     if (mySuperModes.currentSupermode == GNE_SUPERMODE_NETWORK) {
         switch (selid) {
@@ -1485,7 +1422,6 @@
                 // Shortcut wasn't assigned in this Supermode
                 break;
         }
->>>>>>> fad33305
     }
 }
 
@@ -1714,42 +1650,6 @@
 GNEViewNet::onCmdSetNetworkMode(FXObject*, FXSelector sel, void*) {
     // check what network mode will be set
     switch (FXSELID(sel)) {
-<<<<<<< HEAD
-        case MID_GNE_SETMODE_CREATE_EDGE:
-            setNetworkEditMode(GNE_NMODE_CREATE_EDGE);
-            break;
-        case MID_GNE_SETMODE_MOVE:
-            setNetworkEditMode(GNE_NMODE_MOVE);
-            break;
-        case MID_GNE_SETMODE_DELETE:
-            setNetworkEditMode(GNE_NMODE_DELETE);
-            break;
-        case MID_GNE_SETMODE_INSPECT:
-            setNetworkEditMode(GNE_NMODE_INSPECT);
-            break;
-        case MID_GNE_SETMODE_SELECT:
-            setNetworkEditMode(GNE_NMODE_SELECT);
-            break;
-        case MID_GNE_SETMODE_CONNECT:
-            setNetworkEditMode(GNE_NMODE_CONNECT);
-            break;
-        case MID_GNE_SETMODE_TLS:
-            setNetworkEditMode(GNE_NMODE_TLS);
-            break;
-        case MID_GNE_SETMODE_ADDITIONAL:
-            setNetworkEditMode(GNE_NMODE_ADDITIONAL);
-            break;
-        case MID_GNE_SETMODE_CROSSING:
-            setNetworkEditMode(GNE_NMODE_CROSSING);
-            break;
-        case MID_GNE_SETMODE_TAZ:
-            setNetworkEditMode(GNE_NMODE_TAZ);
-            break;
-        case MID_GNE_SETMODE_POLYGON:
-            setNetworkEditMode(GNE_NMODE_POLYGON);
-            break;
-        case MID_GNE_SETMODE_PROHIBITION:
-=======
         case MID_GNE_SHORTCUT_E:
             setNetworkEditMode(GNE_NMODE_CREATE_EDGE);
             break;
@@ -1784,7 +1684,6 @@
             setNetworkEditMode(GNE_NMODE_POLYGON);
             break;
         case MID_GNE_SHORTCUT_W:
->>>>>>> fad33305
             setNetworkEditMode(GNE_NMODE_PROHIBITION);
             break;
         default:
@@ -1798,7 +1697,7 @@
 GNEViewNet::onCmdSetDemandMode(FXObject*, FXSelector sel, void*) {
     // check what demand mode will be set
     switch (FXSELID(sel)) {
-        case MID_GNE_SETMODE_ROUTES:
+        case MID_GNE_SHORTCUT_R:
             setDemandEditMode(GNE_DMODE_ROUTES);
             break;
         default:
@@ -2207,12 +2106,8 @@
         case MID_GNE_LANE_REMOVE_GREENVERGE:
             return removeRestrictedLane(SVC_IGNORING);
         default:
-<<<<<<< HEAD
-            return 1;
-=======
             return 0;
             break;
->>>>>>> fad33305
     }
 }
 
@@ -2734,11 +2629,7 @@
 // ===========================================================================
 
 void 
-<<<<<<< HEAD
-GNEViewNet::setSupermode(Supermodes supermode) {
-=======
 GNEViewNet::setSupermode(Supermode supermode) {
->>>>>>> fad33305
     if (supermode == mySuperModes.currentSupermode) {
         setStatusBarText("Mode already selected");
         if (myCurrentFrame != nullptr) {
@@ -2777,11 +2668,8 @@
         // update buttons
         mySuperModes.networkButton->update();
         mySuperModes.demandButton->update();
-<<<<<<< HEAD
-=======
         // update CommandButtons in GNEAppWindows
         myViewParent->getGNEAppWindows()->updateSuperModeMenuCommands(mySuperModes.currentSupermode);
->>>>>>> fad33305
     }
 }
 
@@ -2954,52 +2842,10 @@
             myViewParent->getProhibitionFrame()->focusUpperElement();
             myCurrentFrame = myViewParent->getProhibitionFrame();
             myNetworkCheckableButtons.prohibitionButton->setChecked(true);
-<<<<<<< HEAD
             break;
         default:
             break;
     }
-    // Update Network buttons
-    myNetworkCheckableButtons.updateNetworkCheckableButtons();
-    // force repaint because different modes draw different things
-    myToolbar->recalc();
-    onPaint(nullptr, 0, nullptr);
-    update();
-}
-
-
-
-void
-GNEViewNet::buildDemandEditModeControls() {
-    // initialize mode specific controls
-}
-
-
-void
-GNEViewNet::updateDemandModeSpecificControls() {
-    // hide grid
-    myViewOptions.menuCheckShowGrid->setCheck(myVisualizationSettings->showGrid);
-    // hide all checkbox of create edge
-    myCreateEdgeOptions.hideCreateEdgeOptionMenuChecks();
-    // hide all checkbox of view options
-    myViewOptions.hideViewOptionsMenuChecks();
-    // disable all Demand edit modes
-    myDemandCheckableButtons.disableDemandCheckableButtons();
-    // hide all frames
-    myViewParent->hideAllFrames();
-    // enable selected controls
-    switch (mySuperModes.demandEditMode) {
-        case GNE_DMODE_ROUTES:
-            myViewParent->getRouteFrame()->show();
-            myDemandCheckableButtons.routeButton->setChecked(true);
-=======
->>>>>>> fad33305
-            break;
-        default:
-            break;
-    }
-<<<<<<< HEAD
-=======
     // Update Network buttons
     myNetworkCheckableButtons.updateNetworkCheckableButtons();
     // force repaint because different modes draw different things
@@ -3036,7 +2882,6 @@
         default:
             break;
     }
->>>>>>> fad33305
     // Update Demand buttons
     myDemandCheckableButtons.updateDemandCheckableButtons();
     // force repaint because different modes draw different things
@@ -4118,14 +3963,6 @@
 }
 
 
-<<<<<<< HEAD
-void
-GNEViewNet::SuperModes::buildSuperModeButtons() {
-    networkButton = new MFXCheckableButton(false, myViewNet->myToolbar, "Network\t\tSet mode for edit network elements.",
-        GUIIconSubSys::getIcon(ICON_SUPERMODENETWORK), myViewNet, MID_GNE_SETSUPERMODE_NETWORK, GUIDesignButtonToolbarSupermode);
-    demandButton = new MFXCheckableButton(false, myViewNet->myToolbar, "Demand\t\tSet mode for edit traffic demand.",
-        GUIIconSubSys::getIcon(ICON_SUPERMODEDEMAND), myViewNet, MID_GNE_SETSUPERMODE_DEMAND, GUIDesignButtonToolbarSupermode);
-=======
 GNEViewNet::SuperModes::~SuperModes() {
     // destroy and delete vertical separator button
     myVerticalSeparator->destroy();
@@ -4156,7 +3993,6 @@
     demandButton->create();
     // recalc menu bar because there is new elements
     myViewNet->getViewParent()->getGNEAppWindows()->getMenuBar()->recalc();
->>>>>>> fad33305
 }
 
 // ---------------------------------------------------------------------------
@@ -4182,31 +4018,6 @@
 void
 GNEViewNet::NetworkCheckableButtons::buildNetworkCheckableButtons() {
     createEdgeButton = new MFXCheckableButton(false, myViewNet->myToolbar, "\tset create edge mode\tMode for creating junction and edges.",
-<<<<<<< HEAD
-        GUIIconSubSys::getIcon(ICON_MODECREATEEDGE), myViewNet, MID_GNE_SETMODE_CREATE_EDGE, GUIDesignButtonToolbarCheckable);
-    moveButton = new MFXCheckableButton(false, myViewNet->myToolbar, "\tset move mode\tMode for move elements.",
-        GUIIconSubSys::getIcon(ICON_MODEMOVE), myViewNet, MID_GNE_SETMODE_MOVE, GUIDesignButtonToolbarCheckable);
-    deleteButton = new MFXCheckableButton(false, myViewNet->myToolbar, "\tset delete mode\tMode for delete elements.",
-        GUIIconSubSys::getIcon(ICON_MODEDELETE), myViewNet, MID_GNE_SETMODE_DELETE, GUIDesignButtonToolbarCheckable);
-    inspectButton = new MFXCheckableButton(false, myViewNet->myToolbar, "\tset inspect mode\tMode for inspect elements and change their attributes.",
-        GUIIconSubSys::getIcon(ICON_MODEINSPECT), myViewNet, MID_GNE_SETMODE_INSPECT, GUIDesignButtonToolbarCheckable);
-    selectButton = new MFXCheckableButton(false, myViewNet->myToolbar, "\tset select mode\tMode for select elements.",
-        GUIIconSubSys::getIcon(ICON_MODESELECT), myViewNet, MID_GNE_SETMODE_SELECT, GUIDesignButtonToolbarCheckable);
-    connectionButton = new MFXCheckableButton(false, myViewNet->myToolbar, "\tset connection mode\tMode for edit connections between lanes.",
-        GUIIconSubSys::getIcon(ICON_MODECONNECTION), myViewNet, MID_GNE_SETMODE_CONNECT, GUIDesignButtonToolbarCheckable);
-    prohibitionButton = new MFXCheckableButton(false, myViewNet->myToolbar, "\tset prohibition mode\tMode for editing connection prohibitions.",
-        GUIIconSubSys::getIcon(ICON_MODEPROHIBITION), myViewNet, MID_GNE_SETMODE_PROHIBITION, GUIDesignButtonToolbarCheckable);
-    trafficLightButton = new MFXCheckableButton(false, myViewNet->myToolbar, "\tset traffic light mode\tMode for edit traffic lights over junctions.",
-        GUIIconSubSys::getIcon(ICON_MODETLS), myViewNet, MID_GNE_SETMODE_TLS, GUIDesignButtonToolbarCheckable);
-    additionalButton = new MFXCheckableButton(false, myViewNet->myToolbar, "\tset additional mode\tMode for adding additional elements.",
-        GUIIconSubSys::getIcon(ICON_MODEADDITIONAL), myViewNet, MID_GNE_SETMODE_ADDITIONAL, GUIDesignButtonToolbarCheckable);
-    crossingButton = new MFXCheckableButton(false, myViewNet->myToolbar, "\tset crossing mode\tMode for creating crossings between edges.",
-        GUIIconSubSys::getIcon(ICON_MODECROSSING), myViewNet, MID_GNE_SETMODE_CROSSING, GUIDesignButtonToolbarCheckable);
-    TAZButton = new MFXCheckableButton(false, myViewNet->myToolbar, "\tset TAZ mode\tMode for creating Traffic Assignment Zones.",
-        GUIIconSubSys::getIcon(ICON_MODETAZ), myViewNet, MID_GNE_SETMODE_TAZ, GUIDesignButtonToolbarCheckable);
-    shapeButton = new MFXCheckableButton(false, myViewNet->myToolbar, "\tset polygon mode\tMode for creating polygons and POIs.",
-        GUIIconSubSys::getIcon(ICON_MODEPOLYGON), myViewNet, MID_GNE_SETMODE_POLYGON, GUIDesignButtonToolbarCheckable);
-=======
         GUIIconSubSys::getIcon(ICON_MODECREATEEDGE), myViewNet, MID_GNE_SHORTCUT_E, GUIDesignButtonToolbarCheckable);
     moveButton = new MFXCheckableButton(false, myViewNet->myToolbar, "\tset move mode\tMode for move elements.",
         GUIIconSubSys::getIcon(ICON_MODEMOVE), myViewNet, MID_GNE_SHORTCUT_M, GUIDesignButtonToolbarCheckable);
@@ -4230,7 +4041,6 @@
         GUIIconSubSys::getIcon(ICON_MODETAZ), myViewNet, MID_GNE_SHORTCUT_Z, GUIDesignButtonToolbarCheckable);
     shapeButton = new MFXCheckableButton(false, myViewNet->myToolbar, "\tset polygon mode\tMode for creating polygons and POIs.",
         GUIIconSubSys::getIcon(ICON_MODEPOLYGON), myViewNet, MID_GNE_SHORTCUT_P, GUIDesignButtonToolbarCheckable);
->>>>>>> fad33305
 }
 
 
@@ -4313,13 +4123,8 @@
 
 void 
 GNEViewNet::DemandCheckableButtons::buildDemandCheckableButtons() {
-<<<<<<< HEAD
-    routeButton = new MFXCheckableButton(false, myViewNet->myToolbar, "\tset create edge mode\tMode for creating junction and edges.",
-        GUIIconSubSys::getIcon(ICON_MODEROUTE), myViewNet, MID_GNE_SETMODE_ROUTES, GUIDesignButtonToolbarCheckable);
-=======
     routeButton = new MFXCheckableButton(false, myViewNet->myToolbar, "\tcreate route mode\tMode for creating routes.",
         GUIIconSubSys::getIcon(ICON_MODECREATEEDGE), myViewNet, MID_GNE_SHORTCUT_R, GUIDesignButtonToolbarCheckable);
->>>>>>> fad33305
 }
 
 
