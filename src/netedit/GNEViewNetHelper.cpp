--- conflicted
+++ resolved
@@ -1303,7 +1303,6 @@
 void
 GNEViewNetHelper::SaveElements::buildSaveElementsButtons() {
     // create save network button
-<<<<<<< HEAD
     saveNetwork = new FXButton(myViewNet->getViewParent()->getGNEAppWindows()->getToolbarsGrip().saveElements, 
         "\tSave network\tSave network.", GUIIconSubSys::getIcon(ICON_SAVENETWORKELEMENTS), 
         myViewNet->getViewParent()->getGNEAppWindows(), MID_HOTKEY_CTRL_S_STOPSIMULATION_SAVENETWORK, GUIDesignButtonToolbar);
@@ -1312,21 +1311,11 @@
     saveAdditionalElements = new FXButton(myViewNet->getViewParent()->getGNEAppWindows()->getToolbarsGrip().saveElements, 
         "\tSave additional elements\tSave additional elements.", GUIIconSubSys::getIcon(ICON_SAVEADDITIONALELEMENTS), 
         myViewNet->getViewParent()->getGNEAppWindows(), MID_HOTKEY_CTRL_SHIFT_A_SAVEADDITIONALS, GUIDesignButtonToolbar);
-=======
-    saveNetwork = new FXButton(myViewNet->getViewParent()->getGNEAppWindows()->getToolbarsGrip().saveElements,
-                               "\tSave network\tSave network.", GUIIconSubSys::getIcon(ICON_SAVENETELEMENTS),
-                               myViewNet->getViewParent()->getGNEAppWindows(), MID_HOTKEY_CTRL_S_STOPSIMULATION_SAVENETWORK, GUIDesignButtonToolbar);
-    saveNetwork->create();
-    // create save additional elements button
-    saveAdditionalElements = new FXButton(myViewNet->getViewParent()->getGNEAppWindows()->getToolbarsGrip().saveElements,
-                                          "\tSave additional elements\tSave additional elements.", GUIIconSubSys::getIcon(ICON_SAVEADDITIONALS),
-                                          myViewNet->getViewParent()->getGNEAppWindows(), MID_HOTKEY_CTRL_SHIFT_A_SAVEADDITIONALS, GUIDesignButtonToolbar);
->>>>>>> d263bde7
     saveAdditionalElements->create();
     // create save demand elements button
     saveDemandElements = new FXButton(myViewNet->getViewParent()->getGNEAppWindows()->getToolbarsGrip().saveElements,
-                                      "\tSave demand elements\tSave demand elements.", GUIIconSubSys::getIcon(ICON_SAVEDEMANDELEMENTS),
-                                      myViewNet->getViewParent()->getGNEAppWindows(), MID_HOTKEY_CTRL_SHIFT_D_SAVEDEMANDELEMENTS, GUIDesignButtonToolbar);
+        "\tSave demand elements\tSave demand elements.", GUIIconSubSys::getIcon(ICON_SAVEDEMANDELEMENTS),
+        myViewNet->getViewParent()->getGNEAppWindows(), MID_HOTKEY_CTRL_SHIFT_D_SAVEDEMANDELEMENTS, GUIDesignButtonToolbar);
     saveDemandElements->create();
     // create save data elements button
     saveDataElements = new FXButton(myViewNet->getViewParent()->getGNEAppWindows()->getToolbarsGrip().saveElements, 
