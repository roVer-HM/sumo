/****************************************************************************/
// Eclipse SUMO, Simulation of Urban MObility; see https://eclipse.org/sumo
// Copyright (C) 2001-2022 German Aerospace Center (DLR) and others.
// This program and the accompanying materials are made available under the
// terms of the Eclipse Public License 2.0 which is available at
// https://www.eclipse.org/legal/epl-2.0/
// This Source Code may also be made available under the following Secondary
// Licenses when the conditions for such availability set forth in the Eclipse
// Public License 2.0 are satisfied: GNU General Public License, version 2
// or later which is available at
// https://www.gnu.org/licenses/old-licenses/gpl-2.0-standalone.html
// SPDX-License-Identifier: EPL-2.0 OR GPL-2.0-or-later
/****************************************************************************/
/// @file    GNEViewNetHelper.cpp
/// @author  Jakob Erdmann
/// @author  Pablo Alvarez Lopez
/// @date    Feb 2019
///
// A file used to reduce the size of GNEViewNet.h grouping structs and classes
/****************************************************************************/
#include <netedit/elements/additional/GNEPOI.h>
#include <netedit/elements/additional/GNEPoly.h>
#include <netedit/elements/additional/GNETAZ.h>
#include <netedit/elements/data/GNEDataSet.h>
#include <netedit/elements/data/GNEEdgeData.h>
#include <netedit/elements/data/GNEEdgeRelData.h>
#include <netedit/elements/network/GNEConnection.h>
#include <netedit/elements/network/GNECrossing.h>
#include <netedit/elements/network/GNEInternalLane.h>
#include <netedit/frames/common/GNEMoveFrame.h>
#include <netedit/frames/common/GNESelectorFrame.h>
#include <netedit/frames/network/GNETLSEditorFrame.h>
#include <utils/foxtools/FXMenuCheckIcon.h>
#include <utils/gui/div/GLHelper.h>
#include <utils/gui/div/GUIDesigns.h>
#include <utils/gui/globjects/GLIncludes.h>
#include <utils/gui/windows/GUIAppEnum.h>
#include <utils/options/OptionsCont.h>

#include "GNEViewNetHelper.h"
#include "GNEViewNet.h"
#include "GNENet.h"
#include "GNEUndoList.h"
#include "GNEViewParent.h"
#include "GNEApplicationWindow.h"


// ===========================================================================
// static members
// ===========================================================================

std::vector<RGBColor> GNEViewNetHelper::myRainbowScaledColors;

// ---------------------------------------------------------------------------
// GNEViewNetHelper::ObjectsUnderCursor - methods
// ---------------------------------------------------------------------------

GNEViewNetHelper::ObjectsUnderCursor::ObjectsUnderCursor(GNEViewNet* viewNet) :
    myViewNet(viewNet),
    mySwapLane2edge(false) {
}


void
GNEViewNetHelper::ObjectsUnderCursor::updateObjectUnderCursor(const std::vector<GUIGlObject*>& GUIGlObjects) {
    // reset flag
    mySwapLane2edge = false;
    // clear elements
    myEdgeObjects.clearElements();
    myLaneObjects.clearElements();
    // set GUIGlObject in myGUIGlObjectLanes
    sortGUIGlObjects(GUIGlObjects);
    // iterate over myGUIGlObjectLanes
    for (const auto& glObject : myEdgeObjects.GUIGlObjects) {
        // cast attribute carrier from glObject
        GNEAttributeCarrier* AC = dynamic_cast<GNEAttributeCarrier*>(glObject);
        // only continue if attributeCarrier isn't nullptr;
        if (AC) {
            // update attribute carrier
            updateAttributeCarriers(myEdgeObjects, AC);
            // cast specific network elemetns
            if (AC->getTagProperty().isNetworkElement()) {
                // update network elements
                updateNetworkElements(myEdgeObjects, AC);
            } else if (AC->getTagProperty().isAdditionalElement()) {
                // update additional elements
                updateAdditionalElements(myEdgeObjects, AC);
            } else if (AC->getTagProperty().isTAZElement()) {
                // update TAZ elements
                updateTAZElements(myEdgeObjects, AC);
            } else if (AC->getTagProperty().isShape()) {
                // update shape elements
                updateShapeElements(myEdgeObjects, AC);
            } else if (AC->getTagProperty().isDemandElement()) {
                // update demand elements
                updateDemandElements(myEdgeObjects, AC);
            } else if (AC->getTagProperty().isGenericData()) {
                // update generic datas
                updateGenericDataElements(myEdgeObjects, AC);
            }
        }
    }
    // update GUIGlObjects (due front element)
    updateGUIGlObjects(myEdgeObjects);
    // iterate over myGUIGlObjectLanes
    for (const auto& glObject : myLaneObjects.GUIGlObjects) {
        // cast attribute carrier from glObject
        GNEAttributeCarrier* AC = dynamic_cast<GNEAttributeCarrier*>(glObject);
        // only continue if attributeCarrier isn't nullptr;
        if (AC) {
            // update attribute carrier
            updateAttributeCarriers(myLaneObjects, AC);
            // cast specific network elemetns
            if (AC->getTagProperty().isNetworkElement()) {
                // update network elements
                updateNetworkElements(myLaneObjects, AC);
            } else if (AC->getTagProperty().isAdditionalElement()) {
                // update additional elements
                updateAdditionalElements(myLaneObjects, AC);
            } else if (AC->getTagProperty().isTAZElement()) {
                // update TAZ elements
                updateTAZElements(myLaneObjects, AC);
            } else if (AC->getTagProperty().isShape()) {
                // update shape elements
                updateShapeElements(myLaneObjects, AC);
            } else if (AC->getTagProperty().isDemandElement()) {
                // update demand elements
                updateDemandElements(myLaneObjects, AC);
            } else if (AC->getTagProperty().isGenericData()) {
                // update generic datas
                updateGenericDataElements(myLaneObjects, AC);
            }
        }
    }
    // update GUIGlObjects (due front element)
    updateGUIGlObjects(myLaneObjects);
}


void
GNEViewNetHelper::ObjectsUnderCursor::swapLane2Edge() {
    // enable flag
    mySwapLane2edge = true;
}


GUIGlID
GNEViewNetHelper::ObjectsUnderCursor::getGlIDFront() const {
    if (getGUIGlObjectFront()) {
        return getGUIGlObjectFront()->getGlID();
    } else {
        return 0;
    }
}


GUIGlObjectType
GNEViewNetHelper::ObjectsUnderCursor::getGlTypeFront() const {
    if (getGUIGlObjectFront()) {
        return getGUIGlObjectFront()->getType();
    } else {
        return GLO_NETWORK;
    }
}


GUIGlObject*
GNEViewNetHelper::ObjectsUnderCursor::getGUIGlObjectFront() const {
    if (mySwapLane2edge) {
        if (myEdgeObjects.attributeCarriers.size() > 0) {
            return myEdgeObjects.GUIGlObjects.front();
        } else {
            return nullptr;
        }
    } else {
        if (myLaneObjects.attributeCarriers.size() > 0) {
            return myLaneObjects.GUIGlObjects.front();
        } else {
            return nullptr;
        }
    }
}


GNEAttributeCarrier*
GNEViewNetHelper::ObjectsUnderCursor::getAttributeCarrierFront() const {
    if (mySwapLane2edge) {
        if (myEdgeObjects.attributeCarriers.size() > 0) {
            return myEdgeObjects.attributeCarriers.front();
        } else {
            return nullptr;
        }
    } else {
        if (myLaneObjects.attributeCarriers.size() > 0) {
            return myLaneObjects.attributeCarriers.front();
        } else {
            return nullptr;
        }
    }
}


GNENetworkElement*
GNEViewNetHelper::ObjectsUnderCursor::getNetworkElementFront() const {
    if (mySwapLane2edge) {
        if (myEdgeObjects.networkElements.size() > 0) {
            return myEdgeObjects.networkElements.front();
        } else {
            return nullptr;
        }
    } else {
        if (myLaneObjects.networkElements.size() > 0) {
            return myLaneObjects.networkElements.front();
        } else {
            return nullptr;
        }
    }
}


GNEAdditional*
GNEViewNetHelper::ObjectsUnderCursor::getAdditionalFront() const {
    if (mySwapLane2edge) {
        if (myEdgeObjects.additionals.size() > 0) {
            return myEdgeObjects.additionals.front();
        } else {
            return nullptr;
        }
    } else {
        if (myLaneObjects.additionals.size() > 0) {
            return myLaneObjects.additionals.front();
        } else {
            return nullptr;
        }
    }
}


GNEShape*
GNEViewNetHelper::ObjectsUnderCursor::getShapeFront() const {
    if (mySwapLane2edge) {
        if (myEdgeObjects.shapes.size() > 0) {
            return myEdgeObjects.shapes.front();
        } else {
            return nullptr;
        }
    } else {
        if (myLaneObjects.shapes.size() > 0) {
            return myLaneObjects.shapes.front();
        } else {
            return nullptr;
        }
    }
}


GNETAZElement*
GNEViewNetHelper::ObjectsUnderCursor::getTAZElementFront() const {
    if (mySwapLane2edge) {
        if (myEdgeObjects.TAZElements.size() > 0) {
            return myEdgeObjects.TAZElements.front();
        } else {
            return nullptr;
        }
    } else {
        if (myLaneObjects.TAZElements.size() > 0) {
            return myLaneObjects.TAZElements.front();
        } else {
            return nullptr;
        }
    }
}


GNEDemandElement*
GNEViewNetHelper::ObjectsUnderCursor::getDemandElementFront() const {
    if (mySwapLane2edge) {
        if (myEdgeObjects.demandElements.size() > 0) {
            return myEdgeObjects.demandElements.front();
        } else {
            return nullptr;
        }
    } else {
        if (myLaneObjects.demandElements.size() > 0) {
            return myLaneObjects.demandElements.front();
        } else {
            return nullptr;
        }
    }
}


GNEGenericData*
GNEViewNetHelper::ObjectsUnderCursor::getGenericDataElementFront() const {
    if (mySwapLane2edge) {
        if (myEdgeObjects.genericDatas.size() > 0) {
            return myEdgeObjects.genericDatas.front();
        } else {
            return nullptr;
        }
    } else {
        if (myLaneObjects.genericDatas.size() > 0) {
            return myLaneObjects.genericDatas.front();
        } else {
            return nullptr;
        }
    }
}


GNEJunction*
GNEViewNetHelper::ObjectsUnderCursor::getJunctionFront() const {
    if (mySwapLane2edge) {
        if (myEdgeObjects.junctions.size() > 0) {
            return myEdgeObjects.junctions.front();
        } else {
            return nullptr;
        }
    } else {
        if (myLaneObjects.junctions.size() > 0) {
            return myLaneObjects.junctions.front();
        } else {
            return nullptr;
        }
    }
}


GNEEdge*
GNEViewNetHelper::ObjectsUnderCursor::getEdgeFront() const {
    if (mySwapLane2edge) {
        if (myEdgeObjects.edges.size() > 0) {
            return myEdgeObjects.edges.front();
        } else {
            return nullptr;
        }
    } else {
        if (myLaneObjects.edges.size() > 0) {
            return myLaneObjects.edges.front();
        } else {
            return nullptr;
        }
    }
}


GNELane*
GNEViewNetHelper::ObjectsUnderCursor::getLaneFront() const {
    if (mySwapLane2edge) {
        if (myEdgeObjects.lanes.size() > 0) {
            return myEdgeObjects.lanes.front();
        } else {
            return nullptr;
        }
    } else {
        if (myLaneObjects.lanes.size() > 0) {
            return myLaneObjects.lanes.front();
        } else {
            return nullptr;
        }
    }
}


const std::vector<GNELane*>&
GNEViewNetHelper::ObjectsUnderCursor::getLanes() const {
    if (mySwapLane2edge) {
        return myEdgeObjects.lanes;
    } else {
        return myLaneObjects.lanes;
    }
}


GNECrossing*
GNEViewNetHelper::ObjectsUnderCursor::getCrossingFront() const {
    if (mySwapLane2edge) {
        if (myEdgeObjects.crossings.size() > 0) {
            return myEdgeObjects.crossings.front();
        } else {
            return nullptr;
        }
    } else {
        if (myLaneObjects.crossings.size() > 0) {
            return myLaneObjects.crossings.front();
        } else {
            return nullptr;
        }
    }
}


GNEConnection*
GNEViewNetHelper::ObjectsUnderCursor::getConnectionFront() const {
    if (mySwapLane2edge) {
        if (myEdgeObjects.connections.size() > 0) {
            return myEdgeObjects.connections.front();
        } else {
            return nullptr;
        }
    } else {
        if (myLaneObjects.connections.size() > 0) {
            return myLaneObjects.connections.front();
        } else {
            return nullptr;
        }
    }
}


GNEInternalLane*
GNEViewNetHelper::ObjectsUnderCursor::getInternalLaneFront() const {
    if (mySwapLane2edge) {
        if (myEdgeObjects.internalLanes.size() > 0) {
            return myEdgeObjects.internalLanes.front();
        } else {
            return nullptr;
        }
    } else {
        if (myLaneObjects.internalLanes.size() > 0) {
            return myLaneObjects.internalLanes.front();
        } else {
            return nullptr;
        }
    }
}


GNEPOI*
GNEViewNetHelper::ObjectsUnderCursor::getPOIFront() const {
    if (mySwapLane2edge) {
        if (myEdgeObjects.POIs.size() > 0) {
            return myEdgeObjects.POIs.front();
        } else {
            return nullptr;
        }
    } else {
        if (myLaneObjects.POIs.size() > 0) {
            return myLaneObjects.POIs.front();
        } else {
            return nullptr;
        }
    }
}


GNEPoly*
GNEViewNetHelper::ObjectsUnderCursor::getPolyFront() const {
    if (mySwapLane2edge) {
        if (myEdgeObjects.polys.size() > 0) {
            return myEdgeObjects.polys.front();
        } else {
            return nullptr;
        }
    } else {
        if (myLaneObjects.polys.size() > 0) {
            return myLaneObjects.polys.front();
        } else {
            return nullptr;
        }
    }
}


GNETAZ*
GNEViewNetHelper::ObjectsUnderCursor::getTAZFront() const {
    if (mySwapLane2edge) {
        if (myEdgeObjects.TAZs.size() > 0) {
            return myEdgeObjects.TAZs.front();
        } else {
            return nullptr;
        }
    } else {
        if (myLaneObjects.TAZs.size() > 0) {
            return myLaneObjects.TAZs.front();
        } else {
            return nullptr;
        }
    }
}


GNEEdgeData*
GNEViewNetHelper::ObjectsUnderCursor::getEdgeDataElementFront() const {
    if (mySwapLane2edge) {
        if (myEdgeObjects.edgeDatas.size() > 0) {
            return myEdgeObjects.edgeDatas.front();
        } else {
            return nullptr;
        }
    } else {
        if (myLaneObjects.edgeDatas.size() > 0) {
            return myLaneObjects.edgeDatas.front();
        } else {
            return nullptr;
        }
    }
}


GNEEdgeRelData*
GNEViewNetHelper::ObjectsUnderCursor::getEdgeRelDataElementFront() const {
    if (mySwapLane2edge) {
        if (myEdgeObjects.edgeRelDatas.size() > 0) {
            return myEdgeObjects.edgeRelDatas.front();
        } else {
            return nullptr;
        }
    } else {
        if (myLaneObjects.edgeRelDatas.size() > 0) {
            return myLaneObjects.edgeRelDatas.front();
        } else {
            return nullptr;
        }
    }
}


const std::vector<GNEAttributeCarrier*>&
GNEViewNetHelper::ObjectsUnderCursor::getClickedAttributeCarriers() const {
    if (mySwapLane2edge) {
        return myEdgeObjects.attributeCarriers;
    } else {
        return myLaneObjects.attributeCarriers;
    }
}


GNEViewNetHelper::ObjectsUnderCursor::ObjectsContainer::ObjectsContainer() {}


void
GNEViewNetHelper::ObjectsUnderCursor::ObjectsContainer::clearElements() {
    // just clear all containers
    GUIGlObjects.clear();
    attributeCarriers.clear();
    networkElements.clear();
    additionals.clear();
    shapes.clear();
    TAZElements.clear();
    demandElements.clear();
    junctions.clear();
    edges.clear();
    lanes.clear();
    crossings.clear();
    connections.clear();
    internalLanes.clear();
    TAZs.clear();
    POIs.clear();
    polys.clear();
    genericDatas.clear();
    edgeDatas.clear();
    edgeRelDatas.clear();
}


void
GNEViewNetHelper::ObjectsUnderCursor::sortGUIGlObjects(const std::vector<GUIGlObject*>& GUIGlObjects) {
    // declare a map to save GUIGlObjects sorted by GLO_TYPE
    std::map<double, std::vector<GUIGlObject*> > mySortedGUIGlObjects;
    // iterate over set
    for (const auto& GLObject : GUIGlObjects) {
        // try to parse shape
        const Shape* shape = dynamic_cast<Shape*>(GLObject);
        if (shape) {
            mySortedGUIGlObjects[shape->getShapeLayer()].push_back(GLObject);
        } else {
            mySortedGUIGlObjects[GLObject->getType()].push_back(GLObject);
        }
    }
    // move sorted GUIGlObjects into myGUIGlObjectLanes using a reverse iterator
    for (std::map<double, std::vector<GUIGlObject*> >::reverse_iterator i = mySortedGUIGlObjects.rbegin(); i != mySortedGUIGlObjects.rend(); i++) {
        for (const auto& GlObject : i->second) {
            // avoid GLO_NETWORKELEMENT
            if (GlObject->getType() != GLO_NETWORKELEMENT) {
                // add it in GUIGlObject splitting by edge/lanes
                if (GlObject->getType() == GLO_LANE) {
                    myLaneObjects.GUIGlObjects.push_back(GlObject);
                } else {
                    myEdgeObjects.GUIGlObjects.push_back(GlObject);
                    myLaneObjects.GUIGlObjects.push_back(GlObject);
                }
            }
        }
    }
}


void
GNEViewNetHelper::ObjectsUnderCursor::updateAttributeCarriers(ObjectsContainer& container, GNEAttributeCarrier* AC) {
    // get front AC
    const GNEAttributeCarrier* frontAC = myViewNet->getFrontAttributeCarrier();
    // special case for edges and lanes
    if (frontAC && (frontAC->getTagProperty().getTag() == SUMO_TAG_EDGE) && (AC->getTagProperty().getTag() == SUMO_TAG_LANE)) {
        // compare IDs
        if (AC->getAttribute(GNE_ATTR_PARENT) == frontAC->getID()) {
            // insert at front
            container.attributeCarriers.insert(container.attributeCarriers.begin(), AC);
        } else {
            // insert at back
            container.attributeCarriers.push_back(AC);
        }
    } else {
        // add it in attributeCarriers
        if (AC == frontAC) {
            // insert at front
            container.attributeCarriers.insert(container.attributeCarriers.begin(), AC);
        } else {
            // insert at back
            container.attributeCarriers.push_back(AC);
        }
    }
}


void
GNEViewNetHelper::ObjectsUnderCursor::updateNetworkElements(ObjectsContainer& container, GNEAttributeCarrier* AC) {
    // get front AC
    const GNEAttributeCarrier* frontAC = myViewNet->getFrontAttributeCarrier();
    // check front element
    if (AC == frontAC) {
        // insert at front
        container.networkElements.insert(container.networkElements.begin(), dynamic_cast<GNENetworkElement*>(AC));
    } else {
        // insert at back
        container.networkElements.push_back(dynamic_cast<GNENetworkElement*>(AC));
    }
    // cast specific network element
    switch (AC->getGUIGlObject()->getType()) {
        case GLO_JUNCTION: {
            // check front element
            if (AC == frontAC) {
                // insert at front
                container.junctions.insert(container.junctions.begin(), dynamic_cast<GNEJunction*>(AC));
            } else {
                // insert at back
                container.junctions.push_back(dynamic_cast<GNEJunction*>(AC));
            }
            break;
        }
        case GLO_EDGE: {
            // check front element
            if (AC == frontAC) {
                // insert at front
                container.edges.insert(container.edges.begin(), dynamic_cast<GNEEdge*>(AC));
            } else {
                // insert at back
                container.edges.push_back(dynamic_cast<GNEEdge*>(AC));
            }
            break;
        }
        case GLO_LANE: {
            // check front element
            if (AC == frontAC) {
                // insert at front
                container.lanes.insert(container.lanes.begin(), dynamic_cast<GNELane*>(AC));
            } else {
                // insert at back
                container.lanes.push_back(dynamic_cast<GNELane*>(AC));
            }
            break;
        }
        case GLO_CROSSING: {
            // check front element
            if (AC == frontAC) {
                // insert at front
                container.crossings.insert(container.crossings.begin(), dynamic_cast<GNECrossing*>(AC));
            } else {
                // insert at back
                container.crossings.push_back(dynamic_cast<GNECrossing*>(AC));
            }
            break;
        }
        case GLO_CONNECTION: {
            // check front element
            if (AC == frontAC) {
                // insert at front
                container.connections.insert(container.connections.begin(), dynamic_cast<GNEConnection*>(AC));
            } else {
                // insert at back
                container.connections.push_back(dynamic_cast<GNEConnection*>(AC));
            }
            break;
        }
        case GLO_TLLOGIC: {
            // check front element
            if (AC == frontAC) {
                // insert at front
                container.internalLanes.insert(container.internalLanes.begin(), dynamic_cast<GNEInternalLane*>(AC));
            } else {
                // insert at back
                container.internalLanes.push_back(dynamic_cast<GNEInternalLane*>(AC));
            }
            break;
        }
        default:
            break;
    }
}


void
GNEViewNetHelper::ObjectsUnderCursor::updateAdditionalElements(ObjectsContainer& container, GNEAttributeCarrier* AC) {
    // get additional element
    GNEAdditional* additionalElement = myViewNet->getNet()->getAttributeCarriers()->retrieveAdditional(AC);
    // insert depending if is the front attribute carrier
    if (additionalElement == myViewNet->getFrontAttributeCarrier()) {
        // insert at front
        container.additionals.insert(container.additionals.begin(), additionalElement);
    } else {
        // insert at back
        container.additionals.push_back(additionalElement);
    }
}


void
GNEViewNetHelper::ObjectsUnderCursor::updateTAZElements(ObjectsContainer& container, GNEAttributeCarrier* AC) {
    // get TAZ element
    GNETAZElement* TAZElement = myViewNet->getNet()->getAttributeCarriers()->retrieveTAZElement(AC);
    // insert depending if is the front attribute carrier
    if (TAZElement == myViewNet->getFrontAttributeCarrier()) {
        // insert at front
        container.TAZElements.insert(container.TAZElements.begin(), TAZElement);
    } else {
        // insert at back
        container.TAZElements.push_back(TAZElement);
    }
    // cast specific TAZ
    if (AC->getGUIGlObject()->getType() == GLO_TAZ) {
        // cast TAZ
        GNETAZ* TAZ = dynamic_cast<GNETAZ*>(TAZElement);
        if (TAZ) {
            // check front element
            if (AC == myViewNet->getFrontAttributeCarrier()) {
                // insert at front
                container.TAZs.insert(container.TAZs.begin(), TAZ);
            } else {
                // insert at back
                container.TAZs.push_back(TAZ);
            }
        }
    }
}


void
GNEViewNetHelper::ObjectsUnderCursor::updateShapeElements(ObjectsContainer& container, GNEAttributeCarrier* AC) {
    // get shape element
    GNEShape* shapeElement = myViewNet->getNet()->getAttributeCarriers()->retrieveShape(AC);
    // insert depending if is the front attribute carrier
    if (shapeElement == myViewNet->getFrontAttributeCarrier()) {
        // insert at front
        container.shapes.insert(container.shapes.begin(), shapeElement);
    } else {
        // insert at back
        container.shapes.push_back(shapeElement);
    }
    // cast specific shape
    if (AC->getGUIGlObject()->getType() == GLO_POI) {
        // cast POI
        GNEPOI* POI = dynamic_cast<GNEPOI*>(shapeElement);
        if (POI) {
            // check front element
            if (AC == myViewNet->getFrontAttributeCarrier()) {
                // insert at front
                container.POIs.insert(container.POIs.begin(), POI);
            } else {
                // insert at back
                container.POIs.push_back(POI);
            }
        }
    } else if (AC->getGUIGlObject()->getType() == GLO_POLYGON) {
        // cast poly
        GNEPoly* poly = dynamic_cast<GNEPoly*>(shapeElement);
        if (poly) {
            // check front element
            if (AC == myViewNet->getFrontAttributeCarrier()) {
                // insert at front
                container.polys.insert(container.polys.begin(), poly);
            } else {
                // insert at back
                container.polys.push_back(poly);
            }
        }
    }
}


void
GNEViewNetHelper::ObjectsUnderCursor::updateDemandElements(ObjectsContainer& container, GNEAttributeCarrier* AC) {
    // get demandElement
    GNEDemandElement* demandElement = myViewNet->getNet()->getAttributeCarriers()->retrieveDemandElement(AC);
    // insert depending if is the front attribute carrier
    if (demandElement == myViewNet->getFrontAttributeCarrier()) {
        // insert at front
        container.demandElements.insert(container.demandElements.begin(), demandElement);
    } else {
        // insert at back
        container.demandElements.push_back(demandElement);
    }
}


void
GNEViewNetHelper::ObjectsUnderCursor::updateGenericDataElements(ObjectsContainer& container, GNEAttributeCarrier* AC) {
    // get front AC
    const GNEAttributeCarrier* frontAC = myViewNet->getFrontAttributeCarrier();
    // cast generic data from attribute carrier
    if (AC == frontAC) {
        // insert at front
        container.genericDatas.insert(container.genericDatas.begin(), dynamic_cast<GNEGenericData*>(AC));
    } else {
        // insert at back
        container.genericDatas.push_back(dynamic_cast<GNEGenericData*>(AC));
    }
    // cast specific generic data
    switch (AC->getGUIGlObject()->getType()) {
        case GLO_EDGEDATA:
            // check front element
            if (AC == frontAC) {
                // insert at front
                container.edgeDatas.insert(container.edgeDatas.begin(), dynamic_cast<GNEEdgeData*>(AC));
            } else {
                // insert at back
                container.edgeDatas.push_back(dynamic_cast<GNEEdgeData*>(AC));
            }
            break;
        case GLO_EDGERELDATA:
            // check front element
            if (AC == frontAC) {
                // insert at front
                container.edgeRelDatas.insert(container.edgeRelDatas.begin(), dynamic_cast<GNEEdgeRelData*>(AC));
            } else {
                // insert at back
                container.edgeRelDatas.push_back(dynamic_cast<GNEEdgeRelData*>(AC));
            }
            break;
        default:
            break;
    }
}


void
GNEViewNetHelper::ObjectsUnderCursor::updateGUIGlObjects(ObjectsContainer& container) {
    // first clear GUIGlObjects
    container.GUIGlObjects.clear();
    // reserve
    container.GUIGlObjects.reserve(container.attributeCarriers.size());
    // iterate over atribute carriers
    for (const auto& attributeCarrrier : container.attributeCarriers) {
        // add GUIGlObject in GUIGlObjects container
        container.GUIGlObjects.push_back(attributeCarrrier->getGUIGlObject());
    }
}


GNEViewNetHelper::ObjectsUnderCursor::ObjectsUnderCursor() :
    myViewNet(nullptr),
    mySwapLane2edge(false) {
}

// ---------------------------------------------------------------------------
// GNEViewNetHelper::MouseButtonKeyPressed - methods
// ---------------------------------------------------------------------------

GNEViewNetHelper::MouseButtonKeyPressed::MouseButtonKeyPressed() :
    myEventInfo(nullptr) {
}


void
GNEViewNetHelper::MouseButtonKeyPressed::update(void* eventData) {
    myEventInfo = (FXEvent*) eventData;
}


bool
GNEViewNetHelper::MouseButtonKeyPressed::shiftKeyPressed() const {
    if (myEventInfo) {
        return (myEventInfo->state & SHIFTMASK) != 0;
    } else {
        return false;
    }
}


bool
GNEViewNetHelper::MouseButtonKeyPressed::controlKeyPressed() const {
    if (myEventInfo) {
        return (myEventInfo->state & CONTROLMASK) != 0;
    } else {
        return false;
    }
}


bool
GNEViewNetHelper::MouseButtonKeyPressed::altKeyPressed() const {
    if (myEventInfo) {
        return (myEventInfo->state & ALTMASK) != 0;
    } else {
        return false;
    }
}


bool
GNEViewNetHelper::MouseButtonKeyPressed::mouseLeftButtonPressed() const {
    if (myEventInfo) {
        return (myEventInfo->state & LEFTBUTTONMASK) != 0;
    } else {
        return false;
    }
}


bool
GNEViewNetHelper::MouseButtonKeyPressed::mouseRightButtonPressed() const {
    if (myEventInfo) {
        return (myEventInfo->state & RIGHTBUTTONMASK) != 0;
    } else {
        return false;
    }
}

// ---------------------------------------------------------------------------
// GNEViewNetHelper::MoveSingleElementValues - methods
// ---------------------------------------------------------------------------

GNEViewNetHelper::MoveSingleElementValues::MoveSingleElementValues(GNEViewNet* viewNet) :
    myViewNet(viewNet) {
}


bool
GNEViewNetHelper::MoveSingleElementValues::beginMoveNetworkElementShape() {
    // first obtain moving reference (common for all)
    myRelativeClickedPosition = myViewNet->getPositionInformation();
    // get edited element
    const GNENetworkElement* editedElement = myViewNet->myEditNetworkElementShapes.getEditedNetworkElement();
    // check what type of AC will be moved
    if (myViewNet->myObjectsUnderCursor.getJunctionFront() && (myViewNet->myObjectsUnderCursor.getJunctionFront() == editedElement)) {
        // get move operation
        GNEMoveOperation* moveOperation = myViewNet->myObjectsUnderCursor.getJunctionFront()->getMoveOperation();
        // continue if move operation is valid
        if (moveOperation) {
            myMoveOperations.push_back(moveOperation);
            return true;
        } else {
            return false;
        }
    } else if (myViewNet->myObjectsUnderCursor.getLaneFront() && (myViewNet->myObjectsUnderCursor.getLaneFront() == editedElement)) {
        // get move operation
        GNEMoveOperation* moveOperation = myViewNet->myObjectsUnderCursor.getLaneFront()->getMoveOperation();
        // continue if move operation is valid
        if (moveOperation) {
            myMoveOperations.push_back(moveOperation);
            return true;
        } else {
            return false;
        }
    } else if (myViewNet->myObjectsUnderCursor.getCrossingFront() && (myViewNet->myObjectsUnderCursor.getCrossingFront() == editedElement)) {
        // get move operation
        GNEMoveOperation* moveOperation = myViewNet->myObjectsUnderCursor.getCrossingFront()->getMoveOperation();
        // continue if move operation is valid
        if (moveOperation) {
            myMoveOperations.push_back(moveOperation);
            return true;
        } else {
            return false;
        }
    } else if (myViewNet->myObjectsUnderCursor.getConnectionFront() && (myViewNet->myObjectsUnderCursor.getConnectionFront() == editedElement)) {
        // get move operation
        GNEMoveOperation* moveOperation = myViewNet->myObjectsUnderCursor.getConnectionFront()->getMoveOperation();
        // continue if move operation is valid
        if (moveOperation) {
            myMoveOperations.push_back(moveOperation);
            return true;
        } else {
            return false;
        }
    } else {
        // there isn't moved items, then return false
        return false;
    }
}


bool
GNEViewNetHelper::MoveSingleElementValues::beginMoveSingleElementNetworkMode() {
    // first obtain moving reference (common for all)
    myRelativeClickedPosition = myViewNet->getPositionInformation();
    // get front AC
    const GNEAttributeCarrier* frontAC = myViewNet->myObjectsUnderCursor.getAttributeCarrierFront();
    // check what type of AC will be moved
    if (myViewNet->myObjectsUnderCursor.getPolyFront() && (frontAC == myViewNet->myObjectsUnderCursor.getPolyFront())) {
        // get move operation
        GNEMoveOperation* moveOperation = myViewNet->myObjectsUnderCursor.getPolyFront()->getMoveOperation();
        // continue if move operation is valid
        if (moveOperation) {
            myMoveOperations.push_back(moveOperation);
            return true;
        } else {
            return false;
        }
    } else if (myViewNet->myObjectsUnderCursor.getPOIFront() && (frontAC == myViewNet->myObjectsUnderCursor.getPOIFront())) {
        // get move operation
        GNEMoveOperation* moveOperation = myViewNet->myObjectsUnderCursor.getPOIFront()->getMoveOperation();
        // continue if move operation is valid
        if (moveOperation) {
            myMoveOperations.push_back(moveOperation);
            return true;
        } else {
            return false;
        }
    } else if (myViewNet->myObjectsUnderCursor.getAdditionalFront() && (frontAC == myViewNet->myObjectsUnderCursor.getAdditionalFront())) {
        // get move operation
        GNEMoveOperation* moveOperation = myViewNet->myObjectsUnderCursor.getAdditionalFront()->getMoveOperation();
        // continue if move operation is valid
        if (moveOperation) {
            myMoveOperations.push_back(moveOperation);
            return true;
        } else {
            return false;
        }
    } else if (myViewNet->myObjectsUnderCursor.getTAZFront() && (frontAC == myViewNet->myObjectsUnderCursor.getTAZFront())) {
        // get move operation
        GNEMoveOperation* moveOperation = myViewNet->myObjectsUnderCursor.getTAZFront()->getMoveOperation();
        // continue if move operation is valid
        if (moveOperation) {
            myMoveOperations.push_back(moveOperation);
            return true;
        } else {
            return false;
        }
    } else if (myViewNet->myObjectsUnderCursor.getJunctionFront() && (frontAC == myViewNet->myObjectsUnderCursor.getJunctionFront())) {
        // get move operation
        GNEMoveOperation* moveOperation = myViewNet->myObjectsUnderCursor.getJunctionFront()->getMoveOperation();
        // continue if move operation is valid
        if (moveOperation) {
            myMoveOperations.push_back(moveOperation);
            return true;
        } else {
            return false;
        }
    } else if ((myViewNet->myObjectsUnderCursor.getEdgeFront() && (frontAC == myViewNet->myObjectsUnderCursor.getEdgeFront())) ||
               (myViewNet->myObjectsUnderCursor.getLaneFront() && (frontAC == myViewNet->myObjectsUnderCursor.getLaneFront()))) {
        // calculate Edge movement values (can be entire shape, single geometry points, altitude, etc.)
        if (myViewNet->myMouseButtonKeyPressed.shiftKeyPressed()) {
            // edit end point
            myViewNet->myObjectsUnderCursor.getEdgeFront()->editEndpoint(myViewNet->getPositionInformation(), myViewNet->myUndoList);
            // edge values wasn't calculated, then return false
            return false;
        } else {
            // get move operation
            GNEMoveOperation* moveOperation = myViewNet->myObjectsUnderCursor.getEdgeFront()->getMoveOperation();
            // continue if move operation is valid
            if (moveOperation) {
                myMoveOperations.push_back(moveOperation);
                return true;
            } else {
                return false;
            }
        }
    } else {
        // there isn't moved items, then return false
        return false;
    }
}


bool
GNEViewNetHelper::MoveSingleElementValues::beginMoveSingleElementDemandMode() {
    // first obtain moving reference (common for all)
    myRelativeClickedPosition = myViewNet->getPositionInformation();
    // get front AC
    const GNEAttributeCarrier* frontAC = myViewNet->myObjectsUnderCursor.getAttributeCarrierFront();
    // check demand element
    if (myViewNet->myObjectsUnderCursor.getDemandElementFront() && (frontAC == myViewNet->myObjectsUnderCursor.getDemandElementFront())) {
        // get move operation
        GNEMoveOperation* moveOperation = myViewNet->myObjectsUnderCursor.getDemandElementFront()->getMoveOperation();
        // continue if move operation is valid
        if (moveOperation) {
            myMoveOperations.push_back(moveOperation);
            return true;
        } else {
            return false;
        }

    } else {
        // there isn't moved items, then return false
        return false;
    }
}


void
GNEViewNetHelper::MoveSingleElementValues::moveSingleElement(const bool mouseLeftButtonPressed) {
    // calculate moveOffset
    const GNEMoveOffset moveOffset = calculateMoveOffset();
    // check if mouse button is pressed
    if (mouseLeftButtonPressed) {
        // iterate over all operations
        for (const auto& moveOperation : myMoveOperations) {
            // move elements
            GNEMoveElement::moveElement(myViewNet, moveOperation, moveOffset);
        }
    } else {
        // iterate over all operations
        for (const auto& moveOperation : myMoveOperations) {
            // commit move
            GNEMoveElement::commitMove(myViewNet, moveOperation, moveOffset, myViewNet->getUndoList());
            // don't forget delete move operation
            delete moveOperation;
        }
        // clear move operations
        myMoveOperations.clear();
    }
}


void
GNEViewNetHelper::MoveSingleElementValues::finishMoveSingleElement() {
    // calculate moveOffset
    const GNEMoveOffset moveOffset = calculateMoveOffset();
    // finish all move operations
    for (const auto& moveOperation : myMoveOperations) {
        GNEMoveElement::commitMove(myViewNet, moveOperation, moveOffset, myViewNet->getUndoList());
        // don't forget delete move operation
        delete moveOperation;
    }
    // clear move operations
    myMoveOperations.clear();
}


const GNEMoveOffset
GNEViewNetHelper::MoveSingleElementValues::calculateMoveOffset() const {
    // calculate moveOffset depending of current mouse position and relative clicked position
    // @note  #3521: Add checkBox to allow moving elements... has to be implemented and used here
    Position moveOffset = (myViewNet->getPositionInformation() - myViewNet->myMoveSingleElementValues.myRelativeClickedPosition);
    // calculate Z depending of moveElevation
    if (myViewNet->myNetworkViewOptions.menuCheckMoveElevation->shown() && myViewNet->myNetworkViewOptions.menuCheckMoveElevation->amChecked() == TRUE) {
        // use Y as Z value and return Z move offset
        return GNEMoveOffset(moveOffset.y());
    } else {
        // return X-Y move offset
        return GNEMoveOffset(moveOffset.x(), moveOffset.y());
    }
}

// ---------------------------------------------------------------------------
// GNEViewNetHelper::MoveMultipleElementValues - methods
// ---------------------------------------------------------------------------

GNEViewNetHelper::MoveMultipleElementValues::MoveMultipleElementValues(GNEViewNet* viewNet) :
    myViewNet(viewNet),
    myMovingSelectedEdge(false),
    myEdgeOffset(0) {
}


void
GNEViewNetHelper::MoveMultipleElementValues::beginMoveSelection() {
    // save clicked position (to calculate offset)
    myClickedPosition = myViewNet->getPositionInformation();
    // continue depending of clicked element
    if (myViewNet->myObjectsUnderCursor.getJunctionFront()) {
        calculateJunctionSelection();
    } else if (myViewNet->myObjectsUnderCursor.getEdgeFront()) {
        calculateEdgeSelection(myViewNet->myObjectsUnderCursor.getEdgeFront());
    }
}


void
GNEViewNetHelper::MoveMultipleElementValues::moveSelection(const bool mouseLeftButtonPressed) {
    // calculate moveOffset
    const GNEMoveOffset moveOffset = calculateMoveOffset();
    // check if mouse button is pressed
    if (mouseLeftButtonPressed) {
        // iterate over all operations
        for (const auto& moveOperation : myMoveOperations) {
            // move elements
            GNEMoveElement::moveElement(myViewNet, moveOperation, moveOffset);
        }
    } else if (myMoveOperations.size() > 0) {
        // begin undo list
        myViewNet->getUndoList()->begin(GUIIcon::MODEMOVE, "moving selection");
        // iterate over all operations
        for (const auto& moveOperation : myMoveOperations) {
            // commit move
            GNEMoveElement::commitMove(myViewNet, moveOperation, moveOffset, myViewNet->getUndoList());
            // don't forget delete move operation
            delete moveOperation;
        }
        // end undo list
        myViewNet->getUndoList()->end();
        // clear move operations
        myMoveOperations.clear();
    }
}


void
GNEViewNetHelper::MoveMultipleElementValues::finishMoveSelection() {
    // calculate moveOffset
    const GNEMoveOffset moveOffset = calculateMoveOffset();
    // begin undo list
    myViewNet->getUndoList()->begin(GUIIcon::MODEMOVE, "moving selection");
    // finish all move operations
    for (const auto& moveOperation : myMoveOperations) {
        GNEMoveElement::commitMove(myViewNet, moveOperation, moveOffset, myViewNet->getUndoList());
        // don't forget delete move operation
        delete moveOperation;
    }
    // end undo list
    myViewNet->getUndoList()->end();
    // clear move operations
    myMoveOperations.clear();
}


bool
GNEViewNetHelper::MoveMultipleElementValues::isMovingSelection() const {
    return (myMoveOperations.size() > 0);
}


bool
GNEViewNetHelper::MoveMultipleElementValues::isMovingSelectedEdge() const {
    return myMovingSelectedEdge;
}


void
GNEViewNetHelper::MoveMultipleElementValues::resetMovingSelectedEdge() {
    myMovingSelectedEdge = false;
}


double
GNEViewNetHelper::MoveMultipleElementValues::getEdgeOffset() const {
    return myEdgeOffset;
}


const GNEMoveOffset
GNEViewNetHelper::MoveMultipleElementValues::calculateMoveOffset() const {
    // calculate moveOffset depending of current mouse position and relative clicked position
    // @note  #3521: Add checkBox to allow moving elements... has to be implemented and used here
    Position moveOffset = (myViewNet->getPositionInformation() - myClickedPosition);
    // calculate Z depending of moveElevation
    if (myViewNet->myNetworkViewOptions.menuCheckMoveElevation->shown() && myViewNet->myNetworkViewOptions.menuCheckMoveElevation->amChecked() == TRUE) {
        // use Y for Z and return X move offset
        return GNEMoveOffset(moveOffset.y());
    } else {
        // return X-Y move offset
        return GNEMoveOffset(moveOffset.x(), moveOffset.y());
    }
}


void
GNEViewNetHelper::MoveMultipleElementValues::calculateJunctionSelection() {
    // declare move operation
    GNEMoveOperation* moveOperation = nullptr;
    // first move all selected junctions
    const auto selectedJunctions = myViewNet->getNet()->getAttributeCarriers()->getSelectedJunctions();
    // iterate over selected junctions
    for (const auto& junction : selectedJunctions) {
        moveOperation = junction->getMoveOperation();
        if (moveOperation) {
            myMoveOperations.push_back(moveOperation);
        }
    }
    // now move all selected edges
    const auto selectedEdges = myViewNet->getNet()->getAttributeCarriers()->getSelectedEdges();
    // iterate over selected edges
    for (const auto& edge : selectedEdges) {
        moveOperation = edge->getMoveOperation();
        if (moveOperation) {
            myMoveOperations.push_back(moveOperation);
        }
    }
}


void
GNEViewNetHelper::MoveMultipleElementValues::calculateEdgeSelection(const GNEEdge* clickedEdge) {
    // first move all selected junctions
    const auto selectedJunctions = myViewNet->getNet()->getAttributeCarriers()->getSelectedJunctions();
    // iterate over selected junctions
    for (const auto& junction : selectedJunctions) {
        GNEMoveOperation* moveOperation = junction->getMoveOperation();
        if (moveOperation) {
            myMoveOperations.push_back(moveOperation);
        }
    }
    // enable moving selected edge flag
    myMovingSelectedEdge = true;
    // get edge shape
    const auto& shape = clickedEdge->getNBEdge()->getGeometry();
    // calculate offset based on the clicked edge shape and convex angle
    if (clickedEdge->isConvexAngle()) {
        myEdgeOffset = shape.nearest_offset_to_point2D(myViewNet->getPositionInformation());
    } else {
        myEdgeOffset = shape.length2D() - shape.nearest_offset_to_point2D(myViewNet->getPositionInformation());
    }
    // now move all selected edges
    const auto selectedEdges = myViewNet->getNet()->getAttributeCarriers()->getSelectedEdges();
    // iterate over edges betwen 0 and 180 degrees
    for (const auto& edge : selectedEdges) {
        GNEMoveOperation* moveOperation = edge->getMoveOperation();
        // continue if move operation is valid
        if (moveOperation) {
            myMoveOperations.push_back(moveOperation);
        }
    }
}

// ---------------------------------------------------------------------------
// GNEViewNetHelper::VehicleOptions - methods
// ---------------------------------------------------------------------------

GNEViewNetHelper::VehicleOptions::VehicleOptions(GNEViewNet* viewNet) :
    myViewNet(viewNet) {
}


void
GNEViewNetHelper::VehicleOptions::buildVehicleOptionsMenuChecks() {
    UNUSED_PARAMETER(myViewNet);
    // currently unused
}


void
GNEViewNetHelper::VehicleOptions::hideVehicleOptionsMenuChecks() {
    // currently unused
}

// ---------------------------------------------------------------------------
// GNEViewNetHelper::VehicleTypeOptions - methods
// ---------------------------------------------------------------------------

GNEViewNetHelper::VehicleTypeOptions::VehicleTypeOptions(GNEViewNet* viewNet) :
    myViewNet(viewNet) {
}


void
GNEViewNetHelper::VehicleTypeOptions::buildVehicleTypeOptionsMenuChecks() {
    UNUSED_PARAMETER(myViewNet);
    // currently unused
}


void
GNEViewNetHelper::VehicleTypeOptions::hideVehicleTypeOptionsMenuChecks() {
    // currently unused
}

// ---------------------------------------------------------------------------
// GNEViewNetHelper::SelectingArea - methods
// ---------------------------------------------------------------------------

GNEViewNetHelper::SelectingArea::SelectingArea(GNEViewNet* viewNet) :
    selectingUsingRectangle(false),
    startDrawing(false),
    myViewNet(viewNet) {
}


void
GNEViewNetHelper::SelectingArea::beginRectangleSelection() {
    selectingUsingRectangle = true;
    selectionCorner1 = myViewNet->getPositionInformation();
    selectionCorner2 = selectionCorner1;
}


void
GNEViewNetHelper::SelectingArea::moveRectangleSelection() {
    // start drawing
    startDrawing = true;
    // only update selection corner 2
    selectionCorner2 = myViewNet->getPositionInformation();
    // update status bar
    myViewNet->setStatusBarText("Selection width:" + toString(fabs(selectionCorner1.x() - selectionCorner2.x()))
                                + " height:" + toString(fabs(selectionCorner1.y() - selectionCorner2.y()))
                                + " diagonal:" + toString(selectionCorner1.distanceTo2D(selectionCorner2)));
}


void
GNEViewNetHelper::SelectingArea::finishRectangleSelection() {
    // finish rectangle selection
    selectingUsingRectangle = false;
    startDrawing = false;
}


void
GNEViewNetHelper::SelectingArea::processRectangleSelection() {
    // shift held down on mouse-down and mouse-up and check that rectangle exist
    if ((abs(selectionCorner1.x() - selectionCorner2.x()) > 0.01) &&
            (abs(selectionCorner1.y() - selectionCorner2.y()) > 0.01) &&
            myViewNet->myMouseButtonKeyPressed.shiftKeyPressed()) {
        // create boundary between two corners
        Boundary rectangleBoundary;
        rectangleBoundary.add(selectionCorner1);
        rectangleBoundary.add(selectionCorner2);
        // process selection within boundary
        processBoundarySelection(rectangleBoundary);
    }
}


std::vector<GNEEdge*>
GNEViewNetHelper::SelectingArea::processEdgeRectangleSelection() {
    // declare vector for selection
    std::vector<GNEEdge*> result;
    // shift held down on mouse-down and mouse-up and check that rectangle exist
    if ((abs(selectionCorner1.x() - selectionCorner2.x()) > 0.01) &&
            (abs(selectionCorner1.y() - selectionCorner2.y()) > 0.01) &&
            myViewNet->myMouseButtonKeyPressed.shiftKeyPressed()) {
        // create boundary between two corners
        Boundary rectangleBoundary;
        rectangleBoundary.add(selectionCorner1);
        rectangleBoundary.add(selectionCorner2);
        if (myViewNet->makeCurrent()) {
            // obtain all ACs in Rectangle BOundary
            std::set<std::pair<std::string, GNEAttributeCarrier*> > ACsInBoundary = myViewNet->getAttributeCarriersInBoundary(rectangleBoundary);
            // Filter ACs in Boundary and get only edges
            for (const auto& AC : ACsInBoundary) {
                if (AC.second->getTagProperty().getTag() == SUMO_TAG_EDGE) {
                    result.push_back(dynamic_cast<GNEEdge*>(AC.second));
                }
            }
            myViewNet->makeNonCurrent();
        }
    }
    return result;
}


void
GNEViewNetHelper::SelectingArea::processShapeSelection(const PositionVector& shape) {
    processBoundarySelection(shape.getBoxBoundary());
}


void
GNEViewNetHelper::SelectingArea::drawRectangleSelection(const RGBColor& color) const {
    if (selectingUsingRectangle) {
        GLHelper::pushMatrix();
        glTranslated(0, 0, GLO_RECTANGLESELECTION);
        GLHelper::setColor(color);
        glLineWidth(2);
        glPolygonMode(GL_FRONT_AND_BACK, GL_LINE);
        glBegin(GL_QUADS);
        glVertex2d(selectionCorner1.x(), selectionCorner1.y());
        glVertex2d(selectionCorner1.x(), selectionCorner2.y());
        glVertex2d(selectionCorner2.x(), selectionCorner2.y());
        glVertex2d(selectionCorner2.x(), selectionCorner1.y());
        glEnd();
        GLHelper::popMatrix();
    }
}


void
GNEViewNetHelper::SelectingArea::processBoundarySelection(const Boundary& boundary) {
    if (myViewNet->makeCurrent()) {
        std::set<std::pair<std::string, GNEAttributeCarrier*> > ACsInBoundary = myViewNet->getAttributeCarriersInBoundary(boundary);
        // filter ACsInBoundary depending of current supermode
        std::set<std::pair<std::string, GNEAttributeCarrier*> > ACsInBoundaryFiltered;
        for (const auto& AC : ACsInBoundary) {
            if (myViewNet->myEditModes.isCurrentSupermodeNetwork()) {
                if (AC.second->getTagProperty().isNetworkElement() || AC.second->getTagProperty().isAdditionalElement() ||
                        AC.second->getTagProperty().isTAZElement() || AC.second->getTagProperty().isShape()) {
                    ACsInBoundaryFiltered.insert(AC);
                }
            } else if (myViewNet->myEditModes.isCurrentSupermodeDemand() && AC.second->getTagProperty().isDemandElement()) {
                ACsInBoundaryFiltered.insert(AC);
            } else if (myViewNet->myEditModes.isCurrentSupermodeData() && AC.second->getTagProperty().isGenericData()) {
                ACsInBoundaryFiltered.insert(AC);
            }
        }
        // declare two sets of attribute carriers, one for select and another for unselect
        std::vector<GNEAttributeCarrier*> ACToSelect;
        std::vector<GNEAttributeCarrier*> ACToUnselect;
        // reserve memory (we assume that in the worst case we're going to insert all elements of ACsInBoundaryFiltered
        ACToSelect.reserve(ACsInBoundaryFiltered.size());
        ACToUnselect.reserve(ACsInBoundaryFiltered.size());
        // in restrict AND replace mode all current selected attribute carriers will be unselected
        if ((myViewNet->myViewParent->getSelectorFrame()->getModificationModeModule()->getModificationMode() == GNESelectorFrame::ModificationMode::Operation::RESTRICT) ||
                (myViewNet->myViewParent->getSelectorFrame()->getModificationModeModule()->getModificationMode() == GNESelectorFrame::ModificationMode::Operation::REPLACE)) {
            // obtain selected ACs depending of current supermode
            const auto selectedAC = myViewNet->getNet()->getAttributeCarriers()->getSelectedAttributeCarriers(false);
            // add id into ACs to unselect
            for (const auto& AC : selectedAC) {
                ACToUnselect.push_back(AC);
            }
        }
        // iterate over AtributeCarriers obtained of boundary an place it in ACToSelect or ACToUnselect
        for (const auto& AC : ACsInBoundaryFiltered) {
            switch (myViewNet->myViewParent->getSelectorFrame()->getModificationModeModule()->getModificationMode()) {
                case GNESelectorFrame::ModificationMode::Operation::SUB:
                    ACToUnselect.push_back(AC.second);
                    break;
                case GNESelectorFrame::ModificationMode::Operation::RESTRICT:
                    if (std::find(ACToUnselect.begin(), ACToUnselect.end(), AC.second) != ACToUnselect.end()) {
                        ACToSelect.push_back(AC.second);
                    }
                    break;
                default:
                    ACToSelect.push_back(AC.second);
                    break;
            }
        }
        // select junctions and their connections and crossings if Auto select junctions is enabled (note: only for "add mode")
        if (myViewNet->autoSelectNodes() && (myViewNet->myViewParent->getSelectorFrame()->getModificationModeModule()->getModificationMode() == GNESelectorFrame::ModificationMode::Operation::ADD)) {
            std::vector<GNEEdge*> edgesToSelect;
            // iterate over ACToSelect and extract edges
            for (const auto& AC : ACToSelect) {
                if (AC->getTagProperty().getTag() == SUMO_TAG_EDGE) {
                    edgesToSelect.push_back(dynamic_cast<GNEEdge*>(AC));
                }
            }
            // iterate over extracted edges
            for (const auto& edge : edgesToSelect) {
                // select junction source and all their connections and crossings
                ACToSelect.push_back(edge->getFromJunction());
                for (const auto& connection : edge->getFromJunction()->getGNEConnections()) {
                    ACToSelect.push_back(connection);
                }
                for (const auto& crossing : edge->getFromJunction()->getGNECrossings()) {
                    ACToSelect.push_back(crossing);
                }
                // select junction destiny and all their connections crossings
                ACToSelect.push_back(edge->getToJunction());
                for (const auto& connection : edge->getToJunction()->getGNEConnections()) {
                    ACToSelect.push_back(connection);
                }
                for (const auto& crossing : edge->getToJunction()->getGNECrossings()) {
                    ACToSelect.push_back(crossing);
                }
            }
        }
        // only continue if there is ACs to select or unselect
        if ((ACToSelect.size() + ACToUnselect.size()) > 0) {
            // first unselect AC of ACToUnselect and then selects AC of ACToSelect
            myViewNet->myUndoList->begin(GUIIcon::MODESELECT, "selection using rectangle");
            for (const auto& AC : ACToUnselect) {
                AC->setAttribute(GNE_ATTR_SELECTED, "0", myViewNet->myUndoList);
            }
            for (const auto& AC : ACToSelect) {
                if (AC->getTagProperty().isSelectable()) {
                    AC->setAttribute(GNE_ATTR_SELECTED, "1", myViewNet->myUndoList);
                }
            }
            myViewNet->myUndoList->end();
        }
        myViewNet->makeNonCurrent();
    }
}

// ---------------------------------------------------------------------------
// GNEViewNetHelper::TestingMode - methods
// ---------------------------------------------------------------------------

GNEViewNetHelper::TestingMode::TestingMode(GNEViewNet* viewNet) :
    myViewNet(viewNet),
    myTestingEnabled(OptionsCont::getOptions().getBool("gui-testing")),
    myTestingWidth(0),
    myTestingHeight(0) {
}


void
GNEViewNetHelper::TestingMode::initTestingMode() {
    // first check if testing mode is enabled and window size is correct
    if (myTestingEnabled && OptionsCont::getOptions().isSet("window-size")) {
        std::vector<std::string> windowSize = OptionsCont::getOptions().getStringVector("window-size");
        // make sure that given windows size has exactly two valid int values
        if ((windowSize.size() == 2) && GNEAttributeCarrier::canParse<int>(windowSize[0]) && GNEAttributeCarrier::canParse<int>(windowSize[1])) {
            myTestingWidth = GNEAttributeCarrier::parse<int>(windowSize[0]);
            myTestingHeight = GNEAttributeCarrier::parse<int>(windowSize[1]);
        } else {
            WRITE_ERROR("Invalid windows size-format: " + toString(windowSize) + "for option 'window-size'");
        }
    }
}


void
GNEViewNetHelper::TestingMode::drawTestingElements(GUIMainWindow* mainWindow) {
    // first check if testing mode is neabled
    if (myTestingEnabled) {
        // check if main windows has to be resized
        if (myTestingWidth > 0) {
            mainWindow->resize(myTestingWidth, myTestingHeight);
        }
        //std::cout << " fixed: view=" << getWidth() << ", " << getHeight() << " app=" << mainWindow->getWidth() << ", " << mainWindow->getHeight() << "\n";
        // draw pink square in the upper left corner on top of everything
        GLHelper::pushMatrix();
        const double size = myViewNet->p2m(32);
        Position center = myViewNet->screenPos2NetPos(8, 8);
        // magenta
        GLHelper::pushMatrix();
        GLHelper::setColor(RGBColor::MAGENTA);
        glTranslated(center.x(), center.y(), GLO_TESTELEMENT);
        glPolygonMode(GL_FRONT_AND_BACK, GL_FILL);
        glBegin(GL_QUADS);
        glVertex2d(0, 0);
        glVertex2d(0, -size);
        glVertex2d(size, -size);
        glVertex2d(size, 0);
        glEnd();
        GLHelper::popMatrix();
        // blue
        GLHelper::pushMatrix();
        GLHelper::setColor(RGBColor::BLUE);
        glTranslated(center.x(), center.y(), GLO_TESTELEMENT + 1);
        glScaled(0.7, 0.7, 0);
        glPolygonMode(GL_FRONT_AND_BACK, GL_FILL);
        glBegin(GL_QUADS);
        glVertex2d(0, 0);
        glVertex2d(0, -size);
        glVertex2d(size, -size);
        glVertex2d(size, 0);
        glEnd();
        GLHelper::popMatrix();
        // yellow
        GLHelper::pushMatrix();
        GLHelper::setColor(RGBColor::YELLOW);
        glTranslated(center.x(), center.y(), GLO_TESTELEMENT + 2);
        glScaled(0.4, 0.4, 0);
        glPolygonMode(GL_FRONT_AND_BACK, GL_FILL);
        glBegin(GL_QUADS);
        glVertex2d(0, 0);
        glVertex2d(0, -size);
        glVertex2d(size, -size);
        glVertex2d(size, 0);
        glEnd();
        GLHelper::popMatrix();
        // show box with the current position relative to pink square
        GLHelper::pushMatrix();
        Position posRelative = myViewNet->screenPos2NetPos(myViewNet->getWidth() - 40, myViewNet->getHeight() - 20);
        // adjust cursor position (24,25) to show exactly the same position as in function netedit.leftClick(match, X, Y)
        GLHelper::drawTextBox(toString(myViewNet->getWindowCursorPosition().x() - 24) + " " + toString(myViewNet->getWindowCursorPosition().y() - 25), posRelative, GLO_TESTELEMENT, myViewNet->p2m(20), RGBColor::BLACK, RGBColor::WHITE);
        GLHelper::popMatrix();
    }
}


bool
GNEViewNetHelper::TestingMode::isTestingEnabled() const {
    return myTestingEnabled;
}

// ---------------------------------------------------------------------------
// GNEViewNetHelper::SaveElements - methods
// ---------------------------------------------------------------------------

GNEViewNetHelper::SaveElements::SaveElements(GNEViewNet* viewNet) :
    saveAll(nullptr),
    saveNetwork(nullptr),
    saveAdditionalElements(nullptr),
    saveDemandElements(nullptr),
    saveDataElements(nullptr),
    myViewNet(viewNet) {
}


void
GNEViewNetHelper::SaveElements::buildSaveElementsButtons() {
    // create save network button
    saveAll = new FXButton(myViewNet->getViewParent()->getGNEAppWindows()->getToolbarsGrip().saveElements,
                           "\tSave all\tSave all elements.", GUIIconSubSys::getIcon(GUIIcon::SAVEALLELEMENTS),
                           myViewNet->getViewParent()->getGNEAppWindows(), MID_GNE_SAVEALLELEMENTS, GUIDesignButtonToolbar);
    saveAll->create();
    // create save network button
    saveNetwork = new FXButton(myViewNet->getViewParent()->getGNEAppWindows()->getToolbarsGrip().saveElements,
                               "\tSave network\tSave network. (Ctrl+S)", GUIIconSubSys::getIcon(GUIIcon::SAVENETWORKELEMENTS),
                               myViewNet->getViewParent()->getGNEAppWindows(), MID_HOTKEY_CTRL_S_STOPSIMULATION_SAVENETWORK, GUIDesignButtonToolbar);
    saveNetwork->create();
    // create save additional elements button
    saveAdditionalElements = new FXButton(myViewNet->getViewParent()->getGNEAppWindows()->getToolbarsGrip().saveElements,
                                          "\tSave additional elements\tSave additional elements. (Ctrl+Shift+A)", GUIIconSubSys::getIcon(GUIIcon::SAVEADDITIONALELEMENTS),
                                          myViewNet->getViewParent()->getGNEAppWindows(), MID_HOTKEY_CTRL_SHIFT_A_SAVEADDITIONALS, GUIDesignButtonToolbar);
    saveAdditionalElements->create();
    // create save demand elements button
    saveDemandElements = new FXButton(myViewNet->getViewParent()->getGNEAppWindows()->getToolbarsGrip().saveElements,
                                      "\tSave demand elements\tSave demand elements. (Ctrl+Shift+D)", GUIIconSubSys::getIcon(GUIIcon::SAVEDEMANDELEMENTS),
                                      myViewNet->getViewParent()->getGNEAppWindows(), MID_HOTKEY_CTRL_SHIFT_D_SAVEDEMANDELEMENTS, GUIDesignButtonToolbar);
    saveDemandElements->create();
    // create save data elements button
    saveDataElements = new FXButton(myViewNet->getViewParent()->getGNEAppWindows()->getToolbarsGrip().saveElements,
                                    "\tSave data elements\tSave data elements. (Ctrl+Shift+B)", GUIIconSubSys::getIcon(GUIIcon::SAVEDATAELEMENTS),
                                    myViewNet->getViewParent()->getGNEAppWindows(), MID_HOTKEY_CTRL_SHIFT_B_SAVEDATAELEMENTS, GUIDesignButtonToolbar);
    saveDataElements->create();
    // recalc menu bar because there is new elements
    myViewNet->getViewParent()->getGNEAppWindows()->getToolbarsGrip().saveElements->recalc();
    // show menu bar modes
    myViewNet->getViewParent()->getGNEAppWindows()->getToolbarsGrip().saveElements->show();
}

// ---------------------------------------------------------------------------
// GNEViewNetHelper::EditModes - methods
// ---------------------------------------------------------------------------

GNEViewNetHelper::EditModes::EditModes(GNEViewNet* viewNet, const bool newNet) :
    currentSupermode(Supermode::NETWORK),
    networkEditMode(newNet ? NetworkEditMode::NETWORK_CREATE_EDGE : NetworkEditMode::NETWORK_INSPECT),
    demandEditMode(DemandEditMode::DEMAND_INSPECT),
    dataEditMode(DataEditMode::DATA_INSPECT),
    networkButton(nullptr),
    demandButton(nullptr),
    dataButton(nullptr),
    myViewNet(viewNet)
{ }


void
GNEViewNetHelper::EditModes::buildSuperModeButtons() {
    // create network button
    networkButton = new MFXCheckableButton(false,
                                           myViewNet->getViewParent()->getGNEAppWindows()->getToolbarsGrip().superModes, "Network\t\tSet mode for edit network elements. (F2)",
                                           GUIIconSubSys::getIcon(GUIIcon::SUPERMODENETWORK), myViewNet, MID_HOTKEY_F2_SUPERMODE_NETWORK, GUIDesignMFXCheckableButtonSupermode);
    networkButton->create();
    // create demand button
    demandButton = new MFXCheckableButton(false,
                                          myViewNet->getViewParent()->getGNEAppWindows()->getToolbarsGrip().superModes, "Demand\t\tSet mode for edit traffic demand. (F3)",
                                          GUIIconSubSys::getIcon(GUIIcon::SUPERMODEDEMAND), myViewNet, MID_HOTKEY_F3_SUPERMODE_DEMAND, GUIDesignMFXCheckableButtonSupermode);
    demandButton->create();
    // create data button
    dataButton = new MFXCheckableButton(false,
                                        myViewNet->getViewParent()->getGNEAppWindows()->getToolbarsGrip().superModes, "Data\t\tSet mode for edit data demand. (F4)",
                                        GUIIconSubSys::getIcon(GUIIcon::SUPERMODEDATA), myViewNet, MID_HOTKEY_F4_SUPERMODE_DATA, GUIDesignMFXCheckableButtonSupermode);
    dataButton->create();
    // recalc menu bar because there is new elements
    myViewNet->getViewParent()->getGNEAppWindows()->getToolbarsGrip().modes->recalc();
    // show menu bar modes
    myViewNet->getViewParent()->getGNEAppWindows()->getToolbarsGrip().modes->show();
}


void
GNEViewNetHelper::EditModes::setSupermode(Supermode supermode, const bool force) {
    if (!force && (supermode == currentSupermode)) {
        myViewNet->setStatusBarText("Mode already selected");
        if (myViewNet->myCurrentFrame != nullptr) {
            myViewNet->myCurrentFrame->focusUpperElement();
        }
    } else {
        myViewNet->setStatusBarText("");
        // abort current operation
        myViewNet->abortOperation(false);
        // set super mode
        currentSupermode = supermode;
        // set supermodes
        if (supermode == Supermode::NETWORK) {
            // change buttons
            networkButton->setChecked(true);
            demandButton->setChecked(false);
            dataButton->setChecked(false);
            // show network buttons
            myViewNet->myNetworkCheckableButtons.showNetworkCheckableButtons();
            // hide demand buttons
            myViewNet->myDemandCheckableButtons.hideDemandCheckableButtons();
            // hide data buttons
            myViewNet->myDataCheckableButtons.hideDataCheckableButtons();
            // force update network mode
            setNetworkEditMode(networkEditMode, true);
        } else if (supermode == Supermode::DEMAND) {
            // change buttons
            networkButton->setChecked(false);
            demandButton->setChecked(true);
            dataButton->setChecked(false);
            // hide network buttons
            myViewNet->myNetworkCheckableButtons.hideNetworkCheckableButtons();
            // show demand buttons
            myViewNet->myDemandCheckableButtons.showDemandCheckableButtons();
            // hide data buttons
            myViewNet->myDataCheckableButtons.hideDataCheckableButtons();
            // force update demand mode
            setDemandEditMode(demandEditMode, true);
            // demand modes require ALWAYS a recomputing
            myViewNet->myNet->computeNetwork(myViewNet->myViewParent->getGNEAppWindows());
            // check if update path calculator
            if (!myViewNet->myNet->getPathManager()->getPathCalculator()->isPathCalculatorUpdated()) {
                // update DijkstraRouter of RouteCalculatorInstance
                myViewNet->myNet->getPathManager()->getPathCalculator()->updatePathCalculator();
                // compute all demand elements
                myViewNet->myNet->computeDemandElements(myViewNet->myViewParent->getGNEAppWindows());
            }
        } else if (supermode == Supermode::DATA) {
            // change buttons
            networkButton->setChecked(false);
            demandButton->setChecked(false);
            dataButton->setChecked(true);
            // hide network buttons
            myViewNet->myNetworkCheckableButtons.hideNetworkCheckableButtons();
            // hide demand buttons
            myViewNet->myDemandCheckableButtons.hideDemandCheckableButtons();
            // show data buttons
            myViewNet->myDataCheckableButtons.showDataCheckableButtons();
            // force update data mode
            setDataEditMode(dataEditMode, true);
            // check if update path calculator
            if (!myViewNet->myNet->getPathManager()->getPathCalculator()->isPathCalculatorUpdated()) {
                // update DijkstraRouter of RouteCalculatorInstance
                myViewNet->myNet->getPathManager()->getPathCalculator()->updatePathCalculator();
                // compute all demand elements
                myViewNet->myNet->computeDemandElements(myViewNet->myViewParent->getGNEAppWindows());
            }
        }
        // update buttons
        networkButton->update();
        demandButton->update();
        dataButton->update();
        // update Supermode CommandButtons in GNEAppWindows
        myViewNet->myViewParent->getGNEAppWindows()->updateSuperModeMenuCommands(currentSupermode);
    }
}


void
GNEViewNetHelper::EditModes::setNetworkEditMode(NetworkEditMode mode, const bool force) {
    if ((mode == networkEditMode) && !force) {
        myViewNet->setStatusBarText("Network mode already selected");
        if (myViewNet->myCurrentFrame != nullptr) {
            myViewNet->myCurrentFrame->focusUpperElement();
        }
    } else if (networkEditMode == NetworkEditMode::NETWORK_TLS && !myViewNet->myViewParent->getTLSEditorFrame()->isTLSSaved()) {
        myViewNet->setStatusBarText("Save modifications in TLS before change mode");
        myViewNet->myCurrentFrame->focusUpperElement();
    } else {
        myViewNet->setStatusBarText("");
        myViewNet->abortOperation(false);
        // stop editing of custom shapes
        myViewNet->myEditNetworkElementShapes.stopEditCustomShape();
        // set new Network mode
        networkEditMode = mode;
        // for common modes (Inspect/Delete/Select/move) change also the other supermode
        if (networkEditMode == NetworkEditMode::NETWORK_INSPECT) {
            demandEditMode = DemandEditMode::DEMAND_INSPECT;
            dataEditMode = DataEditMode::DATA_INSPECT;
        } else if (networkEditMode == NetworkEditMode::NETWORK_DELETE) {
            demandEditMode = DemandEditMode::DEMAND_DELETE;
            dataEditMode = DataEditMode::DATA_DELETE;
        } else if (networkEditMode == NetworkEditMode::NETWORK_SELECT) {
            demandEditMode = DemandEditMode::DEMAND_SELECT;
            dataEditMode = DataEditMode::DATA_SELECT;
        } else if (networkEditMode == NetworkEditMode::NETWORK_MOVE) {
            demandEditMode = DemandEditMode::DEMAND_MOVE;
        }
        // certain modes require a recomputing
        switch (mode) {
            case NetworkEditMode::NETWORK_CONNECT:
            case NetworkEditMode::NETWORK_PROHIBITION:
            case NetworkEditMode::NETWORK_TLS:
            case NetworkEditMode::NETWORK_WIRE:
                // modes which depend on computed data
                myViewNet->myNet->computeNetwork(myViewNet->myViewParent->getGNEAppWindows());
                break;
            default:
                break;
        }
        // update cursors
        myViewNet->updateCursor();
        // update network mode specific controls
        myViewNet->updateNetworkModeSpecificControls();
    }
}


void
GNEViewNetHelper::EditModes::setDemandEditMode(DemandEditMode mode, const bool force) {
    if ((mode == demandEditMode) && !force) {
        myViewNet->setStatusBarText("Demand mode already selected");
        if (myViewNet->myCurrentFrame != nullptr) {
            myViewNet->myCurrentFrame->focusUpperElement();
        }
    } else {
        myViewNet->setStatusBarText("");
        myViewNet->abortOperation(false);
        // stop editing of custom shapes
        myViewNet->myEditNetworkElementShapes.stopEditCustomShape();
        // set new Demand mode
        demandEditMode = mode;
        // for common modes (Inspect/Delete/Select/Move) change also the other supermode
        if (demandEditMode == DemandEditMode::DEMAND_INSPECT) {
            networkEditMode = NetworkEditMode::NETWORK_INSPECT;
            dataEditMode = DataEditMode::DATA_INSPECT;
        } else if (demandEditMode == DemandEditMode::DEMAND_DELETE) {
            networkEditMode = NetworkEditMode::NETWORK_DELETE;
            dataEditMode = DataEditMode::DATA_DELETE;
        } else if (demandEditMode == DemandEditMode::DEMAND_SELECT) {
            networkEditMode = NetworkEditMode::NETWORK_SELECT;
            dataEditMode = DataEditMode::DATA_SELECT;
        } else if (demandEditMode == DemandEditMode::DEMAND_MOVE) {
            networkEditMode = NetworkEditMode::NETWORK_MOVE;
        }
        // update cursors
        myViewNet->updateCursor();
        // update network mode specific controls
        myViewNet->updateDemandModeSpecificControls();
    }
}


void
GNEViewNetHelper::EditModes::setDataEditMode(DataEditMode mode, const bool force) {
    if ((mode == dataEditMode) && !force) {
        myViewNet->setStatusBarText("Data mode already selected");
        if (myViewNet->myCurrentFrame != nullptr) {
            myViewNet->myCurrentFrame->focusUpperElement();
        }
    } else {
        myViewNet->setStatusBarText("");
        myViewNet->abortOperation(false);
        // stop editing of custom shapes
        myViewNet->myEditNetworkElementShapes.stopEditCustomShape();
        // set new Data mode
        dataEditMode = mode;
        // for common modes (Inspect/Delete/Select/Move) change also the other supermode
        if (dataEditMode == DataEditMode::DATA_INSPECT) {
            networkEditMode = NetworkEditMode::NETWORK_INSPECT;
            demandEditMode = DemandEditMode::DEMAND_INSPECT;
        } else if (dataEditMode == DataEditMode::DATA_DELETE) {
            networkEditMode = NetworkEditMode::NETWORK_DELETE;
            demandEditMode = DemandEditMode::DEMAND_DELETE;
        } else if (dataEditMode == DataEditMode::DATA_SELECT) {
            networkEditMode = NetworkEditMode::NETWORK_SELECT;
            demandEditMode = DemandEditMode::DEMAND_SELECT;
        }
        // update all datasets
        for (const auto& dataSet : myViewNet->getNet()->getAttributeCarriers()->getDataSets()) {
            dataSet->updateAttributeColors();
        }
        // update cursors
        myViewNet->updateCursor();
        // update network mode specific controls
        myViewNet->updateDataModeSpecificControls();
    }
}


bool
GNEViewNetHelper::EditModes::isCurrentSupermodeNetwork() const {
    return (currentSupermode == Supermode::NETWORK);
}


bool
GNEViewNetHelper::EditModes::isCurrentSupermodeDemand() const {
    return (currentSupermode == Supermode::DEMAND);
}


bool
GNEViewNetHelper::EditModes::isCurrentSupermodeData() const {
    return (currentSupermode == Supermode::DATA);
}

// ---------------------------------------------------------------------------
// GNEViewNetHelper::NetworkViewOptions - methods
// ---------------------------------------------------------------------------

GNEViewNetHelper::NetworkViewOptions::NetworkViewOptions(GNEViewNet* viewNet) :
    menuCheckToggleGrid(nullptr),
    menuCheckDrawSpreadVehicles(nullptr),
    menuCheckShowDemandElements(nullptr),
    menuCheckSelectEdges(nullptr),
    menuCheckShowConnections(nullptr),
    menuCheckHideConnections(nullptr),
    menuCheckShowAdditionalSubElements(nullptr),
    menuCheckExtendSelection(nullptr),
    menuCheckChangeAllPhases(nullptr),
    menuCheckWarnAboutMerge(nullptr),
    menuCheckShowJunctionBubble(nullptr),
    menuCheckMoveElevation(nullptr),
    menuCheckChainEdges(nullptr),
    menuCheckAutoOppositeEdge(nullptr),
    myViewNet(viewNet) {
}


void
GNEViewNetHelper::NetworkViewOptions::buildNetworkViewOptionsMenuChecks() {
    // create menu checks
    menuCheckToggleGrid = new MFXCheckableButton(false, myViewNet->myViewParent->getGNEAppWindows()->getToolbarsGrip().modes,
            ("\t\tShow grid and restrict movement to the grid - define grid size in visualization options. (Ctrl+G)"),
            GUIIconSubSys::getIcon(GUIIcon::COMMONMODE_CHECKBOX_TOGGLEGRID),
            myViewNet, MID_GNE_NETWORKVIEWOPTIONS_TOGGLEGRID, GUIDesignMFXCheckableButton);
    menuCheckToggleGrid->setChecked(false);
    menuCheckToggleGrid->create();

    menuCheckDrawSpreadVehicles = new MFXCheckableButton(false, myViewNet->myViewParent->getGNEAppWindows()->getToolbarsGrip().modes,
            ("\t\tDraw vehicles spread in lane or in depart position."),
            GUIIconSubSys::getIcon(GUIIcon::COMMONMODE_CHECKBOX_SPREADVEHICLE),
            myViewNet, MID_GNE_NETWORKVIEWOPTIONS_DRAWSPREADVEHICLES, GUIDesignMFXCheckableButton);
    menuCheckDrawSpreadVehicles->setChecked(false);
    menuCheckDrawSpreadVehicles->create();

    menuCheckShowDemandElements = new MFXCheckableButton(false, myViewNet->myViewParent->getGNEAppWindows()->getToolbarsGrip().modes,
            ("\t\tToggle show demand elements."),
            GUIIconSubSys::getIcon(GUIIcon::COMMONMODE_CHECKBOX_SHOWDEMANDELEMENTS),
            myViewNet, MID_GNE_NETWORKVIEWOPTIONS_SHOWDEMANDELEMENTS, GUIDesignMFXCheckableButton);
    menuCheckShowDemandElements->setChecked(false);
    menuCheckShowDemandElements->create();

    menuCheckSelectEdges = new MFXCheckableButton(false, myViewNet->myViewParent->getGNEAppWindows()->getToolbarsGrip().modes,
            ("\t\tToggle whether clicking should select edges or lanes."),
            GUIIconSubSys::getIcon(GUIIcon::NETWORKMODE_CHECKBOX_SELECTEDGES),
            myViewNet, MID_GNE_NETWORKVIEWOPTIONS_SELECTEDGES, GUIDesignMFXCheckableButton);
    menuCheckSelectEdges->setChecked(true);
    menuCheckSelectEdges->create();

    menuCheckShowConnections = new MFXCheckableButton(false, myViewNet->myViewParent->getGNEAppWindows()->getToolbarsGrip().modes,
            ("\t\tToggle show connections over junctions."),
            GUIIconSubSys::getIcon(GUIIcon::NETWORKMODE_CHECKBOX_SHOWCONNECTIONS),
            myViewNet, MID_GNE_NETWORKVIEWOPTIONS_SHOWCONNECTIONS, GUIDesignMFXCheckableButton);
    menuCheckShowConnections->setChecked(myViewNet->getVisualisationSettings().showLane2Lane);
    menuCheckShowConnections->create();

    menuCheckHideConnections = new MFXCheckableButton(false, myViewNet->myViewParent->getGNEAppWindows()->getToolbarsGrip().modes,
            ("\t\tHide connections."),
            GUIIconSubSys::getIcon(GUIIcon::NETWORKMODE_CHECKBOX_HIDECONNECTIONS),
            myViewNet, MID_GNE_NETWORKVIEWOPTIONS_HIDECONNECTIONS, GUIDesignMFXCheckableButton);
    menuCheckHideConnections->setChecked(false);
    menuCheckHideConnections->create();

    menuCheckShowAdditionalSubElements = new MFXCheckableButton(false, myViewNet->myViewParent->getGNEAppWindows()->getToolbarsGrip().modes,
            ("\t\tShow additional sub-elements."),
            GUIIconSubSys::getIcon(GUIIcon::NETWORKMODE_CHECKBOX_SHOWSUBADDITIONALS),
            myViewNet, MID_GNE_NETWORKVIEWOPTIONS_SHOWSUBADDITIONALS, GUIDesignMFXCheckableButton);
    menuCheckShowAdditionalSubElements->setChecked(false);
    menuCheckShowAdditionalSubElements->create();

    menuCheckExtendSelection = new MFXCheckableButton(false, myViewNet->myViewParent->getGNEAppWindows()->getToolbarsGrip().modes,
            ("\t\tToggle whether selecting multiple edges should automatically select their junctions."),
            GUIIconSubSys::getIcon(GUIIcon::NETWORKMODE_CHECKBOX_AUTOSELECTJUNCTIONS),
            myViewNet, MID_GNE_NETWORKVIEWOPTIONS_EXTENDSELECTION, GUIDesignMFXCheckableButton);
    menuCheckExtendSelection->setChecked(true);
    menuCheckExtendSelection->create();

    menuCheckChangeAllPhases = new MFXCheckableButton(false, myViewNet->myViewParent->getGNEAppWindows()->getToolbarsGrip().modes,
            ("\t\tToggle whether clicking should apply state changes to all phases of the current TLS plan."),
            GUIIconSubSys::getIcon(GUIIcon::NETWORKMODE_CHECKBOX_APPLYTOALLPHASES),
            myViewNet, MID_GNE_NETWORKVIEWOPTIONS_CHANGEALLPHASES, GUIDesignMFXCheckableButton);
    menuCheckChangeAllPhases->setChecked(false);
    menuCheckChangeAllPhases->create();

    menuCheckWarnAboutMerge = new MFXCheckableButton(false, myViewNet->myViewParent->getGNEAppWindows()->getToolbarsGrip().modes,
            ("\t\tAsk for confirmation before merging junction."),
            GUIIconSubSys::getIcon(GUIIcon::NETWORKMODE_CHECKBOX_ASKFORMERGE),
            myViewNet, MID_GNE_NETWORKVIEWOPTIONS_ASKFORMERGE, GUIDesignMFXCheckableButton);
    menuCheckWarnAboutMerge->setChecked(true);
    menuCheckWarnAboutMerge->create();

    menuCheckShowJunctionBubble = new MFXCheckableButton(false, myViewNet->myViewParent->getGNEAppWindows()->getToolbarsGrip().modes,
            ("\t\tShow bubbles over junctions shapes."),
            GUIIconSubSys::getIcon(GUIIcon::NETWORKMODE_CHECKBOX_BUBBLES),
            myViewNet, MID_GNE_NETWORKVIEWOPTIONS_SHOWBUBBLES, GUIDesignMFXCheckableButton);
    menuCheckShowJunctionBubble->setChecked(false);
    menuCheckShowJunctionBubble->create();

    menuCheckMoveElevation = new MFXCheckableButton(false, myViewNet->myViewParent->getGNEAppWindows()->getToolbarsGrip().modes,
            ("\t\tApply mouse movement to elevation instead of x,y position."),
            GUIIconSubSys::getIcon(GUIIcon::NETWORKMODE_CHECKBOX_ELEVATION),
            myViewNet, MID_GNE_NETWORKVIEWOPTIONS_MOVEELEVATION, GUIDesignMFXCheckableButton);
    menuCheckMoveElevation->setChecked(false);
    menuCheckMoveElevation->create();

    menuCheckChainEdges = new MFXCheckableButton(false, myViewNet->myViewParent->getGNEAppWindows()->getToolbarsGrip().modes,
            ("\t\tCreate consecutive edges with a single click (hit ESC to cancel chain)."),
            GUIIconSubSys::getIcon(GUIIcon::NETWORKMODE_CHECKBOX_CHAIN),
            myViewNet, MID_GNE_NETWORKVIEWOPTIONS_CHAINEDGES, GUIDesignMFXCheckableButton);
    menuCheckChainEdges->setChecked(false);
    menuCheckChainEdges->create();

    menuCheckAutoOppositeEdge = new MFXCheckableButton(false, myViewNet->myViewParent->getGNEAppWindows()->getToolbarsGrip().modes,
            ("\t\tAutomatically create an edge in the opposite direction."),
            GUIIconSubSys::getIcon(GUIIcon::NETWORKMODE_CHECKBOX_TWOWAY),
            myViewNet, MID_GNE_NETWORKVIEWOPTIONS_AUTOOPPOSITEEDGES, GUIDesignMFXCheckableButton);
    menuCheckAutoOppositeEdge->setChecked(false);
    menuCheckAutoOppositeEdge->create();

    // always recalc after creating new elements
    myViewNet->myViewParent->getGNEAppWindows()->getToolbarsGrip().modes->recalc();
}


void
GNEViewNetHelper::NetworkViewOptions::hideNetworkViewOptionsMenuChecks() {
    menuCheckToggleGrid->hide();
    menuCheckDrawSpreadVehicles->hide();
    menuCheckShowDemandElements->hide();
    menuCheckSelectEdges->hide();
    menuCheckShowConnections->hide();
    menuCheckHideConnections->hide();
    menuCheckShowAdditionalSubElements->hide();
    menuCheckExtendSelection->hide();
    menuCheckChangeAllPhases->hide();
    menuCheckWarnAboutMerge->hide();
    menuCheckShowJunctionBubble->hide();
    menuCheckMoveElevation->hide();
    menuCheckChainEdges->hide();
    menuCheckAutoOppositeEdge->hide();
    // Also hide toolbar grip
    myViewNet->myViewParent->getGNEAppWindows()->getToolbarsGrip().modes->show();
}


void
GNEViewNetHelper::NetworkViewOptions::getVisibleNetworkMenuCommands(std::vector<MFXCheckableButton*>& commands) const {
    // save visible menu commands in commands vector
    if (menuCheckToggleGrid->shown()) {
        commands.push_back(menuCheckToggleGrid);
    }
    if (menuCheckDrawSpreadVehicles->shown()) {
        commands.push_back(menuCheckDrawSpreadVehicles);
    }
    if (menuCheckShowDemandElements->shown()) {
        commands.push_back(menuCheckShowDemandElements);
    }
    if (menuCheckSelectEdges->shown()) {
        commands.push_back(menuCheckSelectEdges);
    }
    if (menuCheckShowConnections->shown()) {
        commands.push_back(menuCheckShowConnections);
    }
    if (menuCheckHideConnections->shown()) {
        commands.push_back(menuCheckHideConnections);
    }
    if (menuCheckShowAdditionalSubElements->shown()) {
        commands.push_back(menuCheckShowAdditionalSubElements);
    }
    if (menuCheckExtendSelection->shown()) {
        commands.push_back(menuCheckExtendSelection);
    }
    if (menuCheckChangeAllPhases->shown()) {
        commands.push_back(menuCheckChangeAllPhases);
    }
    if (menuCheckWarnAboutMerge->shown()) {
        commands.push_back(menuCheckWarnAboutMerge);
    }
    if (menuCheckShowJunctionBubble->shown()) {
        commands.push_back(menuCheckShowJunctionBubble);
    }
    if (menuCheckMoveElevation->shown()) {
        commands.push_back(menuCheckMoveElevation);
    }
    if (menuCheckChainEdges->shown()) {
        commands.push_back(menuCheckChainEdges);
    }
    if (menuCheckAutoOppositeEdge->shown()) {
        commands.push_back(menuCheckAutoOppositeEdge);
    }
}


bool
GNEViewNetHelper::NetworkViewOptions::drawSpreadVehicles() const {
    return (menuCheckDrawSpreadVehicles->amChecked() == TRUE);
}


bool
GNEViewNetHelper::NetworkViewOptions::showDemandElements() const {
    if (menuCheckShowDemandElements->shown()) {
        return (menuCheckShowDemandElements->amChecked() == TRUE);
    } else {
        // by default, if menuCheckShowDemandElements isn't shown, always show demand elements
        return true;
    }
}


bool
GNEViewNetHelper::NetworkViewOptions::selectEdges() const {
    if (menuCheckSelectEdges->shown()) {
        return (menuCheckSelectEdges->amChecked() == TRUE);
    } else {
        // by default, if menuCheckSelectEdges isn't shown, always select edges
        return true;
    }
}


bool
GNEViewNetHelper::NetworkViewOptions::showConnections() const {
    if (myViewNet->myEditModes.isCurrentSupermodeData()) {
        return false;
    } else if (myViewNet->myEditModes.networkEditMode == NetworkEditMode::NETWORK_CONNECT) {
        // check if menu check hide connections ins shown
        return (menuCheckHideConnections->amChecked() == FALSE);
    } else if (myViewNet->myEditModes.networkEditMode == NetworkEditMode::NETWORK_PROHIBITION) {
        return true;
    } else if (myViewNet->myEditModes.isCurrentSupermodeNetwork() && menuCheckShowConnections->shown() == false) {
        return false;
    } else {
        return (myViewNet->getVisualisationSettings().showLane2Lane);
    }
}


bool
GNEViewNetHelper::NetworkViewOptions::showSubAdditionals() const {
    if (!myViewNet->myEditModes.isCurrentSupermodeNetwork()) {
        return false;
    } else if (menuCheckShowAdditionalSubElements->shown() == false) {
        return false;
    } else {
        return menuCheckShowAdditionalSubElements->amChecked();
    }
}


bool
GNEViewNetHelper::NetworkViewOptions::editingElevation() const {
    if (menuCheckMoveElevation->shown()) {
        return (menuCheckMoveElevation->amChecked() == TRUE);
    } else {
        return false;
    }
}

// ---------------------------------------------------------------------------
// GNEViewNetHelper::DemandViewOptions - methods
// ---------------------------------------------------------------------------

GNEViewNetHelper::DemandViewOptions::DemandViewOptions(GNEViewNet* viewNet) :
    menuCheckToggleGrid(nullptr),
    menuCheckDrawSpreadVehicles(nullptr),
    menuCheckHideShapes(nullptr),
    menuCheckShowAllTrips(nullptr),
    menuCheckShowAllPersonPlans(nullptr),
    menuCheckLockPerson(nullptr),
    menuCheckShowAllContainerPlans(nullptr),
    menuCheckLockContainer(nullptr),
    menuCheckHideNonInspectedDemandElements(nullptr),
    menuCheckShowOverlappedRoutes(nullptr),
    myViewNet(viewNet),
    myLockedPerson(nullptr),
    myLockedContainer(nullptr) {
}


void
GNEViewNetHelper::DemandViewOptions::buildDemandViewOptionsMenuChecks() {
    // create menu checks
    menuCheckToggleGrid = new MFXCheckableButton(false, myViewNet->myViewParent->getGNEAppWindows()->getToolbarsGrip().modes,
            ("\t\tShow grid and restrict movement to the grid - define grid size in visualization options. (Ctrl+G)"),
            GUIIconSubSys::getIcon(GUIIcon::COMMONMODE_CHECKBOX_TOGGLEGRID),
            myViewNet, MID_GNE_DEMANDVIEWOPTIONS_SHOWGRID, GUIDesignMFXCheckableButton);
    menuCheckToggleGrid->setChecked(false);
    menuCheckToggleGrid->create();

    menuCheckDrawSpreadVehicles = new MFXCheckableButton(false, myViewNet->myViewParent->getGNEAppWindows()->getToolbarsGrip().modes,
            ("\t\tDraw vehicles spread in lane or in depart position."),
            GUIIconSubSys::getIcon(GUIIcon::COMMONMODE_CHECKBOX_SPREADVEHICLE),
            myViewNet, MID_GNE_DEMANDVIEWOPTIONS_DRAWSPREADVEHICLES, GUIDesignMFXCheckableButton);
    menuCheckDrawSpreadVehicles->setChecked(false);
    menuCheckDrawSpreadVehicles->create();

    menuCheckHideShapes = new MFXCheckableButton(false, myViewNet->myViewParent->getGNEAppWindows()->getToolbarsGrip().modes,
            ("\t\tToggle show shapes (Polygons and POIs)."),
            GUIIconSubSys::getIcon(GUIIcon::DEMANDMODE_CHECKBOX_HIDESHAPES),
            myViewNet, MID_GNE_DEMANDVIEWOPTIONS_HIDESHAPES, GUIDesignMFXCheckableButton);
    menuCheckHideShapes->setChecked(false);
    menuCheckHideShapes->create();

    menuCheckShowAllTrips = new MFXCheckableButton(false, myViewNet->myViewParent->getGNEAppWindows()->getToolbarsGrip().modes,
            ("\t\tToggle show all trips (requires updated demand - F5)."),
            GUIIconSubSys::getIcon(GUIIcon::DEMANDMODE_CHECKBOX_SHOWTRIPS),
            myViewNet, MID_GNE_DEMANDVIEWOPTIONS_SHOWTRIPS, GUIDesignMFXCheckableButton);
    menuCheckShowAllTrips->setChecked(false);
    menuCheckShowAllTrips->create();

    menuCheckShowAllPersonPlans = new MFXCheckableButton(false, myViewNet->myViewParent->getGNEAppWindows()->getToolbarsGrip().modes,
            ("\t\tShow all person plans."),
            GUIIconSubSys::getIcon(GUIIcon::DEMANDMODE_CHECKBOX_SHOWPERSONPLANS),
            myViewNet, MID_GNE_DEMANDVIEWOPTIONS_SHOWALLPERSONPLANS, GUIDesignMFXCheckableButton);
    menuCheckShowAllPersonPlans->setChecked(false);
    menuCheckShowAllPersonPlans->create();

    menuCheckLockPerson = new MFXCheckableButton(false, myViewNet->myViewParent->getGNEAppWindows()->getToolbarsGrip().modes,
            ("\t\tLock selected person."),
            GUIIconSubSys::getIcon(GUIIcon::DEMANDMODE_CHECKBOX_LOCKPERSON),
            myViewNet, MID_GNE_DEMANDVIEWOPTIONS_LOCKPERSON, GUIDesignMFXCheckableButton);
    menuCheckLockPerson->setChecked(false);
    menuCheckLockPerson->create();

    menuCheckShowAllContainerPlans = new MFXCheckableButton(false, myViewNet->myViewParent->getGNEAppWindows()->getToolbarsGrip().modes,
            ("\t\tShow all container plans."),
            GUIIconSubSys::getIcon(GUIIcon::DEMANDMODE_CHECKBOX_SHOWCONTAINERPLANS),
            myViewNet, MID_GNE_DEMANDVIEWOPTIONS_SHOWALLCONTAINERPLANS, GUIDesignMFXCheckableButton);
    menuCheckShowAllContainerPlans->setChecked(false);
    menuCheckShowAllContainerPlans->create();

    menuCheckLockContainer = new MFXCheckableButton(false, myViewNet->myViewParent->getGNEAppWindows()->getToolbarsGrip().modes,
            ("\t\tLock selected container."),
            GUIIconSubSys::getIcon(GUIIcon::DEMANDMODE_CHECKBOX_LOCKCONTAINER),
            myViewNet, MID_GNE_DEMANDVIEWOPTIONS_LOCKCONTAINER, GUIDesignMFXCheckableButton);
    menuCheckLockContainer->setChecked(false);
    menuCheckLockContainer->create();

    menuCheckHideNonInspectedDemandElements = new MFXCheckableButton(false, myViewNet->myViewParent->getGNEAppWindows()->getToolbarsGrip().modes,
            ("\t\tToggle show non-inspected demand elements."),
            GUIIconSubSys::getIcon(GUIIcon::DEMANDMODE_CHECKBOX_HIDENONINSPECTEDDEMANDELEMENTS),
            myViewNet, MID_GNE_DEMANDVIEWOPTIONS_HIDENONINSPECTED, GUIDesignMFXCheckableButton);
    menuCheckHideNonInspectedDemandElements->setChecked(false);
    menuCheckHideNonInspectedDemandElements->create();

    menuCheckShowOverlappedRoutes = new MFXCheckableButton(false, myViewNet->myViewParent->getGNEAppWindows()->getToolbarsGrip().modes,
            ("\t\tToggle show number of overlapped routes."),
            GUIIconSubSys::getIcon(GUIIcon::DEMANDMODE_CHECKBOX_SHOWOVERLAPPEDROUTES),
            myViewNet, MID_GNE_DEMANDVIEWOPTIONS_SHOWOVERLAPPEDROUTES, GUIDesignMFXCheckableButton);
    menuCheckShowOverlappedRoutes->setChecked(false);
    menuCheckShowOverlappedRoutes->create();

    // always recalc after creating new elements
    myViewNet->myViewParent->getGNEAppWindows()->getToolbarsGrip().modes->recalc();
}


void
GNEViewNetHelper::DemandViewOptions::hideDemandViewOptionsMenuChecks() {
    menuCheckToggleGrid->hide();
    menuCheckDrawSpreadVehicles->hide();
    menuCheckHideShapes->hide();
    menuCheckShowAllTrips->hide();
    menuCheckShowAllPersonPlans->hide();
    menuCheckLockPerson->hide();
    menuCheckShowAllContainerPlans->hide();
    menuCheckLockContainer->hide();
    menuCheckHideNonInspectedDemandElements->hide();
    menuCheckShowOverlappedRoutes->hide();
    // Also hide toolbar grip
    myViewNet->myViewParent->getGNEAppWindows()->getToolbarsGrip().modes->show();
}


void
GNEViewNetHelper::DemandViewOptions::getVisibleDemandMenuCommands(std::vector<MFXCheckableButton*>& commands) const {
    // save visible menu commands in commands vector
    if (menuCheckToggleGrid->shown()) {
        commands.push_back(menuCheckToggleGrid);
    }
    if (menuCheckDrawSpreadVehicles->shown()) {
        commands.push_back(menuCheckDrawSpreadVehicles);
    }
    if (menuCheckHideShapes->shown()) {
        commands.push_back(menuCheckHideShapes);
    }
    if (menuCheckShowAllTrips->shown()) {
        commands.push_back(menuCheckShowAllTrips);
    }
    if (menuCheckShowAllPersonPlans->shown() && menuCheckShowAllPersonPlans->isEnabled()) {
        commands.push_back(menuCheckShowAllPersonPlans);
    }
    if (menuCheckLockPerson->shown() && menuCheckLockPerson->isEnabled()) {
        commands.push_back(menuCheckLockPerson);
    }
    if (menuCheckShowAllContainerPlans->shown() && menuCheckShowAllContainerPlans->isEnabled()) {
        commands.push_back(menuCheckShowAllContainerPlans);
    }
    if (menuCheckLockContainer->shown() && menuCheckLockContainer->isEnabled()) {
        commands.push_back(menuCheckLockContainer);
    }
    if (menuCheckHideNonInspectedDemandElements->shown()) {
        commands.push_back(menuCheckHideNonInspectedDemandElements);
    }
    if (menuCheckShowOverlappedRoutes->shown()) {
        commands.push_back(menuCheckShowOverlappedRoutes);
    }
}


bool
GNEViewNetHelper::DemandViewOptions::drawSpreadVehicles() const {
    return (menuCheckDrawSpreadVehicles->amChecked() == TRUE);
}


bool
GNEViewNetHelper::DemandViewOptions::showNonInspectedDemandElements(const GNEDemandElement* demandElement) const {
    if (menuCheckHideNonInspectedDemandElements->shown()) {
        // check conditions
        if ((menuCheckHideNonInspectedDemandElements->amChecked() == FALSE) || (myViewNet->getInspectedAttributeCarriers().empty())) {
            // if checkbox is disabled or there isn't insepected element, then return true
            return true;
        } else if (myViewNet->getInspectedAttributeCarriers().front()->getTagProperty().isDemandElement()) {
            if (myViewNet->isAttributeCarrierInspected(demandElement)) {
                // if inspected element correspond to demandElement, return true
                return true;
            } else {
                // if demandElement is a route, check if dottedAC is one of their children (Vehicle or Stop)
                for (const auto& i : demandElement->getChildDemandElements()) {
                    if (myViewNet->isAttributeCarrierInspected(i)) {
                        return true;
                    }
                }
                // if demandElement is a vehicle, check if dottedAC is one of his route Parent
                for (const auto& i : demandElement->getParentDemandElements()) {
                    if (myViewNet->isAttributeCarrierInspected(i)) {
                        return true;
                    }
                }
                // dottedAC isn't one of their parent, then return false
                return false;
            }
        } else {
            // we're inspecting a demand element, then return true
            return true;
        }
    } else {
        // we're inspecting a demand element, then return true
        return true;
    }
}


bool
GNEViewNetHelper::DemandViewOptions::showShapes() const {
    if (menuCheckHideShapes->shown()) {
        return (menuCheckHideShapes->amChecked() == FALSE);
    } else {
        return true;
    }
}


bool
GNEViewNetHelper::DemandViewOptions::showAllTrips() const {
    return (menuCheckShowAllTrips->amChecked() == TRUE);
}


bool
GNEViewNetHelper::DemandViewOptions::showAllPersonPlans() const {
    if (menuCheckShowAllPersonPlans->isEnabled()) {
        return (menuCheckShowAllPersonPlans->amChecked() == TRUE);
    } else {
        return false;
    }
}


void
GNEViewNetHelper::DemandViewOptions::lockPerson(const GNEDemandElement* person) {
    myLockedPerson = person;
}


void
GNEViewNetHelper::DemandViewOptions::unlockPerson() {
    myLockedPerson = nullptr;
}


const GNEDemandElement*
GNEViewNetHelper::DemandViewOptions::getLockedPerson() const {
    return myLockedPerson;
}


bool
GNEViewNetHelper::DemandViewOptions::showAllContainerPlans() const {
    if (menuCheckShowAllContainerPlans->isEnabled()) {
        return (menuCheckShowAllContainerPlans->amChecked() == TRUE);
    } else {
        return false;
    }
}


void
GNEViewNetHelper::DemandViewOptions::lockContainer(const GNEDemandElement* container) {
    myLockedContainer = container;
}


void
GNEViewNetHelper::DemandViewOptions::unlockContainer() {
    myLockedContainer = nullptr;
}


bool
GNEViewNetHelper::DemandViewOptions::showOverlappedRoutes() const {
    if (menuCheckShowOverlappedRoutes->isEnabled()) {
        return (menuCheckShowOverlappedRoutes->amChecked() == TRUE);
    } else {
        return false;
    }
}


const GNEDemandElement*
GNEViewNetHelper::DemandViewOptions::getLockedContainer() const {
    return myLockedContainer;
}

// ---------------------------------------------------------------------------
// GNEViewNetHelper::DataViewOptions - methods
// ---------------------------------------------------------------------------

GNEViewNetHelper::DataViewOptions::DataViewOptions(GNEViewNet* viewNet) :
    menuCheckShowAdditionals(nullptr),
    menuCheckShowShapes(nullptr),
    menuCheckShowDemandElements(nullptr),
    menuCheckToogleTAZRelDrawing(nullptr),
    menuCheckToogleTAZDrawFill(nullptr),
    menuCheckToogleTAZRelOnlyFrom(nullptr),
    menuCheckToogleTAZRelOnlyTo(nullptr),
    myViewNet(viewNet) {
}


void
GNEViewNetHelper::DataViewOptions::buildDataViewOptionsMenuChecks() {
    // create menu checks
    menuCheckShowAdditionals = new MFXCheckableButton(false, myViewNet->myViewParent->getGNEAppWindows()->getToolbarsGrip().modes,
            ("\t\tToggle show additionals."),
            GUIIconSubSys::getIcon(GUIIcon::DATAMODE_CHECKBOX_SHOWADDITIONALS),
            myViewNet, MID_GNE_DATAVIEWOPTIONS_SHOWADDITIONALS, GUIDesignMFXCheckableButton);
    menuCheckShowAdditionals->setChecked(false);
    menuCheckShowAdditionals->create();

    menuCheckShowShapes = new MFXCheckableButton(false, myViewNet->myViewParent->getGNEAppWindows()->getToolbarsGrip().modes,
            ("\t\tToggle show shapes (Polygons and POIs)."),
            GUIIconSubSys::getIcon(GUIIcon::DATAMODE_CHECKBOX_SHOWSHAPES),
            myViewNet, MID_GNE_DATAVIEWOPTIONS_SHOWSHAPES, GUIDesignMFXCheckableButton);
    menuCheckShowShapes->setChecked(false);
    menuCheckShowShapes->create();

    menuCheckShowDemandElements = new MFXCheckableButton(false, myViewNet->myViewParent->getGNEAppWindows()->getToolbarsGrip().modes,
            ("\t\tToggle show demand elements."),
            GUIIconSubSys::getIcon(GUIIcon::COMMONMODE_CHECKBOX_SHOWDEMANDELEMENTS),
            myViewNet, MID_GNE_DATAVIEWOPTIONS_SHOWDEMANDELEMENTS, GUIDesignMFXCheckableButton);
    menuCheckShowDemandElements->setChecked(false);
    menuCheckShowDemandElements->create();

    menuCheckToogleTAZRelDrawing = new MFXCheckableButton(false, myViewNet->myViewParent->getGNEAppWindows()->getToolbarsGrip().modes,
            ("\t\tToggle draw TAZREL drawing mode."),
            GUIIconSubSys::getIcon(GUIIcon::DATAMODE_CHECKBOX_TAZRELDRAWING),
            myViewNet, MID_GNE_DATAVIEWOPTIONS_TAZRELDRAWING, GUIDesignMFXCheckableButton);
    menuCheckToogleTAZRelDrawing->setChecked(true);
    menuCheckToogleTAZRelDrawing->create();

    menuCheckToogleTAZDrawFill = new MFXCheckableButton(false, myViewNet->myViewParent->getGNEAppWindows()->getToolbarsGrip().modes,
            ("\t\tToggle draw TAZ fill"),
            GUIIconSubSys::getIcon(GUIIcon::DATAMODE_CHECKBOX_TAZDRAWFILL),
            myViewNet, MID_GNE_DATAVIEWOPTIONS_TAZDRAWFILL, GUIDesignMFXCheckableButton);
    menuCheckToogleTAZDrawFill->setChecked(false);
    menuCheckToogleTAZDrawFill->create();

    menuCheckToogleTAZRelOnlyFrom = new MFXCheckableButton(false, myViewNet->myViewParent->getGNEAppWindows()->getToolbarsGrip().modes,
            ("\t\tToggle draw TAZRel only from"),
            GUIIconSubSys::getIcon(GUIIcon::DATAMODE_CHECKBOX_TAZRELONLYFROM),
            myViewNet, MID_GNE_DATAVIEWOPTIONS_TAZRELONLYFROM, GUIDesignMFXCheckableButton);
    menuCheckToogleTAZRelOnlyFrom->setChecked(true);
    menuCheckToogleTAZRelOnlyFrom->create();

    menuCheckToogleTAZRelOnlyTo = new MFXCheckableButton(false, myViewNet->myViewParent->getGNEAppWindows()->getToolbarsGrip().modes,
            ("\t\tToggle draw TAZRel only to"),
            GUIIconSubSys::getIcon(GUIIcon::DATAMODE_CHECKBOX_TAZRELONLYTO),
            myViewNet, MID_GNE_DATAVIEWOPTIONS_TAZRELONLYTO, GUIDesignMFXCheckableButton);
    menuCheckToogleTAZRelOnlyTo->setChecked(true);
    menuCheckToogleTAZRelOnlyTo->create();

    // always recalc after creating new elements
    myViewNet->myViewParent->getGNEAppWindows()->getToolbarsGrip().modes->recalc();
}


void
GNEViewNetHelper::DataViewOptions::hideDataViewOptionsMenuChecks() {
    menuCheckShowAdditionals->hide();
    menuCheckShowShapes->hide();
    menuCheckShowDemandElements->hide();
    menuCheckToogleTAZRelDrawing->hide();
    menuCheckToogleTAZDrawFill->hide();
    menuCheckToogleTAZRelOnlyFrom->hide();
    menuCheckToogleTAZRelOnlyTo->hide();
    // Also hide toolbar grip
    myViewNet->myViewParent->getGNEAppWindows()->getToolbarsGrip().modes->show();
}


void
GNEViewNetHelper::DataViewOptions::getVisibleDataMenuCommands(std::vector<MFXCheckableButton*>& commands) const {
    // save visible menu commands in commands vector
    if (menuCheckShowAdditionals->shown()) {
        commands.push_back(menuCheckShowAdditionals);
    }
    if (menuCheckShowShapes->shown()) {
        commands.push_back(menuCheckShowShapes);
    }
    if (menuCheckShowDemandElements->shown()) {
        commands.push_back(menuCheckShowDemandElements);
    }
    if (menuCheckToogleTAZRelDrawing->shown()) {
        commands.push_back(menuCheckToogleTAZRelDrawing);
    }
    if (menuCheckToogleTAZDrawFill->shown()) {
        commands.push_back(menuCheckToogleTAZDrawFill);
    }
    if (menuCheckToogleTAZRelOnlyFrom->shown()) {
        commands.push_back(menuCheckToogleTAZRelOnlyFrom);
    }
    if (menuCheckToogleTAZRelOnlyTo->shown()) {
        commands.push_back(menuCheckToogleTAZRelOnlyTo);
    }
}


bool
GNEViewNetHelper::DataViewOptions::showAdditionals() const {
    if (menuCheckShowAdditionals->shown()) {
        return (menuCheckShowAdditionals->amChecked() == TRUE);
    } else {
        return true;
    }
}


bool
GNEViewNetHelper::DataViewOptions::showShapes() const {
    if (menuCheckShowShapes->shown()) {
        return (menuCheckShowShapes->amChecked() == TRUE);
    } else {
        return true;
    }
}


bool
GNEViewNetHelper::DataViewOptions::showDemandElements() const {
    if (menuCheckShowDemandElements->shown()) {
        return (menuCheckShowDemandElements->amChecked() == TRUE);
    } else {
        return true;
    }
}


bool
GNEViewNetHelper::DataViewOptions::TAZRelDrawing() const {
    return (menuCheckToogleTAZRelDrawing->amChecked() == TRUE);
}


bool
GNEViewNetHelper::DataViewOptions::TAZDrawFill() const {
    if (menuCheckToogleTAZDrawFill->shown()) {
        return (menuCheckToogleTAZDrawFill->amChecked() == TRUE);
    } else {
        return false;
    }
}


bool
GNEViewNetHelper::DataViewOptions::TAZRelOnlyFrom() const {
    if (menuCheckToogleTAZRelOnlyFrom->shown()) {
        return (menuCheckToogleTAZRelOnlyFrom->amChecked() == TRUE);
    } else {
        return false;
    }
}


bool
GNEViewNetHelper::DataViewOptions::TAZRelOnlyTo() const {
    if (menuCheckToogleTAZRelOnlyTo->shown()) {
        return (menuCheckToogleTAZRelOnlyTo->amChecked() == TRUE);
    } else {
        return false;
    }
}

// ---------------------------------------------------------------------------
// GNEViewNetHelper::IntervalBar - methods
// ---------------------------------------------------------------------------

GNEViewNetHelper::IntervalBar::IntervalBar(GNEViewNet* viewNet) :
    myViewNet(viewNet),
    myIntervalBarUpdate(true),
    myGenericDataTypesComboBox(nullptr),
    myDataSetsComboBox(nullptr),
    myLimitByIntervalCheckBox(nullptr),
    myBeginTextField(nullptr),
    myEndTextField(nullptr),
    myFilteredAttributesComboBox(nullptr),
    myNoGenericDatas("<no types>"),
    myAllGenericDatas("<all types>"),
    myNoDataSets("<no dataSets>"),
    myAllDataSets("<all dataSets>"),
    myAllAttributes("<all attributes>") {
}


void
GNEViewNetHelper::IntervalBar::buildIntervalBarElements() {
    // create interval label
    FXLabel* genericDataLabel = new FXLabel(myViewNet->myViewParent->getGNEAppWindows()->getToolbarsGrip().intervalBar,
                                            "Data type", 0, GUIDesignLabelAttribute);
    genericDataLabel->create();
    // create combo box for generic datas
    myGenericDataTypesComboBox = new FXComboBox(myViewNet->myViewParent->getGNEAppWindows()->getToolbarsGrip().intervalBar,
            GUIDesignComboBoxNCol, myViewNet, MID_GNE_INTERVALBAR_GENERICDATATYPE, GUIDesignComboBoxWidth120);
    myGenericDataTypesComboBox->create();
    FXLabel* dataSetLabel = new FXLabel(myViewNet->myViewParent->getGNEAppWindows()->getToolbarsGrip().intervalBar,
                                        "Data sets", 0, GUIDesignLabelAttribute);
    dataSetLabel->create();
    // create combo box for sets
    myDataSetsComboBox = new FXComboBox(myViewNet->myViewParent->getGNEAppWindows()->getToolbarsGrip().intervalBar,
                                        GUIDesignComboBoxNCol, myViewNet, MID_GNE_INTERVALBAR_DATASET, GUIDesignComboBoxWidth120);
    myDataSetsComboBox->create();
    // create checkbutton for myLimitByInterval
    myLimitByIntervalCheckBox = new FXCheckButton(myViewNet->myViewParent->getGNEAppWindows()->getToolbarsGrip().intervalBar,
            "Interval", myViewNet, MID_GNE_INTERVALBAR_LIMITED, GUIDesignCheckButtonAttribute);
    myLimitByIntervalCheckBox->create();
    // create textfield for begin
    myBeginTextField = new FXTextField(myViewNet->myViewParent->getGNEAppWindows()->getToolbarsGrip().intervalBar,
                                       GUIDesignTextFieldNCol, myViewNet, MID_GNE_INTERVALBAR_BEGIN, GUIDesignTextFielWidth50Real);
    myBeginTextField->create();
    // create text field for end
    myEndTextField = new FXTextField(myViewNet->myViewParent->getGNEAppWindows()->getToolbarsGrip().intervalBar,
                                     GUIDesignTextFieldNCol, myViewNet, MID_GNE_INTERVALBAR_END, GUIDesignTextFielWidth50Real);
    myEndTextField->create();
    // create attribute label
    FXLabel* attributeLabel = new FXLabel(myViewNet->myViewParent->getGNEAppWindows()->getToolbarsGrip().intervalBar,
                                          "Attribute", 0, GUIDesignLabelAttribute);
    attributeLabel->create();
    // create combo box for attributes
    myFilteredAttributesComboBox = new FXComboBox(myViewNet->myViewParent->getGNEAppWindows()->getToolbarsGrip().intervalBar,
            GUIDesignComboBoxNCol, myViewNet, MID_GNE_INTERVALBAR_ATTRIBUTE, GUIDesignComboBoxWidth180);
    myFilteredAttributesComboBox->create();
    // always recalc after creating new elements
    myViewNet->myViewParent->getGNEAppWindows()->getToolbarsGrip().intervalBar->recalc();
}


void
GNEViewNetHelper::IntervalBar::enableIntervalBar() {
    // enable elements
    myGenericDataTypesComboBox->enable();
    myDataSetsComboBox->enable();
    myLimitByIntervalCheckBox->enable();
    if (myLimitByIntervalCheckBox->getCheck() == TRUE) {
        myBeginTextField->enable();
        myEndTextField->enable();
    } else {
        myBeginTextField->disable();
        myEndTextField->disable();
    }
    myFilteredAttributesComboBox->enable();
}


void
GNEViewNetHelper::IntervalBar::disableIntervalBar() {
    // disable all elements
    myGenericDataTypesComboBox->disable();
    myDataSetsComboBox->disable();
    myLimitByIntervalCheckBox->disable();
    myBeginTextField->disable();
    myEndTextField->disable();
    myFilteredAttributesComboBox->disable();
}


void
GNEViewNetHelper::IntervalBar::enableIntervalBarUpdate() {
    myIntervalBarUpdate = true;
    // now update interval bar
    updateIntervalBar();
}


void
GNEViewNetHelper::IntervalBar::disableIntervalBarUpdate() {
    myIntervalBarUpdate = false;
}


void
GNEViewNetHelper::IntervalBar::showIntervalBar() {
    // check if begin and end textFields has to be updated (only once)
    if (myBeginTextField->getText().empty()) {
        setBegin();
    }
    if (myEndTextField->getText().empty()) {
        setEnd();
    }
    // first update interval bar
    updateIntervalBar();
    // show toolbar grip
    myViewNet->myViewParent->getGNEAppWindows()->getToolbarsGrip().intervalBar->show();
}


void
GNEViewNetHelper::IntervalBar::hideIntervalBar() {
    // hide toolbar grip
    myViewNet->myViewParent->getGNEAppWindows()->getToolbarsGrip().intervalBar->hide();
}


void
GNEViewNetHelper::IntervalBar::updateIntervalBar() {
    if (myIntervalBarUpdate) {
        // first save current data set
        const std::string previousDataSet = myDataSetsComboBox->getNumItems() > 0 ? myDataSetsComboBox->getItem(myDataSetsComboBox->getCurrentItem()).text() : "";
        // first clear items
        myDataSetsComboBox->clearItems();
        myGenericDataTypesComboBox->clearItems();
        if (myViewNet->getNet()) {
            if (myViewNet->getNet()->getAttributeCarriers()->getDataSets().size() > 0) {
                myGenericDataTypesComboBox->appendItem(myNoGenericDatas);
                myDataSetsComboBox->appendItem(myNoDataSets);
                // disable elements
                disableIntervalBar();
            } else {
                // declare integer to save previous data set index
                int previousDataSetIndex = 0;
                // enable elements
                enableIntervalBar();
                // add "<all>" item
                myGenericDataTypesComboBox->appendItem(myAllGenericDatas);
                myDataSetsComboBox->appendItem(myAllDataSets);
                // get all generic data types
                const auto genericDataTags = GNEAttributeCarrier::getTagPropertiesByType(GNETagProperties::GENERICDATA);
                // add all generic data types
                for (const auto& dataTag : genericDataTags) {
                    myGenericDataTypesComboBox->appendItem(dataTag.getFieldString().c_str());
                }
                myGenericDataTypesComboBox->setNumVisible(myGenericDataTypesComboBox->getNumItems());
                // add data sets
                for (const auto& dataSet : myViewNet->getNet()->getAttributeCarriers()->getDataSets()) {
                    // check if current data set is the previous data set
                    if (dataSet->getID() == previousDataSet) {
                        previousDataSetIndex = myDataSetsComboBox->getNumItems();
                    }
                    myDataSetsComboBox->appendItem(dataSet->getID().c_str());
                }
                // set visible elements
                if (myDataSetsComboBox->getNumItems() < 10) {
                    myDataSetsComboBox->setNumVisible(myDataSetsComboBox->getNumItems());
                } else {
                    myDataSetsComboBox->setNumVisible(10);
                }
                // set current data set
                myDataSetsComboBox->setCurrentItem(previousDataSetIndex);
            }
            // update limit by interval
            setInterval();
        }
    }
}


std::string
GNEViewNetHelper::IntervalBar::getGenericDataTypeStr() const {
    if (myGenericDataTypesComboBox->isEnabled() && (myGenericDataTypesComboBox->getText() == myAllGenericDatas)) {
        return "";
    } else {
        return myGenericDataTypesComboBox->getText().text();
    }
}


std::string
GNEViewNetHelper::IntervalBar::getDataSetStr() const {
    if (myDataSetsComboBox->isEnabled() && (myDataSetsComboBox->getText() == myAllDataSets)) {
        return "";
    } else {
        return myDataSetsComboBox->getText().text();
    }
}


std::string
GNEViewNetHelper::IntervalBar::getBeginStr() const {
    if (myBeginTextField->isEnabled() && GNEAttributeCarrier::canParse<double>(myBeginTextField->getText().text())) {
        return myBeginTextField->getText().text();
    } else {
        return "";
    }
}


std::string
GNEViewNetHelper::IntervalBar::getEndStr() const {
    if (myEndTextField->isEnabled() && GNEAttributeCarrier::canParse<double>(myEndTextField->getText().text())) {
        return myEndTextField->getText().text();
    } else {
        return "";
    }
}


std::string
GNEViewNetHelper::IntervalBar::getAttributeStr() const {
    if (myFilteredAttributesComboBox->isEnabled() &&
            ((myFilteredAttributesComboBox->getText() == myAllAttributes) || (myFilteredAttributesComboBox->getTextColor() != FXRGB(0, 0, 0)))) {
        return "";
    } else {
        return myFilteredAttributesComboBox->getText().text();
    }
}


void
GNEViewNetHelper::IntervalBar::setGenericDataType() {
    // check if data set is correct
    if (myGenericDataTypesComboBox->getText() == myAllGenericDatas) {
        myGenericDataTypesComboBox->setTextColor(FXRGB(0, 0, 0));
    } else if (myGenericDataTypesComboBox->getText().empty()) {
        myGenericDataTypesComboBox->setTextColor(FXRGB(0, 0, 0));
        myGenericDataTypesComboBox->setText(myAllGenericDatas);
    } else {
        // get all generic data types
        const auto genericDataTags = GNEAttributeCarrier::getTagPropertiesByType(GNETagProperties::GENERICDATA);
        // set invalid color
        myGenericDataTypesComboBox->setTextColor(FXRGB(255, 0, 0));
        // set valid color depending of myGenericDataTypesComboBox
        for (const auto& genericDataTag : genericDataTags) {
            if (genericDataTag.getFieldString() == myGenericDataTypesComboBox->getText().text()) {
                myGenericDataTypesComboBox->setTextColor(FXRGB(0, 0, 0));
            }
        }
    }
    // update comboBox attributes
    updateComboBoxAttributes();
    // update view net
    myViewNet->updateViewNet();
}


void
GNEViewNetHelper::IntervalBar::setDataSet() {
    // check if data set is correct
    if (myDataSetsComboBox->getText() == myAllDataSets) {
        myDataSetsComboBox->setTextColor(FXRGB(0, 0, 0));
    } else if (myDataSetsComboBox->getText().empty()) {
        myDataSetsComboBox->setTextColor(FXRGB(0, 0, 0));
        myDataSetsComboBox->setText(myAllDataSets);
    } else if (myViewNet->getNet()->getAttributeCarriers()->retrieveDataSet(myDataSetsComboBox->getText().text(), false)) {
        myDataSetsComboBox->setTextColor(FXRGB(0, 0, 0));
    } else {
        myDataSetsComboBox->setTextColor(FXRGB(255, 0, 0));
    }
    // update comboBox attributes
    updateComboBoxAttributes();
    // update view net
    myViewNet->updateViewNet();
}


void
GNEViewNetHelper::IntervalBar::setInterval() {
    // enable or disable text fields
    if (myLimitByIntervalCheckBox->isEnabled() && (myLimitByIntervalCheckBox->getCheck() == TRUE)) {
        myBeginTextField->enable();
        myEndTextField->enable();
    } else {
        myBeginTextField->disable();
        myEndTextField->disable();
    }
    // update comboBox attributes
    updateComboBoxAttributes();
    // update view net
    myViewNet->updateViewNet();
}


void
GNEViewNetHelper::IntervalBar::setBegin() {
    if (myBeginTextField->getText().empty()) {
        myBeginTextField->setText(toString(myViewNet->getNet()->getDataSetIntervalMinimumBegin()).c_str());
        myBeginTextField->setTextColor(FXRGB(0, 0, 0));
    } else if (GNEAttributeCarrier::canParse<double>(myBeginTextField->getText().text())) {
        myBeginTextField->setTextColor(FXRGB(0, 0, 0));
    } else {
        myBeginTextField->setTextColor(FXRGB(255, 0, 0));
    }
    // update comboBox attributes
    updateComboBoxAttributes();
    // update view net
    myViewNet->updateViewNet();
}


void
GNEViewNetHelper::IntervalBar::setEnd() {
    if (myEndTextField->getText().empty()) {
        myEndTextField->setText(toString(myViewNet->getNet()->getDataSetIntervalMaximumEnd()).c_str());
        myEndTextField->setTextColor(FXRGB(0, 0, 0));
    } else if (GNEAttributeCarrier::canParse<double>(myEndTextField->getText().text())) {
        myEndTextField->setTextColor(FXRGB(0, 0, 0));
    } else {
        myEndTextField->setTextColor(FXRGB(255, 0, 0));
    }
    // update comboBox attributes
    updateComboBoxAttributes();
    // update view net
    myViewNet->updateViewNet();
}


void
GNEViewNetHelper::IntervalBar::setAttribute() {
    //
}


void
GNEViewNetHelper::IntervalBar::updateComboBoxAttributes() {
    // update attributes
    myFilteredAttributes = myViewNet->getNet()->getAttributeCarriers()->retrieveGenericDataParameters(
                               getDataSetStr(), getGenericDataTypeStr(), getBeginStr(), getEndStr());
    // clear combo box
    myFilteredAttributesComboBox->clearItems();
    // check if there is dataSets
    if (myDataSetsComboBox->isEnabled()) {
        // add wildcard for all attributes
        myFilteredAttributesComboBox->appendItem(myAllAttributes);
        // add all atributes in ComboBox
        for (const auto& attribute : myFilteredAttributes) {
            myFilteredAttributesComboBox->appendItem(attribute.c_str());
        }
        // set visible elements
        if (myFilteredAttributesComboBox->getNumItems() < 10) {
            myFilteredAttributesComboBox->setNumVisible(myFilteredAttributesComboBox->getNumItems());
        } else {
            myFilteredAttributesComboBox->setNumVisible(10);
        }
    } else {
        // add wildcard for all attributes
        myFilteredAttributesComboBox->appendItem(myNoDataSets);
    }
}

// ---------------------------------------------------------------------------
// GNEViewNetHelper::CommonCheckableButtons - methods
// ---------------------------------------------------------------------------

GNEViewNetHelper::CommonCheckableButtons::CommonCheckableButtons(GNEViewNet* viewNet) :
    inspectButton(nullptr),
    deleteButton(nullptr),
    selectButton(nullptr),
    myViewNet(viewNet) {
}


void
GNEViewNetHelper::CommonCheckableButtons::buildCommonCheckableButtons() {
    // inspect button
    inspectButton = new MFXCheckableButton(false, myViewNet->myViewParent->getGNEAppWindows()->getToolbarsGrip().modes,
                                           "\tset inspect mode\tMode for inspect elements and change their attributes. (I)",
                                           GUIIconSubSys::getIcon(GUIIcon::MODEINSPECT), myViewNet, MID_HOTKEY_I_MODE_INSPECT, GUIDesignMFXCheckableButton);
    inspectButton->create();
    // delete button
    deleteButton = new MFXCheckableButton(false, myViewNet->myViewParent->getGNEAppWindows()->getToolbarsGrip().modes,
                                          "\tset delete mode\tMode for delete elements. (D)",
                                          GUIIconSubSys::getIcon(GUIIcon::MODEDELETE), myViewNet, MID_HOTKEY_D_MODE_DELETE, GUIDesignMFXCheckableButton);
    deleteButton->create();
    // select button
    selectButton = new MFXCheckableButton(false, myViewNet->myViewParent->getGNEAppWindows()->getToolbarsGrip().modes,
                                          "\tset select mode\tMode for select elements. (S)",
                                          GUIIconSubSys::getIcon(GUIIcon::MODESELECT), myViewNet, MID_HOTKEY_S_MODE_SELECT, GUIDesignMFXCheckableButton);
    selectButton->create();
    // always recalc menu bar after creating new elements
    myViewNet->myViewParent->getGNEAppWindows()->getToolbarsGrip().modes->recalc();
}


void
GNEViewNetHelper::CommonCheckableButtons::showCommonCheckableButtons() {
    inspectButton->show();
    deleteButton->show();
    selectButton->show();
}


void
GNEViewNetHelper::CommonCheckableButtons::hideCommonCheckableButtons() {
    inspectButton->hide();
    deleteButton->hide();
    selectButton->hide();
}


void
GNEViewNetHelper::CommonCheckableButtons::disableCommonCheckableButtons() {
    inspectButton->setChecked(false);
    deleteButton->setChecked(false);
    selectButton->setChecked(false);
}


void
GNEViewNetHelper::CommonCheckableButtons::updateCommonCheckableButtons() {
    inspectButton->update();
    deleteButton->update();
    selectButton->update();
}

// ---------------------------------------------------------------------------
// GNEViewNetHelper::NetworkCheckableButtons - methods
// ---------------------------------------------------------------------------

GNEViewNetHelper::NetworkCheckableButtons::NetworkCheckableButtons(GNEViewNet* viewNet) :
    moveNetworkElementsButton(nullptr),
    createEdgeButton(nullptr),
    connectionButton(nullptr),
    trafficLightButton(nullptr),
    additionalButton(nullptr),
    crossingButton(nullptr),
    TAZButton(nullptr),
    shapeButton(nullptr),
    prohibitionButton(nullptr),
    wireButton(nullptr),
    myViewNet(viewNet) {
}


void
GNEViewNetHelper::NetworkCheckableButtons::buildNetworkCheckableButtons() {
    // move button
    moveNetworkElementsButton = new MFXCheckableButton(false, myViewNet->myViewParent->getGNEAppWindows()->getToolbarsGrip().modes,
        "\tset move mode\tMode for move elements. (M)",
        GUIIconSubSys::getIcon(GUIIcon::MODEMOVE), myViewNet, MID_HOTKEY_M_MODE_MOVE, GUIDesignMFXCheckableButton);
    moveNetworkElementsButton->create();
    // create edge
    createEdgeButton = new MFXCheckableButton(false, myViewNet->myViewParent->getGNEAppWindows()->getToolbarsGrip().modes,
        "\tset create edge mode\tMode for creating junction and edges. (E)",
        GUIIconSubSys::getIcon(GUIIcon::MODECREATEEDGE), myViewNet, MID_HOTKEY_E_MODE_EDGE_EDGEDATA, GUIDesignMFXCheckableButton);
    createEdgeButton->create();
    // connection mode
    connectionButton = new MFXCheckableButton(false, myViewNet->myViewParent->getGNEAppWindows()->getToolbarsGrip().modes,
        "\tset connection mode\tMode for edit connections between lanes. (C)",
        GUIIconSubSys::getIcon(GUIIcon::MODECONNECTION), myViewNet, MID_HOTKEY_C_MODE_CONNECT_PERSONPLAN, GUIDesignMFXCheckableButton);
    connectionButton->create();
    // prohibition mode
    prohibitionButton = new MFXCheckableButton(false, myViewNet->myViewParent->getGNEAppWindows()->getToolbarsGrip().modes,
<<<<<<< HEAD
        "\tset prohibition mode\tMode for editing connection prohibitions. (H)",
        GUIIconSubSys::getIcon(GUIIcon::MODEPROHIBITION), myViewNet, MID_HOTKEY_H_MODE_PROHIBITION_CONTAINERPLAN, GUIDesignMFXCheckableButton);
    prohibitionButton->create();
    // traffic light mode
    trafficLightButton = new MFXCheckableButton(false, myViewNet->myViewParent->getGNEAppWindows()->getToolbarsGrip().modes,
        "\tset traffic light mode\tMode for edit traffic lights over junctions. (T)",
        GUIIconSubSys::getIcon(GUIIcon::MODETLS), myViewNet, MID_HOTKEY_T_MODE_TLS_TYPE, GUIDesignMFXCheckableButton);
=======
            "\tset prohibition mode\tMode for editing connection prohibitions. (W)",
            GUIIconSubSys::getIcon(GUIIcon::MODEPROHIBITION), myViewNet, MID_HOTKEY_W_MODES_PROHIBITION, GUIDesignMFXCheckableButton);
    prohibitionButton->create();
    // traffic light mode
    trafficLightButton = new MFXCheckableButton(false, myViewNet->myViewParent->getGNEAppWindows()->getToolbarsGrip().modes,
            "\tset traffic light mode\tMode for edit traffic lights over junctions. (T)",
            GUIIconSubSys::getIcon(GUIIcon::MODETLS), myViewNet, MID_HOTKEY_T_MODES_TLS_TYPE, GUIDesignMFXCheckableButton);
>>>>>>> 7694284e
    trafficLightButton->create();
    // additional mode
    additionalButton = new MFXCheckableButton(false, myViewNet->myViewParent->getGNEAppWindows()->getToolbarsGrip().modes,
        "\tset additional mode\tMode for adding additional elements. (A)",
        GUIIconSubSys::getIcon(GUIIcon::MODEADDITIONAL), myViewNet, MID_HOTKEY_A_MODE_ADDITIONAL_STOP, GUIDesignMFXCheckableButton);
    additionalButton->create();
    // crossing mode
    crossingButton = new MFXCheckableButton(false, myViewNet->myViewParent->getGNEAppWindows()->getToolbarsGrip().modes,
        "\tset crossing mode\tMode for creating crossings between edges. (R)",
        GUIIconSubSys::getIcon(GUIIcon::MODECROSSING), myViewNet, MID_HOTKEY_R_MODE_CROSSING_ROUTE_EDGERELDATA, GUIDesignMFXCheckableButton);
    crossingButton->create();
    // TAZ Mode
    TAZButton = new MFXCheckableButton(false, myViewNet->myViewParent->getGNEAppWindows()->getToolbarsGrip().modes,
        "\tset TAZ mode\tMode for creating Traffic Assignment Zones. (Z)",
        GUIIconSubSys::getIcon(GUIIcon::MODETAZ), myViewNet, MID_HOTKEY_Z_MODE_TAZ_TAZREL, GUIDesignMFXCheckableButton);
    TAZButton->create();
    // shape mode
    shapeButton = new MFXCheckableButton(false, myViewNet->myViewParent->getGNEAppWindows()->getToolbarsGrip().modes,
        "\tset polygon mode\tMode for creating polygons and POIs. (P)",
        GUIIconSubSys::getIcon(GUIIcon::MODEPOLYGON), myViewNet, MID_HOTKEY_P_MODE_POLYGON_PERSON, GUIDesignMFXCheckableButton);
    shapeButton->create();
    // wire mode
    wireButton = new MFXCheckableButton(false, myViewNet->myViewParent->getGNEAppWindows()->getToolbarsGrip().modes,
        "\tset wire mode\tMode for editing wires. (W)",
        GUIIconSubSys::getIcon(GUIIcon::MODEWIRE), myViewNet, MID_HOTKEY_W_MODE_WIRE, GUIDesignMFXCheckableButton);
    // always recalc after creating new elements
    myViewNet->myViewParent->getGNEAppWindows()->getToolbarsGrip().modes->recalc();
    wireButton->create();
}


void
GNEViewNetHelper::NetworkCheckableButtons::showNetworkCheckableButtons() {
    moveNetworkElementsButton->show();
    createEdgeButton->show();
    connectionButton->show();
    trafficLightButton->show();
    additionalButton->show();
    crossingButton->show();
    TAZButton->show();
    shapeButton->show();
    prohibitionButton->show();
    wireButton->show();
}


void
GNEViewNetHelper::NetworkCheckableButtons::hideNetworkCheckableButtons() {
    moveNetworkElementsButton->hide();
    createEdgeButton->hide();
    connectionButton->hide();
    trafficLightButton->hide();
    additionalButton->hide();
    crossingButton->hide();
    TAZButton->hide();
    shapeButton->hide();
    prohibitionButton->hide();
    wireButton->hide();
}


void
GNEViewNetHelper::NetworkCheckableButtons::disableNetworkCheckableButtons() {
    moveNetworkElementsButton->setChecked(false);
    createEdgeButton->setChecked(false);
    connectionButton->setChecked(false);
    trafficLightButton->setChecked(false);
    additionalButton->setChecked(false);
    crossingButton->setChecked(false);
    TAZButton->setChecked(false);
    shapeButton->setChecked(false);
    prohibitionButton->setChecked(false);
    wireButton->setChecked(false);
}


void
GNEViewNetHelper::NetworkCheckableButtons::updateNetworkCheckableButtons() {
    moveNetworkElementsButton->update();
    createEdgeButton->update();
    connectionButton->update();
    trafficLightButton->update();
    additionalButton->update();
    crossingButton->update();
    TAZButton->update();
    shapeButton->update();
    prohibitionButton->update();
    wireButton->update();
}

// ---------------------------------------------------------------------------
// GNEViewNetHelper::DemandCheckableButtons - methods
// ---------------------------------------------------------------------------

GNEViewNetHelper::DemandCheckableButtons::DemandCheckableButtons(GNEViewNet* viewNet) :
    moveDemandElementsButton(nullptr),
    routeButton(nullptr),
    vehicleButton(nullptr),
    typeButton(nullptr),
    stopButton(nullptr),
    personButton(nullptr),
    personPlanButton(nullptr),
    containerButton(nullptr),
    containerPlanButton(nullptr),
    myViewNet(viewNet) {
}


void
GNEViewNetHelper::DemandCheckableButtons::buildDemandCheckableButtons() {
    // move button
    moveDemandElementsButton = new MFXCheckableButton(false, myViewNet->myViewParent->getGNEAppWindows()->getToolbarsGrip().modes,
            "\tset move mode\tMode for move elements. (M)",
            GUIIconSubSys::getIcon(GUIIcon::MODEMOVE), myViewNet, MID_HOTKEY_M_MODE_MOVE, GUIDesignMFXCheckableButton);
    moveDemandElementsButton->create();
    // route mode
    routeButton = new MFXCheckableButton(false, myViewNet->myViewParent->getGNEAppWindows()->getToolbarsGrip().modes,
                                         "\tcreate route mode\tMode for creating routes. (R)",
                                         GUIIconSubSys::getIcon(GUIIcon::MODEROUTE), myViewNet, MID_HOTKEY_R_MODE_CROSSING_ROUTE_EDGERELDATA, GUIDesignMFXCheckableButton);
    routeButton->create();
    // vehicle mode
    vehicleButton = new MFXCheckableButton(false, myViewNet->myViewParent->getGNEAppWindows()->getToolbarsGrip().modes,
                                           "\tcreate vehicle mode\tMode for creating vehicles. (V)",
                                           GUIIconSubSys::getIcon(GUIIcon::MODEVEHICLE), myViewNet, MID_HOTKEY_V_MODE_VEHICLE, GUIDesignMFXCheckableButton);
    vehicleButton->create();
<<<<<<< HEAD
    // vehicle type mode
    vehicleTypeButton = new MFXCheckableButton(false, myViewNet->myViewParent->getGNEAppWindows()->getToolbarsGrip().modes,
            "\tcreate vehicle type mode\tMode for creating vehicle types. (T)",
            GUIIconSubSys::getIcon(GUIIcon::MODEVEHICLETYPE), myViewNet, MID_HOTKEY_T_MODE_TLS_TYPE, GUIDesignMFXCheckableButton);
    vehicleTypeButton->create();
=======
    // type mode
    typeButton = new MFXCheckableButton(false, myViewNet->myViewParent->getGNEAppWindows()->getToolbarsGrip().modes,
                                        "\tcreate type mode\tMode for creating types (vehicles, person and containers). (T)",
                                        GUIIconSubSys::getIcon(GUIIcon::MODETYPE), myViewNet, MID_HOTKEY_T_MODES_TLS_TYPE, GUIDesignMFXCheckableButton);
    typeButton->create();
>>>>>>> 7694284e
    // stop mode
    stopButton = new MFXCheckableButton(false, myViewNet->myViewParent->getGNEAppWindows()->getToolbarsGrip().modes,
                                        "\tcreate stop mode\tMode for creating stops. (A)",
                                        GUIIconSubSys::getIcon(GUIIcon::MODESTOP), myViewNet, MID_HOTKEY_A_MODE_ADDITIONAL_STOP, GUIDesignMFXCheckableButton);
    stopButton->create();
<<<<<<< HEAD
    // person type mode
    personTypeButton = new MFXCheckableButton(false, myViewNet->myViewParent->getGNEAppWindows()->getToolbarsGrip().modes,
            "\tcreate person type mode\tMode for creating person types. (W)",
            GUIIconSubSys::getIcon(GUIIcon::MODEPERSONTYPE), myViewNet, MID_HOTKEY_W_MODE_WIRE, GUIDesignMFXCheckableButton);
    personTypeButton->create();
    personTypeButton->disable();
=======
>>>>>>> 7694284e
    // person mode
    personButton = new MFXCheckableButton(false, myViewNet->myViewParent->getGNEAppWindows()->getToolbarsGrip().modes,
                                          "\tcreate person mode\tMode for creating persons. (P)",
                                          GUIIconSubSys::getIcon(GUIIcon::MODEPERSON), myViewNet, MID_HOTKEY_P_MODE_POLYGON_PERSON, GUIDesignMFXCheckableButton);
    personButton->create();
    // person plan mode
    personPlanButton = new MFXCheckableButton(false, myViewNet->myViewParent->getGNEAppWindows()->getToolbarsGrip().modes,
            "\tcreate person plan mode\tMode for creating person plans. (C)",
            GUIIconSubSys::getIcon(GUIIcon::MODEPERSONPLAN), myViewNet, MID_HOTKEY_C_MODE_CONNECT_PERSONPLAN, GUIDesignMFXCheckableButton);
    personPlanButton->create();
    // container mode
    containerButton = new MFXCheckableButton(false, myViewNet->myViewParent->getGNEAppWindows()->getToolbarsGrip().modes,
            "\tcreate container mode\tMode for creating containers. (P)",
            GUIIconSubSys::getIcon(GUIIcon::MODECONTAINER), myViewNet, MID_HOTKEY_G_MODE_CONTAINER, GUIDesignMFXCheckableButton);
    containerButton->create();
    // container plan mode
    containerPlanButton = new MFXCheckableButton(false, myViewNet->myViewParent->getGNEAppWindows()->getToolbarsGrip().modes,
            "\tcreate container plan mode\tMode for creating container plans. (C)",
            GUIIconSubSys::getIcon(GUIIcon::MODECONTAINERPLAN), myViewNet, MID_HOTKEY_H_MODE_PROHIBITION_CONTAINERPLAN, GUIDesignMFXCheckableButton);
    containerPlanButton->create();
    // always recalc after creating new elements
    myViewNet->myViewParent->getGNEAppWindows()->getToolbarsGrip().modes->recalc();
}


void
GNEViewNetHelper::DemandCheckableButtons::showDemandCheckableButtons() {
    moveDemandElementsButton->show();
    routeButton->show();
    vehicleButton->show();
    typeButton->show();
    stopButton->show();
    personButton->show();
    personPlanButton->show();
    containerButton->show();
    containerPlanButton->show();
}


void
GNEViewNetHelper::DemandCheckableButtons::hideDemandCheckableButtons() {
    moveDemandElementsButton->hide();
    routeButton->hide();
    vehicleButton->hide();
    typeButton->hide();
    stopButton->hide();
    personButton->hide();
    personPlanButton->hide();
    containerButton->hide();
    containerPlanButton->hide();
}


void
GNEViewNetHelper::DemandCheckableButtons::disableDemandCheckableButtons() {
    moveDemandElementsButton->setChecked(false);
    routeButton->setChecked(false);
    vehicleButton->setChecked(false);
    typeButton->setChecked(false);
    stopButton->setChecked(false);
    personButton->setChecked(false);
    personPlanButton->setChecked(false);
    containerButton->setChecked(false);
    containerPlanButton->setChecked(false);
}


void
GNEViewNetHelper::DemandCheckableButtons::updateDemandCheckableButtons() {
    moveDemandElementsButton->update();
    routeButton->update();
    vehicleButton->update();
    typeButton->update();
    stopButton->update();
    personButton->update();
    personPlanButton->update();
    containerButton->update();
    containerPlanButton->update();
}

// ---------------------------------------------------------------------------
// GNEViewNetHelper::DataCheckableButtons - methods
// ---------------------------------------------------------------------------

GNEViewNetHelper::DataCheckableButtons::DataCheckableButtons(GNEViewNet* viewNet) :
    edgeDataButton(nullptr),
    edgeRelDataButton(nullptr),
    TAZRelDataButton(nullptr),
    myViewNet(viewNet) {
}


void
GNEViewNetHelper::DataCheckableButtons::buildDataCheckableButtons() {
    // edgeData mode
    edgeDataButton = new MFXCheckableButton(false, myViewNet->myViewParent->getGNEAppWindows()->getToolbarsGrip().modes,
                                            "\tcreate edge data mode\tMode for creating edge datas. (E)",
                                            GUIIconSubSys::getIcon(GUIIcon::MODEEDGEDATA), myViewNet, MID_HOTKEY_E_MODE_EDGE_EDGEDATA, GUIDesignMFXCheckableButton);
    edgeDataButton->create();
    // edgeRelData mode
    edgeRelDataButton = new MFXCheckableButton(false, myViewNet->myViewParent->getGNEAppWindows()->getToolbarsGrip().modes,
            "\tcreate edge relation data mode\tMode for creating edge relation datas. (R)",
            GUIIconSubSys::getIcon(GUIIcon::MODEEDGERELDATA), myViewNet, MID_HOTKEY_R_MODE_CROSSING_ROUTE_EDGERELDATA, GUIDesignMFXCheckableButton);
    edgeRelDataButton->create();
    // TAZRelData mode
    TAZRelDataButton = new MFXCheckableButton(false, myViewNet->myViewParent->getGNEAppWindows()->getToolbarsGrip().modes,
            "\tcreate TAZ relation data mode\tMode for creating TAZ relation datas. (Z)",
            GUIIconSubSys::getIcon(GUIIcon::MODETAZRELDATA), myViewNet, MID_HOTKEY_Z_MODE_TAZ_TAZREL, GUIDesignMFXCheckableButton);

    TAZRelDataButton->create();
    // always recalc after creating new elements
    myViewNet->myViewParent->getGNEAppWindows()->getToolbarsGrip().modes->recalc();
}


void
GNEViewNetHelper::DataCheckableButtons::showDataCheckableButtons() {
    edgeDataButton->show();
    edgeRelDataButton->show();
    TAZRelDataButton->show();
}


void
GNEViewNetHelper::DataCheckableButtons::hideDataCheckableButtons() {
    edgeDataButton->hide();
    edgeRelDataButton->hide();
    TAZRelDataButton->hide();
}


void
GNEViewNetHelper::DataCheckableButtons::disableDataCheckableButtons() {
    edgeDataButton->setChecked(false);
    edgeRelDataButton->setChecked(false);
    TAZRelDataButton->setChecked(false);
}


void
GNEViewNetHelper::DataCheckableButtons::updateDataCheckableButtons() {
    edgeDataButton->update();
    edgeRelDataButton->update();
    TAZRelDataButton->update();
}

// ---------------------------------------------------------------------------
// GNEViewNetHelper::EditNetworkElementShapes - methods
// ---------------------------------------------------------------------------

GNEViewNetHelper::EditNetworkElementShapes::EditNetworkElementShapes(GNEViewNet* viewNet) :
    myViewNet(viewNet),
    myEditedNetworkElement(nullptr),
    myPreviousNetworkEditMode(NetworkEditMode::NETWORK_NONE) {
}


void
GNEViewNetHelper::EditNetworkElementShapes::startEditCustomShape(GNENetworkElement* element) {
    if (element && (myEditedNetworkElement == nullptr)) {
        // save current edit mode before starting
        myPreviousNetworkEditMode = myViewNet->myEditModes.networkEditMode;
        // set move mode
        myViewNet->myEditModes.setNetworkEditMode(NetworkEditMode::NETWORK_MOVE);
        //set editedNetworkElement
        myEditedNetworkElement = element;
        // enable shape edited flag
        myEditedNetworkElement->setShapeEdited(true);
        // update view net to show the new editedShapePoly
        myViewNet->updateViewNet();
    }
}


void
GNEViewNetHelper::EditNetworkElementShapes::stopEditCustomShape() {
    // stop edit shape junction deleting editedShapePoly
    if (myEditedNetworkElement != nullptr) {
        // disable shape edited flag
        myEditedNetworkElement->setShapeEdited(false);
        // reset editedNetworkElement
        myEditedNetworkElement = nullptr;
        // restore previous edit mode
        if (myViewNet->myEditModes.networkEditMode != myPreviousNetworkEditMode) {
            myViewNet->myEditModes.setNetworkEditMode(myPreviousNetworkEditMode);
        }
    }
}


void
GNEViewNetHelper::EditNetworkElementShapes::commitEditedShape() {
    // save edited junction's shape
    if (myEditedNetworkElement != nullptr) {

        /* */

        // stop edit custom shape
        stopEditCustomShape();
    }
}


GNENetworkElement*
GNEViewNetHelper::EditNetworkElementShapes::getEditedNetworkElement() const {
    return myEditedNetworkElement;
}

// ---------------------------------------------------------------------------
// GNEViewNetHelper::BlockIcon - methods
// ---------------------------------------------------------------------------

void
GNEViewNetHelper::LockIcon::drawLockIcon(const GNEAttributeCarrier* AC, GUIGlObjectType type,
        const Position viewPosition, const double exaggeration, const double size,
        const double offsetx, const double offsety) {
    // first check if icon can be drawn
    if (checkDrawing(AC, type, exaggeration)) {
        // Start pushing matrix
        GLHelper::pushMatrix();
        // Traslate to position
        glTranslated(viewPosition.x(), viewPosition.y(), GLO_LOCKICON);
        // Traslate depending of the offset
        glTranslated(offsetx, offsety, 0);
        // rotate to avoid draw invert
        glRotated(180, 0, 0, 1);
        // Set draw color
        glColor3d(1, 1, 1);
        // Draw lock icon
        GUITexturesHelper::drawTexturedBox(GUITextureSubSys::getTexture(GUITexture::LOCK), size);
        // Pop matrix
        GLHelper::popMatrix();
    }
}


GNEViewNetHelper::LockIcon::LockIcon() {}


bool
GNEViewNetHelper::LockIcon::checkDrawing(const GNEAttributeCarrier* AC, GUIGlObjectType type, const double exaggeration) {
    // get view net
    const auto viewNet = AC->getNet()->getViewNet();
    // get visualization settings
    const auto s = viewNet->getVisualisationSettings();
    // check exaggeration
    if (exaggeration == 0) {
        return false;
    }
    // check supermodes
    if (viewNet->getEditModes().isCurrentSupermodeNetwork() &&
            !(AC->getTagProperty().isNetworkElement() ||
              AC->getTagProperty().isAdditionalElement() ||
              AC->getTagProperty().isShape() ||
              AC->getTagProperty().isTAZElement())) {
        return false;
    }
    if (viewNet->getEditModes().isCurrentSupermodeDemand() && (!AC->getTagProperty().isDemandElement())) {
        return false;
    }
    if (viewNet->getEditModes().isCurrentSupermodeData() && (!AC->getTagProperty().isDataElement())) {
        return false;
    }
    // check if is locked
    if (!viewNet->getLockManager().isObjectLocked(type, AC->isAttributeCarrierSelected())) {
        return false;
    }
    // check visualizationSettings
    if (s.drawForPositionSelection || s.drawForRectangleSelection) {
        return false;
    }
    // check detail
    if (!s.drawDetail(s.detailSettings.lockIcon, exaggeration)) {
        return false;
    }
    // all ok, then draw
    return true;
}

// ---------------------------------------------------------------------------
// GNEViewNetHelper::LockManager - methods
// ---------------------------------------------------------------------------

GNEViewNetHelper::LockManager::LockManager(GNEViewNet* viewNet) :
    myViewNet(viewNet) {
    // fill myLockedElements objects
    myLockedElements[GLO_JUNCTION] = OperationLocked(Supermode::NETWORK);
    myLockedElements[GLO_EDGE] = OperationLocked(Supermode::NETWORK);
    myLockedElements[GLO_LANE] = OperationLocked(Supermode::NETWORK);
    myLockedElements[GLO_CONNECTION] = OperationLocked(Supermode::NETWORK);
    myLockedElements[GLO_CROSSING] = OperationLocked(Supermode::NETWORK);
    myLockedElements[GLO_ADDITIONALELEMENT] = OperationLocked(Supermode::NETWORK);
    myLockedElements[GLO_TAZ] = OperationLocked(Supermode::NETWORK);
    myLockedElements[GLO_POLYGON] = OperationLocked(Supermode::NETWORK);
    myLockedElements[GLO_POI] = OperationLocked(Supermode::NETWORK);
    // fill myLockedElements objects
    myLockedElements[GLO_ROUTE] = OperationLocked(Supermode::DEMAND);
    myLockedElements[GLO_VEHICLE] = OperationLocked(Supermode::DEMAND);
    myLockedElements[GLO_PERSON] = OperationLocked(Supermode::DEMAND);
    myLockedElements[GLO_PERSONTRIP] = OperationLocked(Supermode::DEMAND);
    myLockedElements[GLO_RIDE] = OperationLocked(Supermode::DEMAND);
    myLockedElements[GLO_WALK] = OperationLocked(Supermode::DEMAND);
    myLockedElements[GLO_CONTAINER] = OperationLocked(Supermode::DEMAND);
    myLockedElements[GLO_TRANSPORT] = OperationLocked(Supermode::DEMAND);
    myLockedElements[GLO_TRANSHIP] = OperationLocked(Supermode::DEMAND);
    myLockedElements[GLO_STOP] = OperationLocked(Supermode::DEMAND);
    // fill myLockedElements objects
    myLockedElements[GLO_EDGEDATA] = OperationLocked(Supermode::DATA);
    myLockedElements[GLO_EDGERELDATA] = OperationLocked(Supermode::DATA);
    myLockedElements[GLO_TAZRELDATA] = OperationLocked(Supermode::DATA);
}


GNEViewNetHelper::LockManager::~LockManager() {}


bool
GNEViewNetHelper::LockManager::isObjectLocked(GUIGlObjectType objectType, const bool selected) const {
    if (selected && (myViewNet->getViewParent()->getGNEAppWindows()->getLockMenuCommands().menuCheckLockSelectedElements->getCheck() == TRUE)) {
        return true;
    } else if ((objectType >= GLO_ADDITIONALELEMENT) && (objectType <= GLO_ACCESS)) {
        // additionals
        return myLockedElements.at(GLO_ADDITIONALELEMENT).lock;
    } else if ((objectType >= GLO_VEHICLE) && (objectType <= GLO_ROUTEFLOW)) {
        // vehicles
        return myLockedElements.at(GLO_VEHICLE).lock;
    } else if ((objectType == GLO_PERSON) || (objectType == GLO_PERSONFLOW)) {
        // persons
        return myLockedElements.at(GLO_PERSON).lock;
    } else if ((objectType == GLO_CONTAINER) || (objectType == GLO_CONTAINERFLOW)) {
        // containers
        return myLockedElements.at(GLO_PERSON).lock;
    } else if ((objectType >= GLO_STOP) && (objectType <= GLO_STOP_CONTAINER)) {
        // stops
        return myLockedElements.at(GLO_ADDITIONALELEMENT).lock;
    } else {
        return myLockedElements.at(objectType).lock;
    }
}


void
GNEViewNetHelper::LockManager::updateFlags() {
    // get lock menu commands
    GNEApplicationWindowHelper::LockMenuCommands& lockMenuCommands = myViewNet->getViewParent()->getGNEAppWindows()->getLockMenuCommands();
    // network
    myLockedElements[GLO_JUNCTION].lock = lockMenuCommands.menuCheckLockJunction->getCheck() == TRUE;
    myLockedElements[GLO_EDGE].lock = lockMenuCommands.menuCheckLockEdges->getCheck() == TRUE;
    myLockedElements[GLO_LANE].lock = lockMenuCommands.menuCheckLockLanes->getCheck() == TRUE;
    myLockedElements[GLO_CONNECTION].lock = lockMenuCommands.menuCheckLockConnections->getCheck() == TRUE;
    myLockedElements[GLO_CROSSING].lock = lockMenuCommands.menuCheckLockCrossings->getCheck() == TRUE;
    myLockedElements[GLO_ADDITIONALELEMENT].lock = lockMenuCommands.menuCheckLockAdditionals->getCheck() == TRUE;
    myLockedElements[GLO_TAZ].lock = lockMenuCommands.menuCheckLockTAZs->getCheck() == TRUE;
    myLockedElements[GLO_POLYGON].lock = lockMenuCommands.menuCheckLockPolygons->getCheck() == TRUE;
    myLockedElements[GLO_POI].lock = lockMenuCommands.menuCheckLockPOIs->getCheck() == TRUE;
    // demand
    myLockedElements[GLO_ROUTE].lock = lockMenuCommands.menuCheckLockRoutes->getCheck() == TRUE;
    myLockedElements[GLO_VEHICLE].lock = lockMenuCommands.menuCheckLockVehicles->getCheck() == TRUE;
    myLockedElements[GLO_PERSON].lock = lockMenuCommands.menuCheckLockPersons->getCheck() == TRUE;
    myLockedElements[GLO_PERSONTRIP].lock = lockMenuCommands.menuCheckLockPersonTrip->getCheck() == TRUE;
    myLockedElements[GLO_WALK].lock = lockMenuCommands.menuCheckLockWalk->getCheck() == TRUE;
    myLockedElements[GLO_RIDE].lock = lockMenuCommands.menuCheckLockRides->getCheck() == TRUE;
    myLockedElements[GLO_CONTAINER].lock = lockMenuCommands.menuCheckLockContainers->getCheck() == TRUE;
    myLockedElements[GLO_TRANSPORT].lock = lockMenuCommands.menuCheckLockTransports->getCheck() == TRUE;
    myLockedElements[GLO_TRANSHIP].lock = lockMenuCommands.menuCheckLockTranships->getCheck() == TRUE;
    myLockedElements[GLO_STOP].lock = lockMenuCommands.menuCheckLockStops->getCheck() == TRUE;
    // data
    myLockedElements[GLO_EDGEDATA].lock = lockMenuCommands.menuCheckLockEdgeDatas->getCheck() == TRUE;
    myLockedElements[GLO_EDGERELDATA].lock = lockMenuCommands.menuCheckLockEdgeRelDatas->getCheck() == TRUE;
    myLockedElements[GLO_TAZRELDATA].lock = lockMenuCommands.menuCheckLockEdgeTAZRels->getCheck() == TRUE;
}


void
GNEViewNetHelper::LockManager::updateLockMenuBar() {
    // get lock menu commands
    GNEApplicationWindowHelper::LockMenuCommands& lockMenuCommands = myViewNet->getViewParent()->getGNEAppWindows()->getLockMenuCommands();
    // network
    lockMenuCommands.menuCheckLockJunction->setCheck(myLockedElements[GLO_JUNCTION].lock);
    lockMenuCommands.menuCheckLockEdges->setCheck(myLockedElements[GLO_EDGE].lock);
    lockMenuCommands.menuCheckLockLanes->setCheck(myLockedElements[GLO_LANE].lock);
    lockMenuCommands.menuCheckLockConnections->setCheck(myLockedElements[GLO_CONNECTION].lock);
    lockMenuCommands.menuCheckLockCrossings->setCheck(myLockedElements[GLO_CROSSING].lock);
    lockMenuCommands.menuCheckLockAdditionals->setCheck(myLockedElements[GLO_ADDITIONALELEMENT].lock);
    lockMenuCommands.menuCheckLockTAZs->setCheck(myLockedElements[GLO_TAZ].lock);
    lockMenuCommands.menuCheckLockPolygons->setCheck(myLockedElements[GLO_POLYGON].lock);
    lockMenuCommands.menuCheckLockPOIs->setCheck(myLockedElements[GLO_POI].lock);
    // demand
    lockMenuCommands.menuCheckLockRoutes->setCheck(myLockedElements[GLO_ROUTE].lock);
    lockMenuCommands.menuCheckLockVehicles->setCheck(myLockedElements[GLO_VEHICLE].lock);
    lockMenuCommands.menuCheckLockPersons->setCheck(myLockedElements[GLO_PERSON].lock);
    lockMenuCommands.menuCheckLockPersonTrip->setCheck(myLockedElements[GLO_PERSONTRIP].lock);
    lockMenuCommands.menuCheckLockWalk->setCheck(myLockedElements[GLO_WALK].lock);
    lockMenuCommands.menuCheckLockRides->setCheck(myLockedElements[GLO_RIDE].lock);
    lockMenuCommands.menuCheckLockContainers->setCheck(myLockedElements[GLO_CONTAINER].lock);
    lockMenuCommands.menuCheckLockTransports->setCheck(myLockedElements[GLO_TRANSPORT].lock);
    lockMenuCommands.menuCheckLockTranships->setCheck(myLockedElements[GLO_TRANSHIP].lock);
    lockMenuCommands.menuCheckLockStops->setCheck(myLockedElements[GLO_STOP].lock);
    // data
    lockMenuCommands.menuCheckLockEdgeDatas->setCheck(myLockedElements[GLO_EDGEDATA].lock);
    lockMenuCommands.menuCheckLockEdgeRelDatas->setCheck(myLockedElements[GLO_EDGERELDATA].lock);
    lockMenuCommands.menuCheckLockEdgeTAZRels->setCheck(myLockedElements[GLO_TAZRELDATA].lock);
}


GNEViewNetHelper::LockManager::OperationLocked::OperationLocked():
    mySupermode(Supermode::NETWORK) {
}


GNEViewNetHelper::LockManager::OperationLocked::OperationLocked(Supermode supermode) :
    mySupermode(supermode) {
}


GNEViewNetHelper::LockManager::OperationLocked::~OperationLocked() {}


Supermode
GNEViewNetHelper::LockManager::OperationLocked::getSupermode() const {
    return mySupermode;
}

// ---------------------------------------------------------------------------
// GNEViewNetHelper - methods
// ---------------------------------------------------------------------------

const std::vector<RGBColor>&
GNEViewNetHelper::getRainbowScaledColors() {
    // if is empty, fill it
    if (myRainbowScaledColors.empty()) {
        // fill scale colors (10)
        myRainbowScaledColors.push_back(RGBColor(232, 35,  0,   255));
        myRainbowScaledColors.push_back(RGBColor(255, 165, 0,   255));
        myRainbowScaledColors.push_back(RGBColor(255, 255, 0,   255));
        myRainbowScaledColors.push_back(RGBColor(28,  215, 0,   255));
        myRainbowScaledColors.push_back(RGBColor(0,   181, 100, 255));
        myRainbowScaledColors.push_back(RGBColor(0,   255, 191, 255));
        myRainbowScaledColors.push_back(RGBColor(178, 255, 255, 255));
        myRainbowScaledColors.push_back(RGBColor(0,   112, 184, 255));
        myRainbowScaledColors.push_back(RGBColor(56,  41,  131, 255));
        myRainbowScaledColors.push_back(RGBColor(127, 0,   255, 255));
    }
    return myRainbowScaledColors;
}


const RGBColor&
GNEViewNetHelper::getRainbowScaledColor(const double min, const double max, const double value) {
    // check extremes
    if (value <= min) {
        return getRainbowScaledColors().front();
    } else if (value >= max) {
        return getRainbowScaledColors().back();
    } else {
        // calculate value procent between [min, max]
        const double procent = ((value - min) * 100) / (max - min);
        // check if is valid
        if (procent <= 0) {
            return getRainbowScaledColors().front();
        } else if (procent >= 100) {
            return getRainbowScaledColors().back();
        } else {
            // return scaled color
            return getRainbowScaledColors().at((int)(procent / 10.0));
        }
    }
}

/****************************************************************************/<|MERGE_RESOLUTION|>--- conflicted
+++ resolved
@@ -3156,23 +3156,13 @@
     connectionButton->create();
     // prohibition mode
     prohibitionButton = new MFXCheckableButton(false, myViewNet->myViewParent->getGNEAppWindows()->getToolbarsGrip().modes,
-<<<<<<< HEAD
-        "\tset prohibition mode\tMode for editing connection prohibitions. (H)",
-        GUIIconSubSys::getIcon(GUIIcon::MODEPROHIBITION), myViewNet, MID_HOTKEY_H_MODE_PROHIBITION_CONTAINERPLAN, GUIDesignMFXCheckableButton);
-    prohibitionButton->create();
-    // traffic light mode
-    trafficLightButton = new MFXCheckableButton(false, myViewNet->myViewParent->getGNEAppWindows()->getToolbarsGrip().modes,
-        "\tset traffic light mode\tMode for edit traffic lights over junctions. (T)",
-        GUIIconSubSys::getIcon(GUIIcon::MODETLS), myViewNet, MID_HOTKEY_T_MODE_TLS_TYPE, GUIDesignMFXCheckableButton);
-=======
             "\tset prohibition mode\tMode for editing connection prohibitions. (W)",
-            GUIIconSubSys::getIcon(GUIIcon::MODEPROHIBITION), myViewNet, MID_HOTKEY_W_MODES_PROHIBITION, GUIDesignMFXCheckableButton);
+            GUIIconSubSys::getIcon(GUIIcon::MODEPROHIBITION), myViewNet, MID_HOTKEY_H_MODE_PROHIBITION_CONTAINERPLAN, GUIDesignMFXCheckableButton);
     prohibitionButton->create();
     // traffic light mode
     trafficLightButton = new MFXCheckableButton(false, myViewNet->myViewParent->getGNEAppWindows()->getToolbarsGrip().modes,
             "\tset traffic light mode\tMode for edit traffic lights over junctions. (T)",
-            GUIIconSubSys::getIcon(GUIIcon::MODETLS), myViewNet, MID_HOTKEY_T_MODES_TLS_TYPE, GUIDesignMFXCheckableButton);
->>>>>>> 7694284e
+            GUIIconSubSys::getIcon(GUIIcon::MODETLS), myViewNet, MID_HOTKEY_T_MODE_TLS_TYPE, GUIDesignMFXCheckableButton);
     trafficLightButton->create();
     // additional mode
     additionalButton = new MFXCheckableButton(false, myViewNet->myViewParent->getGNEAppWindows()->getToolbarsGrip().modes,
@@ -3298,33 +3288,16 @@
                                            "\tcreate vehicle mode\tMode for creating vehicles. (V)",
                                            GUIIconSubSys::getIcon(GUIIcon::MODEVEHICLE), myViewNet, MID_HOTKEY_V_MODE_VEHICLE, GUIDesignMFXCheckableButton);
     vehicleButton->create();
-<<<<<<< HEAD
-    // vehicle type mode
-    vehicleTypeButton = new MFXCheckableButton(false, myViewNet->myViewParent->getGNEAppWindows()->getToolbarsGrip().modes,
-            "\tcreate vehicle type mode\tMode for creating vehicle types. (T)",
-            GUIIconSubSys::getIcon(GUIIcon::MODEVEHICLETYPE), myViewNet, MID_HOTKEY_T_MODE_TLS_TYPE, GUIDesignMFXCheckableButton);
-    vehicleTypeButton->create();
-=======
     // type mode
     typeButton = new MFXCheckableButton(false, myViewNet->myViewParent->getGNEAppWindows()->getToolbarsGrip().modes,
                                         "\tcreate type mode\tMode for creating types (vehicles, person and containers). (T)",
-                                        GUIIconSubSys::getIcon(GUIIcon::MODETYPE), myViewNet, MID_HOTKEY_T_MODES_TLS_TYPE, GUIDesignMFXCheckableButton);
+                                        GUIIconSubSys::getIcon(GUIIcon::MODETYPE), myViewNet, MID_HOTKEY_T_MODE_TLS_TYPE, GUIDesignMFXCheckableButton);
     typeButton->create();
->>>>>>> 7694284e
     // stop mode
     stopButton = new MFXCheckableButton(false, myViewNet->myViewParent->getGNEAppWindows()->getToolbarsGrip().modes,
                                         "\tcreate stop mode\tMode for creating stops. (A)",
                                         GUIIconSubSys::getIcon(GUIIcon::MODESTOP), myViewNet, MID_HOTKEY_A_MODE_ADDITIONAL_STOP, GUIDesignMFXCheckableButton);
     stopButton->create();
-<<<<<<< HEAD
-    // person type mode
-    personTypeButton = new MFXCheckableButton(false, myViewNet->myViewParent->getGNEAppWindows()->getToolbarsGrip().modes,
-            "\tcreate person type mode\tMode for creating person types. (W)",
-            GUIIconSubSys::getIcon(GUIIcon::MODEPERSONTYPE), myViewNet, MID_HOTKEY_W_MODE_WIRE, GUIDesignMFXCheckableButton);
-    personTypeButton->create();
-    personTypeButton->disable();
-=======
->>>>>>> 7694284e
     // person mode
     personButton = new MFXCheckableButton(false, myViewNet->myViewParent->getGNEAppWindows()->getToolbarsGrip().modes,
                                           "\tcreate person mode\tMode for creating persons. (P)",
