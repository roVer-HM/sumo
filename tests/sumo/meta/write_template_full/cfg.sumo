<?xml version="1.0" encoding="UTF-8"?>

<<<<<<< HEAD
<!-- generated on 2024-07-24 18:10:54 by Eclipse SUMO sumo Version v1_20_0+1406-38fbaaedfbd
=======
<!-- generated on 2024-10-09 09:59:48 by Eclipse SUMO sumo Version v1_20_0+0627-9f0eaa86dc7
>>>>>>> aca94090
-->

<sumoConfiguration xmlns:xsi="http://www.w3.org/2001/XMLSchema-instance" xsi:noNamespaceSchemaLocation="http://sumo.dlr.de/xsd/sumoConfiguration.xsd">

    <configuration>
        <configuration-file value="" synonymes="c configuration" type="FILE" help="Loads the named config on startup"/>
        <save-configuration value="" synonymes="C save-config" type="FILE" help="Saves current configuration into FILE"/>
        <save-configuration.relative value="false" synonymes="save-config.relative" type="BOOL" help="Enforce relative paths when saving the configuration"/>
        <save-template value="" type="FILE" help="Saves a configuration template (empty) into FILE"/>
        <save-schema value="" type="FILE" help="Saves the configuration schema into FILE"/>
        <save-commented value="false" synonymes="save-template.commented" type="BOOL" help="Adds comments to saved template, configuration, or schema"/>
    </configuration>

    <input>
        <net-file value="" synonymes="n net" type="FILE" help="Load road network description from FILE"/>
        <route-files value="" synonymes="r routes" type="FILE" help="Load routes descriptions from FILE(s)"/>
        <additional-files value="" synonymes="a additional" type="FILE" help="Load further descriptions from FILE(s)"/>
        <weight-files value="" synonymes="w weights" type="FILE" help="Load edge/lane weights for online rerouting from FILE"/>
        <weight-attribute value="traveltime" synonymes="measure x" type="STR" help="Name of the xml attribute which gives the edge weight"/>
        <load-state value="" type="FILE" help="Loads a network state from FILE"/>
        <load-state.offset value="0" type="TIME" help="Shifts all times loaded from a saved state by the given offset"/>
        <load-state.remove-vehicles value="" type="STR[]" help="Removes vehicles with the given IDs from the loaded state"/>
        <junction-taz value="false" type="BOOL" help="Initialize a TAZ for every junction to use attributes toJunction and fromJunction"/>
    </input>

    <output>
        <write-license value="false" type="BOOL" help="Include license info into every output file"/>
        <output-prefix value="" type="STR" help="Prefix which is applied to all output files. The special string &apos;TIME&apos; is replaced by the current time."/>
        <precision value="2" type="INT" help="Defines the number of digits after the comma for floating point output"/>
        <precision.geo value="6" type="INT" help="Defines the number of digits after the comma for lon,lat output"/>
        <human-readable-time value="false" synonymes="H" type="BOOL" help="Write time values as hour:minute:second or day:hour:minute:second rather than seconds"/>
        <netstate-dump value="" synonymes="ndump netstate netstate-output" type="FILE" help="Save complete network states into FILE"/>
        <netstate-dump.empty-edges value="false" synonymes="dump-empty-edges netstate-output.empty-edges netstate.empty-edges" type="BOOL" help="Write also empty edges completely when dumping"/>
        <netstate-dump.precision value="2" synonymes="dump-precision netstate-output.precision netstate.precision" type="INT" help="Write positions and speeds with the given precision (default 2)"/>
        <emission-output value="" type="FILE" help="Save the emission values of each vehicle"/>
        <emission-output.precision value="2" type="INT" help="Write emission values with the given precision (default 2)"/>
        <emission-output.geo value="false" type="BOOL" help="Save the positions in emission output using geo-coordinates (lon/lat)"/>
        <emission-output.step-scaled value="false" type="BOOL" help="Write emission values scaled to the step length rather than as per-second values"/>
        <emission-output.attributes value="" type="STR[]" help="List attributes that should be included in the emission output"/>
        <battery-output value="" type="FILE" help="Save the battery values of each vehicle"/>
        <battery-output.precision value="2" type="INT" help="Write battery values with the given precision (default 2)"/>
        <elechybrid-output value="" type="FILE" help="Save the elecHybrid values of each vehicle"/>
        <elechybrid-output.precision value="2" type="INT" help="Write elecHybrid values with the given precision (default 2)"/>
        <elechybrid-output.aggregated value="false" type="BOOL" help="Write elecHybrid values into one aggregated file"/>
        <chargingstations-output value="" type="FILE" help="Write data of charging stations"/>
        <chargingstations-output.aggregated value="false" type="BOOL" help="Write aggregated charging event data instead of single time steps"/>
        <overheadwiresegments-output value="" type="FILE" help="Write data of overhead wire segments"/>
        <substations-output value="" type="FILE" help="Write data of electrical substation stations"/>
        <substations-output.precision value="2" type="INT" help="Write substation values with the given precision (default 2)"/>
        <fcd-output value="" type="FILE" help="Save the Floating Car Data"/>
        <fcd-output.geo value="false" type="BOOL" help="Save the Floating Car Data using geo-coordinates (lon/lat)"/>
        <fcd-output.signals value="false" type="BOOL" help="Add the vehicle signal state to the FCD output (brake lights etc.)"/>
        <fcd-output.distance value="false" type="BOOL" help="Add kilometrage to the FCD output (linear referencing)"/>
        <fcd-output.acceleration value="false" type="BOOL" help="Add acceleration to the FCD output"/>
        <fcd-output.max-leader-distance value="-1" type="FLOAT" help="Add leader vehicle information to the FCD output (within the given distance)"/>
        <fcd-output.params value="" type="STR[]" help="Add generic parameter values to the FCD output"/>
        <fcd-output.filter-edges.input-file value="" type="FILE" help="Restrict fcd output to the edge selection from the given input file"/>
        <fcd-output.attributes value="" type="STR[]" help="List attributes that should be included in the FCD output"/>
        <fcd-output.filter-shapes value="" type="STR[]" help="List shape names that should be used to filter the FCD output"/>
        <device.ssm.filter-edges.input-file value="" type="FILE" help="Restrict SSM device output to the edge selection from the given input file"/>
        <full-output value="" type="FILE" help="Save a lot of information for each timestep (very redundant)"/>
        <queue-output value="" type="FILE" help="Save the vehicle queues at the junctions (experimental)"/>
        <queue-output.period value="-1" type="TIME" help="Save vehicle queues with the given period"/>
        <vtk-output value="" type="FILE" help="Save complete vehicle positions inclusive speed values in the VTK Format (usage: /path/out will produce /path/out_$TIMESTEP$.vtp files)"/>
        <amitran-output value="" type="FILE" help="Save the vehicle trajectories in the Amitran format"/>
        <summary-output value="" synonymes="summary" type="FILE" help="Save aggregated vehicle departure info into FILE"/>
        <summary-output.period value="-1" type="TIME" help="Save summary-output with the given period"/>
        <person-summary-output value="" type="FILE" help="Save aggregated person counts into FILE"/>
        <tripinfo-output value="" synonymes="tripinfo" type="FILE" help="Save single vehicle trip info into FILE"/>
        <tripinfo-output.write-unfinished value="false" type="BOOL" help="Write tripinfo output for vehicles which have not arrived at simulation end"/>
        <tripinfo-output.write-undeparted value="false" type="BOOL" help="Write tripinfo output for vehicles which have not departed at simulation end because of depart delay"/>
        <personinfo-output value="" synonymes="personinfo" type="FILE" help="Save personinfo and containerinfo to separate FILE"/>
        <vehroute-output value="" synonymes="vehroutes" type="FILE" help="Save single vehicle route info into FILE"/>
        <vehroute-output.exit-times value="false" synonymes="vehroutes.exit-times" type="BOOL" help="Write the exit times for all edges"/>
        <vehroute-output.last-route value="false" synonymes="vehroutes.last-route" type="BOOL" help="Write the last route only"/>
        <vehroute-output.sorted value="false" synonymes="vehroutes.sorted" type="BOOL" help="Sorts the output by departure time"/>
        <vehroute-output.dua value="false" synonymes="vehroutes.dua" type="BOOL" help="Write the output in the duarouter alternatives style"/>
        <vehroute-output.cost value="false" type="BOOL" help="Write costs for all routes"/>
        <vehroute-output.intended-depart value="false" synonymes="vehroutes.intended-depart" type="BOOL" help="Write the output with the intended instead of the real departure time"/>
        <vehroute-output.route-length value="false" synonymes="vehroutes.route-length" type="BOOL" help="Include total route length in the output"/>
        <vehroute-output.write-unfinished value="false" type="BOOL" help="Write vehroute output for vehicles which have not arrived at simulation end"/>
        <vehroute-output.skip-ptlines value="false" type="BOOL" help="Skip vehroute output for public transport vehicles"/>
        <vehroute-output.incomplete value="false" type="BOOL" help="Include invalid routes and route stubs in vehroute output"/>
        <vehroute-output.stop-edges value="false" type="BOOL" help="Include information about edges between stops"/>
        <vehroute-output.speedfactor value="false" type="BOOL" help="Write the vehicle speedFactor (defaults to &apos;true&apos; if departSpeed is written)"/>
        <vehroute-output.internal value="false" type="BOOL" help="Include internal edges in the output"/>
        <personroute-output value="" synonymes="personroutes" type="FILE" help="Save person and container routes to separate FILE"/>
        <link-output value="" type="FILE" help="Save links states into FILE"/>
        <railsignal-block-output value="" type="FILE" help="Save railsignal-blocks into FILE"/>
        <railsignal-vehicle-output value="" type="FILE" help="Record entry and exit times of vehicles for railsignal blocks into FILE"/>
        <bt-output value="" type="FILE" help="Save bluetooth visibilities into FILE (in conjunction with device.btreceiver and device.btsender)"/>
        <lanechange-output value="" type="FILE" help="Record lane changes and their motivations for all vehicles into FILE"/>
        <lanechange-output.started value="false" type="BOOL" help="Record start of lane change manoeuvres"/>
        <lanechange-output.ended value="false" type="BOOL" help="Record end of lane change manoeuvres"/>
        <lanechange-output.xy value="false" type="BOOL" help="Record coordinates of lane change manoeuvres"/>
        <stop-output value="" type="FILE" help="Record stops and loading/unloading of passenger and containers for all vehicles into FILE"/>
        <stop-output.write-unfinished value="false" type="BOOL" help="Write stop output for stops which have not ended at simulation end"/>
        <collision-output value="" type="FILE" help="Write collision information into FILE"/>
        <edgedata-output value="" type="FILE" help="Write aggregated traffic statistics for all edges into FILE"/>
        <lanedata-output value="" type="FILE" help="Write aggregated traffic statistics for all lanes into FILE"/>
        <statistic-output value="" synonymes="statistics-output" type="FILE" help="Write overall statistics into FILE"/>
        <deadlock-output value="" type="FILE" help="Write reports on deadlocks FILE"/>
        <save-state.times value="" type="STR[]" help="Use TIME[] as times at which a network state written"/>
        <save-state.period value="-1" type="TIME" help="save state repeatedly after TIME period"/>
        <save-state.period.keep value="0" type="INT" help="Keep only the last INT periodic state files"/>
        <save-state.prefix value="state" type="FILE" help="Prefix for network states"/>
        <save-state.suffix value=".xml.gz" type="STR" help="Suffix for network states (.xml.gz or .xml)"/>
        <save-state.files value="" type="FILE" help="Files for network states"/>
        <save-state.rng value="false" type="BOOL" help="Save random number generator states"/>
        <save-state.transportables value="false" type="BOOL" help="Save person and container states (experimental)"/>
        <save-state.constraints value="false" type="BOOL" help="Save rail signal constraints"/>
        <save-state.precision value="2" type="INT" help="Write internal state values with the given precision (default 2)"/>
        <pedestrian.jupedsim.wkt value="" type="FILE" help="The filename to output the JuPedSim network as WKT"/>
        <pedestrian.jupedsim.wkt.geo value="false" type="BOOL" help="Whether to output JuPedSim network as WKT using geo-coordinates (lon/lat)"/>
        <pedestrian.jupedsim.py value="" type="FILE" help="The filename to output the JuPedSim setup as Python script"/>
    </output>

    <time>
        <begin value="0" synonymes="b" type="TIME" help="Defines the begin time in seconds; The simulation starts at this time"/>
        <end value="-1" synonymes="e" type="TIME" help="Defines the end time in seconds; The simulation ends at this time"/>
        <step-length value="1" type="TIME" help="Defines the step duration in seconds"/>
    </time>

    <processing>
        <step-method.ballistic value="false" type="BOOL" help="Whether to use ballistic method for the positional update of vehicles (default is a semi-implicit Euler method)."/>
        <extrapolate-departpos value="false" type="BOOL" help="Whether vehicles that depart between simulation steps should extrapolate the depart position"/>
        <threads value="1" type="INT" help="Defines the number of threads for parallel simulation"/>
        <lateral-resolution value="-1" type="FLOAT" help="Defines the resolution in m when handling lateral positioning within a lane (with -1 all vehicles drive at the center of their lane"/>
        <route-steps value="200" synonymes="s" type="TIME" help="Load routes for the next number of seconds ahead"/>
        <no-internal-links value="false" type="BOOL" help="Disable (junction) internal links"/>
        <ignore-junction-blocker value="-1" type="TIME" help="Ignore vehicles which block the junction after they have been standing for SECONDS (-1 means never ignore)"/>
        <ignore-route-errors value="false" type="BOOL" help="Do not check whether routes are connected"/>
        <ignore-accidents value="false" type="BOOL" help="Do not check whether accidents occur"/>
        <collision.action value="teleport" type="STR" help="How to deal with collisions: [none,warn,teleport,remove]"/>
        <intermodal-collision.action value="warn" type="STR" help="How to deal with collisions between vehicle and pedestrian: [none,warn,teleport,remove]"/>
        <collision.stoptime value="0" type="TIME" help="Let vehicle stop for TIME before performing collision.action (except for action &apos;none&apos;)"/>
        <intermodal-collision.stoptime value="0" type="TIME" help="Let vehicle stop for TIME before performing intermodal-collision.action (except for action &apos;none&apos;)"/>
        <collision.check-junctions value="false" type="BOOL" help="Enables collisions checks on junctions"/>
        <collision.check-junctions.mingap value="0" type="FLOAT" help="Increase or decrease sensitivity for junction collision check"/>
        <collision.mingap-factor value="-1" type="FLOAT" help="Sets the fraction of minGap that must be maintained to avoid collision detection. If a negative value is given, the carFollowModel parameter is used"/>
        <keep-after-arrival value="0" type="TIME" help="After a vehicle arrives, keep it in memory for the given TIME (for TraCI access)"/>
        <max-num-vehicles value="-1" type="INT" help="Delay vehicle insertion to stay within the given maximum number"/>
        <max-num-persons value="-1" type="INT" help="Delay person insertion to stay within the given maximum number"/>
        <max-num-teleports value="-1" type="INT" help="Abort the simulation if the given maximum number of teleports is exceeded"/>
        <scale value="1" type="FLOAT" help="Scale demand by the given factor (by discarding or duplicating vehicles)"/>
        <scale-suffix value="." type="STR" help="Suffix to be added when creating ids for cloned vehicles"/>
        <time-to-teleport value="300" type="TIME" help="Specify how long a vehicle may wait until being teleported, defaults to 300, non-positive values disable teleporting"/>
        <time-to-teleport.highways value="0" type="TIME" help="The waiting time after which vehicles on a fast road (speed &gt; 69km/h) are teleported if they are on a non-continuing lane"/>
        <time-to-teleport.highways.min-speed value="19.1667" type="FLOAT" help="The waiting time after which vehicles on a fast road (default: speed &gt; 69km/h) are teleported if they are on a non-continuing lane"/>
        <time-to-teleport.disconnected value="-1" type="TIME" help="The waiting time after which vehicles with a disconnected route are teleported. Negative values disable teleporting"/>
        <time-to-teleport.remove value="false" type="BOOL" help="Whether vehicles shall be removed after waiting too long instead of being teleported"/>
        <time-to-teleport.ride value="-1" type="TIME" help="The waiting time after which persons / containers waiting for a pickup are teleported. Negative values disable teleporting"/>
        <time-to-teleport.bidi value="-1" type="TIME" help="The waiting time after which vehicles on bidirectional edges are teleported"/>
        <time-to-teleport.railsignal-deadlock value="-1" type="TIME" help="The waiting time after which vehicles in a rail-signal based deadlock are teleported"/>
        <waiting-time-memory value="100" type="TIME" help="Length of time interval, over which accumulated waiting time is taken into account (default is 100s.)"/>
        <startup-wait-threshold value="2" type="TIME" help="Minimum consecutive waiting time before applying startupDelay"/>
        <max-depart-delay value="-1" type="TIME" help="How long vehicles wait for departure before being skipped, defaults to -1 which means vehicles are never skipped"/>
        <sloppy-insert value="false" type="BOOL" help="Whether insertion on an edge shall not be repeated in same step once failed"/>
        <eager-insert value="false" type="BOOL" help="Whether each vehicle is checked separately for insertion on an edge"/>
        <emergency-insert value="false" type="BOOL" help="Allow inserting a vehicle in a situation which requires emergency braking"/>
        <insertion-checks value="all" type="STR" help="Override default value for vehicle attribute insertionChecks"/>
        <random-depart-offset value="0" type="TIME" help="Each vehicle receives a random offset to its depart value drawn uniformly from [0, TIME]"/>
        <lanechange.duration value="0" type="TIME" help="Duration of a lane change maneuver (default 0)"/>
        <lanechange.overtake-right value="false" type="BOOL" help="Whether overtaking on the right on motorways is permitted"/>
        <tls.all-off value="false" type="BOOL" help="Switches off all traffic lights."/>
        <tls.actuated.show-detectors value="false" type="BOOL" help="Sets default visibility for actuation detectors"/>
        <tls.actuated.jam-threshold value="-1" type="FLOAT" help="Sets default jam-threshold parameter for all actuation detectors"/>
        <tls.actuated.detector-length value="0" type="FLOAT" help="Sets default detector length parameter for all actuation detectors"/>
        <tls.delay_based.detector-range value="100" type="FLOAT" help="Sets default range for detecting delayed vehicles"/>
        <tls.yellow.min-decel value="3" type="FLOAT" help="Minimum deceleration when braking at yellow"/>
        <railsignal-moving-block value="false" type="BOOL" help="Let railsignals operate in moving-block mode by default"/>
        <time-to-impatience value="180" type="TIME" help="Specify how long a vehicle may wait until impatience grows from 0 to 1, defaults to 300, non-positive values disable impatience growth"/>
        <default.action-step-length value="0" type="FLOAT" help="Length of the default interval length between action points for the car-following and lane-change models (in seconds). If not specified, the simulation step-length is used per default. Vehicle- or VType-specific settings override the default. Must be a multiple of the simulation step-length."/>
        <default.carfollowmodel value="Krauss" synonymes="carfollow.model" type="STR" help="Select default car following model (Krauss, IDM, ...)"/>
        <default.speeddev value="-1" type="FLOAT" help="Select default speed deviation. A negative value implies vClass specific defaults (0.1 for the default passenger class)"/>
        <default.emergencydecel value="default" type="STR" help="Select default emergencyDecel value among (&apos;decel&apos;, &apos;default&apos;, FLOAT) which sets the value either to the same as the deceleration value, a vClass-class specific default or the given FLOAT in m/s^2"/>
        <overhead-wire.solver value="true" type="BOOL" help="Use Kirchhoff&apos;s laws for solving overhead wire circuit"/>
        <overhead-wire.recuperation value="true" type="BOOL" help="Enable recuperation from the vehicle equipped with elecHybrid device into the overhead wire."/>
        <overhead-wire.substation-current-limits value="true" type="BOOL" help="Enable current limits of traction substation during solving the overhead wire electrical circuit."/>
        <emergencydecel.warning-threshold value="1" type="FLOAT" help="Sets the fraction of emergency decel capability that must be used to trigger a warning."/>
        <parking.maneuver value="false" type="BOOL" help="Whether parking simulation includes maneuvering time and associated lane blocking"/>
        <use-stop-ended value="false" type="BOOL" help="Override stop until times with stop ended times when given"/>
        <use-stop-started value="false" type="BOOL" help="Override stop arrival times with stop started times when given"/>
        <pedestrian.model value="striping" type="STR" help="Select among pedestrian models [&apos;nonInteracting&apos;, &apos;striping&apos;, &apos;remote&apos;]"/>
        <pedestrian.timegap-crossing value="2" type="FLOAT" help="Minimal acceptable gap (in seconds) between two vehicles before starting to cross"/>
        <pedestrian.striping.stripe-width value="0.64" type="FLOAT" help="Width of parallel stripes for segmenting a sidewalk (meters) for use with model &apos;striping&apos;"/>
        <pedestrian.striping.dawdling value="0.2" type="FLOAT" help="Factor for random slow-downs [0,1] for use with model &apos;striping&apos;"/>
        <pedestrian.striping.mingap-to-vehicle value="0.25" type="FLOAT" help="Minimal gap / safety buffer (in meters) from a pedestrian to another vehicle for use with model &apos;striping&apos;"/>
        <pedestrian.striping.jamtime value="300" type="TIME" help="Time in seconds after which pedestrians start squeezing through a jam when using model &apos;striping&apos; (non-positive values disable squeezing)"/>
        <pedestrian.striping.jamtime.crossing value="10" type="TIME" help="Time in seconds after which pedestrians start squeezing through a jam while on a pedestrian crossing when using model &apos;striping&apos; (non-positive values disable squeezing)"/>
        <pedestrian.striping.jamtime.narrow value="1" type="TIME" help="Time in seconds after which pedestrians start squeezing through a jam while on a narrow lane when using model &apos;striping&apos;"/>
        <pedestrian.striping.reserve-oncoming value="0" type="FLOAT" help="Fraction of stripes to reserve for oncoming pedestrians"/>
        <pedestrian.striping.reserve-oncoming.junctions value="0.34" type="FLOAT" help="Fraction of stripes to reserve for oncoming pedestrians on crossings and walkingareas"/>
        <pedestrian.striping.reserve-oncoming.max value="1.28" type="FLOAT" help="Maximum width in m to reserve for oncoming pedestrians"/>
        <pedestrian.striping.legacy-departposlat value="false" type="BOOL" help="Interpret departPosLat for walks in legacy style"/>
        <pedestrian.striping.walkingarea-detail value="4" type="INT" help="Generate INT intermediate points to smooth out lanes within the walkingarea"/>
        <pedestrian.jupedsim.step-length value="0.01" type="TIME" help="The update interval of the JuPedSim simulation (in seconds)"/>
        <pedestrian.jupedsim.exit-tolerance value="1" type="FLOAT" help="The distance to accept the JuPedSim arrival point (in meters)"/>
        <pedestrian.jupedsim.model value="CollisionFreeSpeed" type="STR" help="The submodel to use in JuPedSim (&apos;CollisionFreeSpeed&apos;, &apos;CollisionFreeSpeedV2&apos;, &apos;GeneralizedCentrifugalForce&apos;, &apos;SocialForce&apos;)"/>
        <pedestrian.jupedsim.strength-neighbor-repulsion value="8" type="FLOAT" help="The neighbor repulsion strength of the JuPedSim model"/>
        <pedestrian.jupedsim.range-neighbor-repulsion value="0.1" type="FLOAT" help="The neighbor repulsion range of the JuPedSim model (in meters)"/>
        <pedestrian.jupedsim.strength-geometry-repulsion value="5" type="FLOAT" help="The geometry repulsion strength of the JuPedSim model"/>
        <pedestrian.jupedsim.range-geometry-repulsion value="0.02" type="FLOAT" help="The geometry repulsion range of the JuPedSim model (in meters)"/>
        <ride.stop-tolerance value="10" type="FLOAT" help="Tolerance to apply when matching pedestrian and vehicle positions on boarding at individual stops"/>
        <mapmatch.distance value="100" type="FLOAT" help="Maximum distance when mapping input coordinates (fromXY etc.) to the road network"/>
        <mapmatch.junctions value="false" type="BOOL" help="Match positions to junctions instead of edges"/>
        <weights.turnaround-penalty value="5" type="FLOAT" help="Apply the given time penalty when computing routing costs for turnaround internal lanes"/>
        <persontrip.walk-opposite-factor value="1" type="FLOAT" help="Use FLOAT as a factor on walking speed against vehicle traffic direction"/>
    </processing>

    <routing>
        <routing-algorithm value="dijkstra" type="STR" help="Select among routing algorithms [&apos;dijkstra&apos;, &apos;astar&apos;, &apos;CH&apos;, &apos;CHWrapper&apos;]"/>
        <weights.random-factor value="1" type="FLOAT" help="Edge weights for routing are dynamically disturbed by a random factor drawn uniformly from [1,FLOAT)"/>
        <weights.minor-penalty value="1.5" type="FLOAT" help="Apply the given time penalty when computing minimum routing costs for minor-link internal lanes"/>
        <weights.tls-penalty value="0" type="FLOAT" help="Apply scaled travel time penalties based on green split when computing minimum routing costs for internal lanes at traffic lights"/>
        <weights.priority-factor value="0" type="FLOAT" help="Consider edge priorities in addition to travel times, weighted by factor"/>
        <weights.separate-turns value="0" type="FLOAT" help="Distinguish travel time by turn direction and shift a fraction of the estimated time loss ahead of the intersection onto the internal edges"/>
        <astar.all-distances value="" type="FILE" help="Initialize lookup table for astar from the given file (generated by marouter --all-pairs-output)"/>
        <astar.landmark-distances value="" type="FILE" help="Initialize lookup table for astar ALT-variant from the given file"/>
        <persontrip.walkfactor value="0.75" type="FLOAT" help="Use FLOAT as a factor on pedestrian maximum speed during intermodal routing"/>
        <persontrip.transfer.car-walk value="parkingAreas" type="STR[]" help="Where are mode changes from car to walking allowed (possible values: &apos;parkingAreas&apos;, &apos;ptStops&apos;, &apos;allJunctions&apos; and combinations)"/>
        <persontrip.transfer.taxi-walk value="" type="STR[]" help="Where taxis can drop off customers (&apos;allJunctions, &apos;ptStops&apos;)"/>
        <persontrip.transfer.walk-taxi value="" type="STR[]" help="Where taxis can pick up customers (&apos;allJunctions, &apos;ptStops&apos;)"/>
        <persontrip.default.group value="" type="STR" help="When set, trips between the same origin and destination will share a taxi by default"/>
        <persontrip.taxi.waiting-time value="300" type="TIME" help="Estimated time for taxi pickup"/>
        <railway.max-train-length value="1000" type="FLOAT" help="Use FLOAT as a maximum train length when initializing the railway router"/>
        <replay-rerouting value="false" type="BOOL" help="Replay exact rerouting sequence from vehroute-output"/>
        <device.rerouting.probability value="-1" type="FLOAT" help="The probability for a vehicle to have a &apos;rerouting&apos; device"/>
        <device.rerouting.explicit value="" synonymes="device.rerouting.knownveh" type="STR[]" help="Assign a &apos;rerouting&apos; device to named vehicles"/>
        <device.rerouting.deterministic value="false" type="BOOL" help="The &apos;rerouting&apos; devices are set deterministic using a fraction of 1000"/>
        <device.rerouting.period value="0" synonymes="device.routing.period" type="TIME" help="The period with which the vehicle shall be rerouted"/>
        <device.rerouting.pre-period value="60" synonymes="device.routing.pre-period" type="TIME" help="The rerouting period before depart"/>
        <device.rerouting.adaptation-weight value="0" synonymes="device.routing.adaptation-weight" type="FLOAT" help="The weight of prior edge weights for exponential moving average"/>
        <device.rerouting.adaptation-steps value="180" synonymes="device.routing.adaptation-steps" type="INT" help="The number of steps for moving average weight of prior edge weights"/>
        <device.rerouting.adaptation-interval value="1" synonymes="device.routing.adaptation-interval" type="TIME" help="The interval for updating the edge weights"/>
        <device.rerouting.with-taz value="false" synonymes="device.routing.with-taz with-taz" type="BOOL" help="Use zones (districts) as routing start- and endpoints"/>
        <device.rerouting.mode value="0" type="STR" help="Set routing flags (8 ignores temporary blockages)"/>
        <device.rerouting.init-with-loaded-weights value="false" type="BOOL" help="Use weight files given with option --weight-files for initializing edge weights"/>
        <device.rerouting.threads value="0" synonymes="routing-threads" type="INT" help="The number of parallel execution threads used for rerouting"/>
        <device.rerouting.synchronize value="false" type="BOOL" help="Let rerouting happen at the same time for all vehicles"/>
        <device.rerouting.railsignal value="true" type="BOOL" help="Allow rerouting triggered by rail signals."/>
        <device.rerouting.bike-speeds value="false" type="BOOL" help="Compute separate average speeds for bicycles"/>
        <device.rerouting.output value="" type="FILE" help="Save adapting weights to FILE"/>
        <person-device.rerouting.probability value="-1" type="FLOAT" help="The probability for a person to have a &apos;rerouting&apos; device"/>
        <person-device.rerouting.explicit value="" synonymes="person-device.rerouting.knownveh" type="STR[]" help="Assign a &apos;rerouting&apos; device to named persons"/>
        <person-device.rerouting.deterministic value="false" type="BOOL" help="The &apos;rerouting&apos; devices are set deterministic using a fraction of 1000"/>
        <person-device.rerouting.period value="0" synonymes="person-device.routing.period" type="TIME" help="The period with which the person shall be rerouted"/>
        <person-device.rerouting.mode value="0" type="STR" help="Set routing flags (8 ignores temporary blockages)"/>
        <person-device.rerouting.scope value="stage" type="STR" help="Which part of the person plan is to be replaced (stage, sequence, or trip)"/>
    </routing>

    <report>
        <verbose value="false" synonymes="v" type="BOOL" help="Switches to verbose output"/>
        <print-options value="false" type="BOOL" help="Prints option values before processing"/>
        <help value="false" synonymes="?" type="BOOL" help="Prints this screen or selected topics"/>
        <version value="false" synonymes="V" type="BOOL" help="Prints the current version"/>
        <xml-validation value="local" synonymes="X" type="STR" help="Set schema validation scheme of XML inputs (&quot;never&quot;, &quot;local&quot;, &quot;auto&quot; or &quot;always&quot;)"/>
        <xml-validation.net value="never" type="STR" help="Set schema validation scheme of SUMO network inputs (&quot;never&quot;, &quot;local&quot;, &quot;auto&quot; or &quot;always&quot;)"/>
        <xml-validation.routes value="local" type="STR" help="Set schema validation scheme of SUMO route inputs (&quot;never&quot;, &quot;local&quot;, &quot;auto&quot; or &quot;always&quot;)"/>
        <no-warnings value="false" synonymes="W suppress-warnings" type="BOOL" help="Disables output of warnings"/>
        <aggregate-warnings value="-1" type="INT" help="Aggregate warnings of the same type whenever more than INT occur"/>
        <log value="" synonymes="l log-file" type="FILE" help="Writes all messages to FILE (implies verbose)"/>
        <message-log value="" type="FILE" help="Writes all non-error messages to FILE (implies verbose)"/>
        <error-log value="" type="FILE" help="Writes all warnings and errors to FILE"/>
        <log.timestamps value="false" type="BOOL" help="Writes timestamps in front of all messages"/>
        <log.processid value="false" type="BOOL" help="Writes process ID in front of all messages"/>
        <language value="C" type="STR" help="Language to use in messages"/>
        <duration-log.disable value="false" synonymes="no-duration-log" type="BOOL" help="Disable performance reports for individual simulation steps"/>
        <duration-log.statistics value="false" synonymes="t" type="BOOL" help="Enable statistics on vehicle trips"/>
        <no-step-log value="false" type="BOOL" help="Disable console output of current simulation step"/>
        <step-log.period value="100" type="INT" help="Number of simulation steps between step-log outputs"/>
    </report>

    <emissions>
        <emissions.volumetric-fuel value="false" type="BOOL" help="Return fuel consumption values in (legacy) unit l instead of mg"/>
        <phemlight-path value="./PHEMlight/" type="FILE" help="Determines where to load PHEMlight definitions from"/>
        <phemlight-year value="0" type="INT" help="Enable fleet age modelling with the given reference year in PHEMlight5"/>
        <phemlight-temperature value="1.79769e+308" type="FLOAT" help="Set ambient temperature to correct NOx emissions in PHEMlight5"/>
        <device.emissions.probability value="-1" type="FLOAT" help="The probability for a vehicle to have a &apos;emissions&apos; device"/>
        <device.emissions.explicit value="" synonymes="device.emissions.knownveh" type="STR[]" help="Assign a &apos;emissions&apos; device to named vehicles"/>
        <device.emissions.deterministic value="false" type="BOOL" help="The &apos;emissions&apos; devices are set deterministic using a fraction of 1000"/>
        <device.emissions.begin value="-1" type="STR" help="Recording begin time for emission-data"/>
        <device.emissions.period value="0" type="STR" help="Recording period for emission-output"/>
    </emissions>

    <communication>
        <device.btreceiver.probability value="-1" type="FLOAT" help="The probability for a vehicle to have a &apos;btreceiver&apos; device"/>
        <device.btreceiver.explicit value="" synonymes="device.btreceiver.knownveh" type="STR[]" help="Assign a &apos;btreceiver&apos; device to named vehicles"/>
        <device.btreceiver.deterministic value="false" type="BOOL" help="The &apos;btreceiver&apos; devices are set deterministic using a fraction of 1000"/>
        <device.btreceiver.range value="300" type="FLOAT" help="The range of the bt receiver"/>
        <device.btreceiver.all-recognitions value="false" type="BOOL" help="Whether all recognition point shall be written"/>
        <device.btreceiver.offtime value="0.64" type="FLOAT" help="The offtime used for calculating detection probability (in seconds)"/>
        <device.btsender.probability value="-1" type="FLOAT" help="The probability for a vehicle to have a &apos;btsender&apos; device"/>
        <device.btsender.explicit value="" synonymes="device.btsender.knownveh" type="STR[]" help="Assign a &apos;btsender&apos; device to named vehicles"/>
        <device.btsender.deterministic value="false" type="BOOL" help="The &apos;btsender&apos; devices are set deterministic using a fraction of 1000"/>
        <person-device.btsender.probability value="-1" type="FLOAT" help="The probability for a person to have a &apos;btsender&apos; device"/>
        <person-device.btsender.explicit value="" synonymes="person-device.btsender.knownveh" type="STR[]" help="Assign a &apos;btsender&apos; device to named persons"/>
        <person-device.btsender.deterministic value="false" type="BOOL" help="The &apos;btsender&apos; devices are set deterministic using a fraction of 1000"/>
        <person-device.btreceiver.probability value="-1" type="FLOAT" help="The probability for a person to have a &apos;btreceiver&apos; device"/>
        <person-device.btreceiver.explicit value="" synonymes="person-device.btreceiver.knownveh" type="STR[]" help="Assign a &apos;btreceiver&apos; device to named persons"/>
        <person-device.btreceiver.deterministic value="false" type="BOOL" help="The &apos;btreceiver&apos; devices are set deterministic using a fraction of 1000"/>
    </communication>

    <battery>
        <device.stationfinder.probability value="-1" type="FLOAT" help="The probability for a vehicle to have a &apos;stationfinder&apos; device"/>
        <device.stationfinder.explicit value="" synonymes="device.stationfinder.knownveh" type="STR[]" help="Assign a &apos;stationfinder&apos; device to named vehicles"/>
        <device.stationfinder.deterministic value="false" type="BOOL" help="The &apos;stationfinder&apos; devices are set deterministic using a fraction of 1000"/>
        <device.stationfinder.rescueTime value="1800" type="TIME" help="Time to wait for a rescue vehicle on the road side when the battery is empty"/>
        <device.stationfinder.rescueAction value="remove" type="STR" help="How to deal with a vehicle which has to stop due to low battery: [none, remove, tow]"/>
        <device.stationfinder.reserveFactor value="1.1" type="FLOAT" help="Scale battery need with this factor to account for unexpected traffic situations"/>
        <device.stationfinder.emptyThreshold value="0.05" type="FLOAT" help="Battery percentage to go into rescue mode"/>
        <device.stationfinder.radius value="180" type="TIME" help="Search radius in travel time seconds"/>
        <device.stationfinder.maxEuclideanDistance value="-1" type="FLOAT" help="Euclidean search distance in meters (a negative value disables the restriction)"/>
        <device.stationfinder.repeat value="60" type="TIME" help="When to trigger a new search if no station has been found"/>
        <device.stationfinder.maxChargePower value="100000" type="FLOAT" help="The maximum charging speed of the vehicle battery"/>
        <device.stationfinder.chargeType value="charging" type="STR" help="Type of energy transfer"/>
        <device.stationfinder.waitForCharge value="600" type="TIME" help="After this waiting time vehicle searches for a new station when the initial one is blocked"/>
        <device.stationfinder.saturatedChargeLevel value="0.8" type="FLOAT" help="Target state of charge after which the vehicle stops charging"/>
        <device.stationfinder.needToChargeLevel value="0.4" type="FLOAT" help="State of charge the vehicle begins searching for charging stations"/>
        <device.stationfinder.replacePlannedStop value="0" type="FLOAT" help="Share of stopping time of the next independently planned stop to use for charging instead"/>
        <device.stationfinder.maxDistanceToReplacedStop value="300" type="FLOAT" help="Maximum distance in meters from the original stop to be replaced by the charging stop"/>
        <device.stationfinder.chargingStrategy value="none" type="STR" help="Set a charging strategy to alter time and charging load from the set: [none, balanced, latest]"/>
        <device.battery.probability value="-1" type="FLOAT" help="The probability for a vehicle to have a &apos;battery&apos; device"/>
        <device.battery.explicit value="" synonymes="device.battery.knownveh" type="STR[]" help="Assign a &apos;battery&apos; device to named vehicles"/>
        <device.battery.deterministic value="false" type="BOOL" help="The &apos;battery&apos; devices are set deterministic using a fraction of 1000"/>
        <device.battery.track-fuel value="false" type="BOOL" help="Track fuel consumption for non-electric vehicles"/>
    </battery>

    <example_device>
        <device.example.probability value="-1" type="FLOAT" help="The probability for a vehicle to have a &apos;example&apos; device"/>
        <device.example.explicit value="" synonymes="device.example.knownveh" type="STR[]" help="Assign a &apos;example&apos; device to named vehicles"/>
        <device.example.deterministic value="false" type="BOOL" help="The &apos;example&apos; devices are set deterministic using a fraction of 1000"/>
        <device.example.parameter value="0" type="FLOAT" help="An exemplary parameter which can be used by all instances of the example device"/>
    </example_device>

    <ssm_device>
        <device.ssm.probability value="-1" type="FLOAT" help="The probability for a vehicle to have a &apos;ssm&apos; device"/>
        <device.ssm.explicit value="" synonymes="device.ssm.knownveh" type="STR[]" help="Assign a &apos;ssm&apos; device to named vehicles"/>
        <device.ssm.deterministic value="false" type="BOOL" help="The &apos;ssm&apos; devices are set deterministic using a fraction of 1000"/>
        <device.ssm.measures value="" type="STR" help="Specifies which measures will be logged (as a space or comma-separated sequence of IDs in (&apos;TTC&apos;, &apos;DRAC&apos;, &apos;PET&apos;, &apos;PPET&apos;, &apos;MDRAC&apos;))"/>
        <device.ssm.thresholds value="" type="STR" help="Specifies space or comma-separated thresholds corresponding to the specified measures (see documentation and watch the order!). Only events exceeding the thresholds will be logged."/>
        <device.ssm.trajectories value="false" type="BOOL" help="Specifies whether trajectories will be logged (if false, only the extremal values and times are reported)."/>
        <device.ssm.range value="50" type="FLOAT" help="Specifies the detection range in meters. For vehicles below this distance from the equipped vehicle, SSM values are traced."/>
        <device.ssm.extratime value="5" type="FLOAT" help="Specifies the time in seconds to be logged after a conflict is over. Required &gt;0 if PET is to be calculated for crossing conflicts."/>
        <device.ssm.mdrac.prt value="1" type="FLOAT" help="Specifies the perception reaction time for MDRAC computation."/>
        <device.ssm.file value="" type="STR" help="Give a global default filename for the SSM output"/>
        <device.ssm.geo value="false" type="BOOL" help="Whether to use coordinates of the original reference system in output"/>
        <device.ssm.write-positions value="false" type="BOOL" help="Whether to write positions (coordinates) for each timestep"/>
        <device.ssm.write-lane-positions value="false" type="BOOL" help="Whether to write lanes and their positions for each timestep"/>
        <device.ssm.exclude-conflict-types value="" type="STR" help="Which conflicts will be excluded from the log according to the conflict type they have been classified (combination of values in &apos;ego&apos;, &apos;foe&apos; , &apos;&apos;, any numerical valid conflict type code). An empty value will log all and &apos;ego&apos;/&apos;foe&apos; refer to a certain conflict type subset."/>
    </ssm_device>

    <toc_device>
        <device.toc.probability value="-1" type="FLOAT" help="The probability for a vehicle to have a &apos;toc&apos; device"/>
        <device.toc.explicit value="" synonymes="device.toc.knownveh" type="STR[]" help="Assign a &apos;toc&apos; device to named vehicles"/>
        <device.toc.deterministic value="false" type="BOOL" help="The &apos;toc&apos; devices are set deterministic using a fraction of 1000"/>
        <device.toc.manualType value="" type="STR" help="Vehicle type for manual driving regime."/>
        <device.toc.automatedType value="" type="STR" help="Vehicle type for automated driving regime."/>
        <device.toc.responseTime value="-1" type="FLOAT" help="Average response time needed by a driver to take back control."/>
        <device.toc.recoveryRate value="0.1" type="FLOAT" help="Recovery rate for the driver&apos;s awareness after a ToC."/>
        <device.toc.lcAbstinence value="0" type="FLOAT" help="Attention level below which a driver restrains from performing lane changes (value in [0,1])."/>
        <device.toc.initialAwareness value="0.5" type="FLOAT" help="Average awareness a driver has initially after a ToC (value in [0,1])."/>
        <device.toc.mrmDecel value="1.5" type="FLOAT" help="Deceleration rate applied during a &apos;minimum risk maneuver&apos;."/>
        <device.toc.dynamicToCThreshold value="0" type="FLOAT" help="Time, which the vehicle requires to have ahead to continue in automated mode. The default value of 0 indicates no dynamic triggering of ToCs."/>
        <device.toc.dynamicMRMProbability value="0.05" type="FLOAT" help="Probability that a dynamically triggered TOR is not answered in time."/>
        <device.toc.mrmKeepRight value="false" type="BOOL" help="If true, the vehicle tries to change to the right during an MRM."/>
        <device.toc.mrmSafeSpot value="" type="STR" help="If set, the vehicle tries to reach the given named stopping place during an MRM."/>
        <device.toc.mrmSafeSpotDuration value="60" type="FLOAT" help="Duration the vehicle stays at the safe spot after an MRM."/>
        <device.toc.maxPreparationAccel value="0" type="FLOAT" help="Maximal acceleration that may be applied during the ToC preparation phase."/>
        <device.toc.ogNewTimeHeadway value="-1" type="FLOAT" help="Timegap for ToC preparation phase."/>
        <device.toc.ogNewSpaceHeadway value="-1" type="FLOAT" help="Additional spacing for ToC preparation phase."/>
        <device.toc.ogMaxDecel value="-1" type="FLOAT" help="Maximal deceleration applied for establishing increased gap in ToC preparation phase."/>
        <device.toc.ogChangeRate value="-1" type="FLOAT" help="Rate of adaptation towards the increased headway during ToC preparation."/>
        <device.toc.useColorScheme value="true" type="BOOL" help="Whether a coloring scheme shall by applied to indicate the different ToC stages."/>
        <device.toc.file value="" type="STR" help="Switches on output by specifying an output filename."/>
    </toc_device>

    <driver_state_device>
        <device.driverstate.probability value="-1" type="FLOAT" help="The probability for a vehicle to have a &apos;driverstate&apos; device"/>
        <device.driverstate.explicit value="" synonymes="device.driverstate.knownveh" type="STR[]" help="Assign a &apos;driverstate&apos; device to named vehicles"/>
        <device.driverstate.deterministic value="false" type="BOOL" help="The &apos;driverstate&apos; devices are set deterministic using a fraction of 1000"/>
        <device.driverstate.initialAwareness value="1" type="FLOAT" help="Initial value assigned to the driver&apos;s awareness."/>
        <device.driverstate.errorTimeScaleCoefficient value="100" type="FLOAT" help="Time scale for the error process."/>
        <device.driverstate.errorNoiseIntensityCoefficient value="0.2" type="FLOAT" help="Noise intensity driving the error process."/>
        <device.driverstate.speedDifferenceErrorCoefficient value="0.15" type="FLOAT" help="General scaling coefficient for applying the error to the perceived speed difference (error also scales with distance)."/>
        <device.driverstate.headwayErrorCoefficient value="0.75" type="FLOAT" help="General scaling coefficient for applying the error to the perceived distance (error also scales with distance)."/>
        <device.driverstate.freeSpeedErrorCoefficient value="0" type="FLOAT" help="General scaling coefficient for applying the error to the vehicle&apos;s own speed when driving without a leader (error also scales with own speed)."/>
        <device.driverstate.speedDifferenceChangePerceptionThreshold value="0.1" type="FLOAT" help="Base threshold for recognizing changes in the speed difference (threshold also scales with distance)."/>
        <device.driverstate.headwayChangePerceptionThreshold value="0.1" type="FLOAT" help="Base threshold for recognizing changes in the headway (threshold also scales with distance)."/>
        <device.driverstate.minAwareness value="0.1" type="FLOAT" help="Minimal admissible value for the driver&apos;s awareness."/>
        <device.driverstate.maximalReactionTime value="-1" type="FLOAT" help="Maximal reaction time (~action step length) induced by decreased awareness level (reached for awareness=minAwareness)."/>
    </driver_state_device>

    <bluelight_device>
        <device.bluelight.probability value="-1" type="FLOAT" help="The probability for a vehicle to have a &apos;bluelight&apos; device"/>
        <device.bluelight.explicit value="" synonymes="device.bluelight.knownveh" type="STR[]" help="Assign a &apos;bluelight&apos; device to named vehicles"/>
        <device.bluelight.deterministic value="false" type="BOOL" help="The &apos;bluelight&apos; devices are set deterministic using a fraction of 1000"/>
        <device.bluelight.reactiondist value="25" type="FLOAT" help="Set the distance at which other drivers react to the blue light and siren sound"/>
        <device.bluelight.mingapfactor value="1" type="FLOAT" help="Reduce the minGap for reacting vehicles by the given factor"/>
    </bluelight_device>

    <fcd_device>
        <device.fcd.probability value="-1" type="FLOAT" help="The probability for a vehicle to have a &apos;fcd&apos; device"/>
        <device.fcd.explicit value="" synonymes="device.fcd.knownveh" type="STR[]" help="Assign a &apos;fcd&apos; device to named vehicles"/>
        <device.fcd.deterministic value="false" type="BOOL" help="The &apos;fcd&apos; devices are set deterministic using a fraction of 1000"/>
        <device.fcd.begin value="-1" type="STR" help="Recording begin time for FCD-data"/>
        <device.fcd.period value="0" type="STR" help="Recording period for FCD-data"/>
        <device.fcd.radius value="0" type="FLOAT" help="Record objects in a radius around equipped vehicles"/>
        <person-device.fcd.probability value="-1" type="FLOAT" help="The probability for a person to have a &apos;fcd&apos; device"/>
        <person-device.fcd.explicit value="" synonymes="person-device.fcd.knownveh" type="STR[]" help="Assign a &apos;fcd&apos; device to named persons"/>
        <person-device.fcd.deterministic value="false" type="BOOL" help="The &apos;fcd&apos; devices are set deterministic using a fraction of 1000"/>
        <person-device.fcd.period value="0" type="STR" help="Recording period for FCD-data"/>
    </fcd_device>

    <elechybrid_device>
        <device.elechybrid.probability value="-1" type="FLOAT" help="The probability for a vehicle to have a &apos;elechybrid&apos; device"/>
        <device.elechybrid.explicit value="" synonymes="device.elechybrid.knownveh" type="STR[]" help="Assign a &apos;elechybrid&apos; device to named vehicles"/>
        <device.elechybrid.deterministic value="false" type="BOOL" help="The &apos;elechybrid&apos; devices are set deterministic using a fraction of 1000"/>
    </elechybrid_device>

    <taxi_device>
        <device.taxi.probability value="-1" type="FLOAT" help="The probability for a vehicle to have a &apos;taxi&apos; device"/>
        <device.taxi.explicit value="" synonymes="device.taxi.knownveh" type="STR[]" help="Assign a &apos;taxi&apos; device to named vehicles"/>
        <device.taxi.deterministic value="false" type="BOOL" help="The &apos;taxi&apos; devices are set deterministic using a fraction of 1000"/>
        <device.taxi.dispatch-algorithm value="greedy" type="STR" help="The dispatch algorithm [greedy|greedyClosest|greedyShared|routeExtension|traci]"/>
        <device.taxi.dispatch-algorithm.output value="" type="FILE" help="Write information from the dispatch algorithm to FILE"/>
        <device.taxi.dispatch-algorithm.params value="" type="STR" help="Load dispatch algorithm parameters in format KEY1:VALUE1[,KEY2:VALUE]"/>
        <device.taxi.dispatch-period value="60" type="TIME" help="The period between successive calls to the dispatcher"/>
        <device.taxi.idle-algorithm value="stop" type="STR" help="The behavior of idle taxis [stop|randomCircling]"/>
        <device.taxi.idle-algorithm.output value="" type="FILE" help="Write information from the idling algorithm to FILE"/>
    </taxi_device>

    <glosa_device>
        <device.glosa.probability value="-1" type="FLOAT" help="The probability for a vehicle to have a &apos;glosa&apos; device"/>
        <device.glosa.explicit value="" synonymes="device.glosa.knownveh" type="STR[]" help="Assign a &apos;glosa&apos; device to named vehicles"/>
        <device.glosa.deterministic value="false" type="BOOL" help="The &apos;glosa&apos; devices are set deterministic using a fraction of 1000"/>
        <device.glosa.range value="100" type="FLOAT" help="The communication range to the traffic light"/>
        <device.glosa.max-speedfactor value="1.1" type="FLOAT" help="The maximum speed factor when approaching a green light"/>
        <device.glosa.min-speed value="5" type="FLOAT" help="Minimum speed when coasting towards a red light"/>
        <device.glosa.add-switchtime value="0" type="FLOAT" help="Additional time the vehicle shall need to reach the intersection after the signal turns green"/>
        <device.glosa.override-safety value="false" type="BOOL" help="Override safety features - ignore the current light state, always follow GLOSA&apos;s predicted state"/>
        <device.glosa.ignore-cfmodel value="false" type="BOOL" help="Vehicles follow a perfect speed calculation - ignore speed calculations from the CF model if not safety critical"/>
    </glosa_device>

    <tripinfo_device>
        <device.tripinfo.probability value="-1" type="FLOAT" help="The probability for a vehicle to have a &apos;tripinfo&apos; device"/>
        <device.tripinfo.explicit value="" synonymes="device.tripinfo.knownveh" type="STR[]" help="Assign a &apos;tripinfo&apos; device to named vehicles"/>
        <device.tripinfo.deterministic value="false" type="BOOL" help="The &apos;tripinfo&apos; devices are set deterministic using a fraction of 1000"/>
    </tripinfo_device>

    <vehroutes_device>
        <device.vehroute.probability value="-1" type="FLOAT" help="The probability for a vehicle to have a &apos;vehroute&apos; device"/>
        <device.vehroute.explicit value="" synonymes="device.vehroute.knownveh" type="STR[]" help="Assign a &apos;vehroute&apos; device to named vehicles"/>
        <device.vehroute.deterministic value="false" type="BOOL" help="The &apos;vehroute&apos; devices are set deterministic using a fraction of 1000"/>
    </vehroutes_device>

    <friction_device>
        <device.friction.probability value="-1" type="FLOAT" help="The probability for a vehicle to have a &apos;friction&apos; device"/>
        <device.friction.explicit value="" synonymes="device.friction.knownveh" type="STR[]" help="Assign a &apos;friction&apos; device to named vehicles"/>
        <device.friction.deterministic value="false" type="BOOL" help="The &apos;friction&apos; devices are set deterministic using a fraction of 1000"/>
        <device.friction.stdDev value="0.1" type="FLOAT" help="The measurement noise parameter which can be applied to the friction device"/>
        <device.friction.offset value="0" type="FLOAT" help="The measurement offset parameter which can be applied to the friction device -&gt; e.g. to force false measurements"/>
    </friction_device>

    <fcd_replay_device>
        <device.fcd-replay.probability value="-1" type="FLOAT" help="The probability for a vehicle to have a &apos;fcd-replay&apos; device"/>
        <device.fcd-replay.explicit value="" synonymes="device.fcd-replay.knownveh" type="STR[]" help="Assign a &apos;fcd-replay&apos; device to named vehicles"/>
        <device.fcd-replay.deterministic value="false" type="BOOL" help="The &apos;fcd-replay&apos; devices are set deterministic using a fraction of 1000"/>
        <device.fcd-replay.file value="" type="FILE" help="FCD file to read"/>
    </fcd_replay_device>

    <traci_server>
        <remote-port value="0" type="INT" help="Enables TraCI Server if set"/>
        <num-clients value="1" type="INT" help="Expected number of connecting clients"/>
    </traci_server>

    <mesoscopic>
        <mesosim value="false" type="BOOL" help="Enables mesoscopic simulation"/>
        <meso-edgelength value="98" type="FLOAT" help="Length of an edge segment in mesoscopic simulation"/>
        <meso-tauff value="1.13" type="TIME" help="Factor for calculating the net free-free headway time"/>
        <meso-taufj value="1.13" type="TIME" help="Factor for calculating the net free-jam headway time"/>
        <meso-taujf value="1.73" type="TIME" help="Factor for calculating the jam-free headway time"/>
        <meso-taujj value="1.4" type="TIME" help="Factor for calculating the jam-jam headway time"/>
        <meso-jam-threshold value="-1" type="FLOAT" help="Minimum percentage of occupied space to consider a segment jammed. A negative argument causes thresholds to be computed based on edge speed and tauff (default)"/>
        <meso-multi-queue value="true" type="BOOL" help="Enable multiple queues at edge ends"/>
        <meso-lane-queue value="false" type="BOOL" help="Enable separate queues for every lane"/>
        <meso-ignore-lanes-by-vclass value="pedestrian,bicycle" synonymes="meso.ignore-lanes.by-vclass" type="STR[]" help="Do not build queues (or reduce capacity) for lanes allowing only the given vclasses"/>
        <meso-junction-control value="false" type="BOOL" help="Enable mesoscopic traffic light and priority junction handling"/>
        <meso-junction-control.limited value="false" type="BOOL" help="Enable mesoscopic traffic light and priority junction handling for saturated links. This prevents faulty traffic lights from hindering flow in low-traffic situations"/>
        <meso-tls-penalty value="0" type="FLOAT" help="Apply scaled travel time penalties when driving across tls controlled junctions based on green split instead of checking actual phases"/>
        <meso-tls-flow-penalty value="0" type="FLOAT" help="Apply scaled headway penalties when driving across tls controlled junctions based on green split instead of checking actual phases"/>
        <meso-minor-penalty value="0" type="TIME" help="Apply fixed time penalty when driving across a minor link. When using --meso-junction-control.limited, the penalty is not applied whenever limited control is active."/>
        <meso-overtaking value="false" type="BOOL" help="Enable mesoscopic overtaking"/>
        <meso-recheck value="0" type="TIME" help="Time interval for rechecking insertion into the next segment after failure"/>
    </mesoscopic>

    <random_number>
        <random value="false" synonymes="abs-rand" type="BOOL" help="Initialises the random number generator with the current system time"/>
        <seed value="23423" synonymes="srand" type="INT" help="Initialises the random number generator with the given value"/>
        <thread-rngs value="64" type="INT" help="Number of pre-allocated random number generators to ensure repeatable multi-threaded simulations (should be at least the number of threads for repeatable simulations)."/>
    </random_number>

    <gui_only>
        <gui-settings-file value="" synonymes="g" type="FILE" help="Load visualisation settings from FILE"/>
        <quit-on-end value="false" synonymes="Q" type="BOOL" help="Quits the GUI when the simulation stops"/>
        <game value="false" synonymes="G" type="BOOL" help="Start the GUI in gaming mode"/>
        <game.mode value="tls" type="STR" help="Select the game type (&apos;tls&apos;, &apos;drt&apos;)"/>
        <start value="false" synonymes="S" type="BOOL" help="Start the simulation after loading"/>
        <delay value="0" synonymes="d" type="FLOAT" help="Use FLOAT in ms as delay between simulation steps"/>
        <breakpoints value="" synonymes="B" type="STR[]" help="Use TIME[] as times when the simulation should halt"/>
        <edgedata-files value="" synonymes="data-files" type="FILE" help="Load edge/lane weights for visualization from FILE"/>
        <alternative-net-file value="" synonymes="N" type="FILE" help="Load a secondary road network for abstract visualization from FILE"/>
        <selection-file value="" type="FILE" help="Load pre-selected elements from FILE"/>
        <demo value="false" synonymes="D" type="BOOL" help="Restart the simulation after ending (demo mode)"/>
        <disable-textures value="false" synonymes="T" type="BOOL" help="Do not load background pictures"/>
        <registry-viewport value="false" type="BOOL" help="Load current viewport from registry"/>
        <window-size value="" type="STR[]" help="Create initial window with the given x,y size"/>
        <window-pos value="" type="STR[]" help="Create initial window at the given x,y position"/>
        <tracker-interval value="1" type="TIME" help="The aggregation period for value tracker windows"/>
        <gui-testing value="false" type="BOOL" help="Enable overlay for screen recognition"/>
        <gui-testing-debug value="false" type="BOOL" help="Enable output messages during GUI-Testing"/>
        <gui-testing.setting-output value="" type="FILE" help="Save gui settings in the given settings output file"/>
    </gui_only>

</sumoConfiguration><|MERGE_RESOLUTION|>--- conflicted
+++ resolved
@@ -1,10 +1,6 @@
 <?xml version="1.0" encoding="UTF-8"?>
 
-<<<<<<< HEAD
-<!-- generated on 2024-07-24 18:10:54 by Eclipse SUMO sumo Version v1_20_0+1406-38fbaaedfbd
-=======
-<!-- generated on 2024-10-09 09:59:48 by Eclipse SUMO sumo Version v1_20_0+0627-9f0eaa86dc7
->>>>>>> aca94090
+<!-- generated on 2024-10-17 10:24:49 by Eclipse SUMO sumo Version v1_21_0+0063-40d747df57b
 -->
 
 <sumoConfiguration xmlns:xsi="http://www.w3.org/2001/XMLSchema-instance" xsi:noNamespaceSchemaLocation="http://sumo.dlr.de/xsd/sumoConfiguration.xsd">
@@ -156,6 +152,7 @@
         <time-to-teleport.highways.min-speed value="19.1667" type="FLOAT" help="The waiting time after which vehicles on a fast road (default: speed &gt; 69km/h) are teleported if they are on a non-continuing lane"/>
         <time-to-teleport.disconnected value="-1" type="TIME" help="The waiting time after which vehicles with a disconnected route are teleported. Negative values disable teleporting"/>
         <time-to-teleport.remove value="false" type="BOOL" help="Whether vehicles shall be removed after waiting too long instead of being teleported"/>
+        <time-to-teleport.remove-constraint value="false" type="BOOL" help="Whether rail-signal-constraint based deadlocks shall be cleared by removing a constraint"/>
         <time-to-teleport.ride value="-1" type="TIME" help="The waiting time after which persons / containers waiting for a pickup are teleported. Negative values disable teleporting"/>
         <time-to-teleport.bidi value="-1" type="TIME" help="The waiting time after which vehicles on bidirectional edges are teleported"/>
         <time-to-teleport.railsignal-deadlock value="-1" type="TIME" help="The waiting time after which vehicles in a rail-signal based deadlock are teleported"/>
@@ -524,6 +521,7 @@
         <window-size value="" type="STR[]" help="Create initial window with the given x,y size"/>
         <window-pos value="" type="STR[]" help="Create initial window at the given x,y position"/>
         <tracker-interval value="1" type="TIME" help="The aggregation period for value tracker windows"/>
+        <osg-view value="false" type="BOOL" help="Start with an OpenSceneGraph view instead of the regular 2D view"/>
         <gui-testing value="false" type="BOOL" help="Enable overlay for screen recognition"/>
         <gui-testing-debug value="false" type="BOOL" help="Enable output messages during GUI-Testing"/>
         <gui-testing.setting-output value="" type="FILE" help="Save gui settings in the given settings output file"/>
